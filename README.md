# PFNET: Power Flow Network Library #

## Overview ##

PFNET is a C library for modeling and analyzing electric power networks. It provides the following:

* Parsers for power network data files.
* Network visualization routines.
* Fast and customizable constraint and objective function evaluators for network optimization problems.

## License ##

BSD 2-clause license.

## Documentation ##

The documentation for this library can be found in http://ttinoco.github.io/PFNET.

## Download ##

The latest version of the library can be downloaded from https://github.com/ttinoco/PFNET.

## Dependencies ##

* [Graphviz](http://www.graphviz.org/) (``libgvc``>= 2.38) (Optional)
* Raw parser (``libraw_parser``) (Optional)

## Build Instructions (Linux) ##

Building PFNET requires typing the command ``make`` in the root directory of the library, say ``$PFNET``. This creates the shared library ``libpfnet.so`` in the ``$PFNET/lib`` directory.

To build the library without visualization capabilities (no ``libgvc`` dependency), ``make`` should be passed the argument ``NO_GRAPHVIZ=1``. Otherwise, the compiler needs to find the header ``graphviz/gvc.h``, and the linker needs to find ``libgvc.so`` (to build the tests). If Graphviz has been installed in some non-standard directory, then ``$GRAPHVIZ`` should be set to that directory so that the compiler can find the above header in ``$GRAPHVIZ/include``. The directory ``$GRAPHVIZ/lib`` can be added to ``$LD_LIBRARY_PATH`` so that the linker can find the above shared library.

To build the library without raw parsing capabilities (no ``libraw_parser`` dependency), ``make`` should be passed the argument ``NO_RAW_PARSER=1``.

### Documentation ###

Building the C documentation for PFNET requires [Doxygen](http://www.stack.nl/~dimitri/doxygen/). The environment variable ``PFNET_DOCS`` must be set to the location where the documentation will be moved to once it is built:

    export PFNET_DOCS=../pfnet-docs

To build the documentation, run the following commands from the home directory of PFNET:

    make docs

## Build Instructions (Mac OS X)

In Mac OS X, PFNET can be easily installed using [Homebrew](http://brew.sh):

    brew install https://raw.githubusercontent.com/ttinoco/PFNET/master/pfnet.rb
    
<<<<<<< HEAD
To build the latest (possibly unstable) version you can add the ``--HEAD``flag:
=======
To build the latest (possibly unstable) version you can add the ``--HEAD`` flag:
>>>>>>> 9e50c989
    
    brew install --HEAD https://raw.githubusercontent.com/ttinoco/PFNET/master/pfnet.rb

Since Homebrew does currently not support external dependencies, PFNET cannot be built with raw parsing capabilities with this method.

Homebrew will install graphviz as a dependency unless ``--without-graphviz`` is specified.

If building from source directly, the Build Instructions for Linux should suffice but substitute ``$DYLD_FALLBACK_LIBRARY_PATH`` for ``$LD_LIBRARY_PATH``.

## Wrappers ##

Wrappers for PFNET are available for the following languages:

* [Python](http://ttinoco.github.io/PFNET/python)
* [Matlab](http://ttinoco.github.io/PFNET/matlab) (getting started)

## Contributors ##

* [Tomas Tinoco De Rubira](http://n.ethz.ch/~tomast/) (principal developer)
* Martin Zellner (port to Python 3)
<|MERGE_RESOLUTION|>--- conflicted
+++ resolved
@@ -1,76 +1,72 @@
-# PFNET: Power Flow Network Library #
-
-## Overview ##
-
-PFNET is a C library for modeling and analyzing electric power networks. It provides the following:
-
-* Parsers for power network data files.
-* Network visualization routines.
-* Fast and customizable constraint and objective function evaluators for network optimization problems.
-
-## License ##
-
-BSD 2-clause license.
-
-## Documentation ##
-
-The documentation for this library can be found in http://ttinoco.github.io/PFNET.
-
-## Download ##
-
-The latest version of the library can be downloaded from https://github.com/ttinoco/PFNET.
-
-## Dependencies ##
-
-* [Graphviz](http://www.graphviz.org/) (``libgvc``>= 2.38) (Optional)
-* Raw parser (``libraw_parser``) (Optional)
-
-## Build Instructions (Linux) ##
-
-Building PFNET requires typing the command ``make`` in the root directory of the library, say ``$PFNET``. This creates the shared library ``libpfnet.so`` in the ``$PFNET/lib`` directory.
-
-To build the library without visualization capabilities (no ``libgvc`` dependency), ``make`` should be passed the argument ``NO_GRAPHVIZ=1``. Otherwise, the compiler needs to find the header ``graphviz/gvc.h``, and the linker needs to find ``libgvc.so`` (to build the tests). If Graphviz has been installed in some non-standard directory, then ``$GRAPHVIZ`` should be set to that directory so that the compiler can find the above header in ``$GRAPHVIZ/include``. The directory ``$GRAPHVIZ/lib`` can be added to ``$LD_LIBRARY_PATH`` so that the linker can find the above shared library.
-
-To build the library without raw parsing capabilities (no ``libraw_parser`` dependency), ``make`` should be passed the argument ``NO_RAW_PARSER=1``.
-
-### Documentation ###
-
-Building the C documentation for PFNET requires [Doxygen](http://www.stack.nl/~dimitri/doxygen/). The environment variable ``PFNET_DOCS`` must be set to the location where the documentation will be moved to once it is built:
-
-    export PFNET_DOCS=../pfnet-docs
-
-To build the documentation, run the following commands from the home directory of PFNET:
-
-    make docs
-
-## Build Instructions (Mac OS X)
-
-In Mac OS X, PFNET can be easily installed using [Homebrew](http://brew.sh):
-
-    brew install https://raw.githubusercontent.com/ttinoco/PFNET/master/pfnet.rb
-    
-<<<<<<< HEAD
-To build the latest (possibly unstable) version you can add the ``--HEAD``flag:
-=======
-To build the latest (possibly unstable) version you can add the ``--HEAD`` flag:
->>>>>>> 9e50c989
-    
-    brew install --HEAD https://raw.githubusercontent.com/ttinoco/PFNET/master/pfnet.rb
-
-Since Homebrew does currently not support external dependencies, PFNET cannot be built with raw parsing capabilities with this method.
-
-Homebrew will install graphviz as a dependency unless ``--without-graphviz`` is specified.
-
-If building from source directly, the Build Instructions for Linux should suffice but substitute ``$DYLD_FALLBACK_LIBRARY_PATH`` for ``$LD_LIBRARY_PATH``.
-
-## Wrappers ##
-
-Wrappers for PFNET are available for the following languages:
-
-* [Python](http://ttinoco.github.io/PFNET/python)
-* [Matlab](http://ttinoco.github.io/PFNET/matlab) (getting started)
-
-## Contributors ##
-
-* [Tomas Tinoco De Rubira](http://n.ethz.ch/~tomast/) (principal developer)
-* Martin Zellner (port to Python 3)
+# PFNET: Power Flow Network Library #
+
+## Overview ##
+
+PFNET is a C library for modeling and analyzing electric power networks. It provides the following:
+
+* Parsers for power network data files.
+* Network visualization routines.
+* Fast and customizable constraint and objective function evaluators for network optimization problems.
+
+## License ##
+
+BSD 2-clause license.
+
+## Documentation ##
+
+The documentation for this library can be found in http://ttinoco.github.io/PFNET.
+
+## Download ##
+
+The latest version of the library can be downloaded from https://github.com/ttinoco/PFNET.
+
+## Dependencies ##
+
+* [Graphviz](http://www.graphviz.org/) (``libgvc``>= 2.38) (Optional)
+* Raw parser (``libraw_parser``) (Optional)
+
+## Build Instructions (Linux) ##
+
+Building PFNET requires typing the command ``make`` in the root directory of the library, say ``$PFNET``. This creates the shared library ``libpfnet.so`` in the ``$PFNET/lib`` directory.
+
+To build the library without visualization capabilities (no ``libgvc`` dependency), ``make`` should be passed the argument ``NO_GRAPHVIZ=1``. Otherwise, the compiler needs to find the header ``graphviz/gvc.h``, and the linker needs to find ``libgvc.so`` (to build the tests). If Graphviz has been installed in some non-standard directory, then ``$GRAPHVIZ`` should be set to that directory so that the compiler can find the above header in ``$GRAPHVIZ/include``. The directory ``$GRAPHVIZ/lib`` can be added to ``$LD_LIBRARY_PATH`` so that the linker can find the above shared library.
+
+To build the library without raw parsing capabilities (no ``libraw_parser`` dependency), ``make`` should be passed the argument ``NO_RAW_PARSER=1``.
+
+### Documentation ###
+
+Building the C documentation for PFNET requires [Doxygen](http://www.stack.nl/~dimitri/doxygen/). The environment variable ``PFNET_DOCS`` must be set to the location where the documentation will be moved to once it is built:
+
+    export PFNET_DOCS=../pfnet-docs
+
+To build the documentation, run the following commands from the home directory of PFNET:
+
+    make docs
+
+## Build Instructions (Mac OS X)
+
+In Mac OS X, PFNET can be easily installed using [Homebrew](http://brew.sh):
+
+    brew install https://raw.githubusercontent.com/ttinoco/PFNET/master/pfnet.rb
+    
+To build the latest (possibly unstable) version you can add the ``--HEAD`` flag:
+    
+    brew install --HEAD https://raw.githubusercontent.com/ttinoco/PFNET/master/pfnet.rb
+
+Since Homebrew does currently not support external dependencies, PFNET cannot be built with raw parsing capabilities with this method.
+
+Homebrew will install graphviz as a dependency unless ``--without-graphviz`` is specified.
+
+If building from source directly, the Build Instructions for Linux should suffice but substitute ``$DYLD_FALLBACK_LIBRARY_PATH`` for ``$LD_LIBRARY_PATH``.
+
+## Wrappers ##
+
+Wrappers for PFNET are available for the following languages:
+
+* [Python](http://ttinoco.github.io/PFNET/python)
+* [Matlab](http://ttinoco.github.io/PFNET/matlab) (getting started)
+
+## Contributors ##
+
+* [Tomas Tinoco De Rubira](http://n.ethz.ch/~tomast/) (principal developer)
+* Martin Zellner (port to Python 3)
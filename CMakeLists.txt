--- conflicted
+++ resolved
@@ -14,12 +14,7 @@
 set(CMAKE_INSTALL_RPATH "@loader_path")  # for relocatable libraries
 
 option(PFNET_DEBUG "set to ON to enable PFNET debug definition" OFF)
-<<<<<<< HEAD
-option(PFNET_GRAPHVIZ "set to ON to enable graphviz addon" ON)
-=======
 option(PFNET_GRAPHVIZ "set to ON to enable graphviz addon" OFF)
-option(PFNET_LINE_FLOW "set to ON to enable line flow addon" ON)
->>>>>>> 41e475f8
 
 set(M_LIB,"")
 if (UNIX)

Targets
-------
* Mechanism for changing constraint parameters.
* MAT or ART data writer.
* CIM parser written in python.
* Rich object comparisons for all network components.
* Instructions for adding new functions and constraints in C.
* Area/zone projections.
* Variable generator curtailment cost.

Unreleased
----------
* Improved gen Q participation to look exactly at which Qs are vars to add correct number of constraints.
* Added support for changing function and constraint parameters (CONSTR_set_parameter, FUNC_set_parameter).
* Added "variable regularization" function or FUNC_REG_VAR, which has parameters w and x0 and computes (x-x0)^Tdiag(w)(x-x0).
* Symmetric connectors/removers for all bus-connected components (connecting A to B also connects B to A).
* Exposed all obj.set_bus and bus.add/remove_obj routines in Python, and made "obj.bus = None" disconnect obj from bus.
* Renamed add_batteries/add_var_generators to add_battery_from_parameters/add_var_generators_from_parameters.
* Added net routines for adding and removing generators from the network.
* Added net routines for adding and removing loads from the network.
* Added net routines for adding and removing shunts from the network.
* Added net routines for adding and removing branches from the network.
* Added net routines for adding and removing buses from the network.
* Added net routines for adding and removing batteries from the network.
* Added net routines for adding and removing var generators from the network.
* Added net routine for extracting subnetwork containing a specific set of buses.
* Extended problem.show() to show number of vars and constraints of each type.
* Fix bug involving problem/constraint/function's network going out of scope in Python.
* Added load reactive power limits.
* Added Q_par (reactive power participation) field to generator.
* Changed REG_GEN constraint to treat generators separately so that constraint can be used without participations.
* Changed PAR_GEN_Q constraint to PVPQ_SWITCHING, which enforces flexible participations based on Q_par and performs all required modifications for PV-PQ switching heuristics.
* Updated PVPQ switching heuristics to utilize PVPQ_SWITCHING constraint.
* Removed net adjust_generators.
<<<<<<< HEAD
* Improved handling of outages: Outages can be enabled by setting the outage flag. Contingencies no longer disconnect components.
=======
* Added bus.is_star(), branch.is_part_of_3_winding_transformer(), and net.get_num_star_buses().
>>>>>>> 86c32373

Version 1.3.2
-------------
* Moved to setuptools.
* Changed configure.ac to look for raw_parser using RAW_PARSER env variable.
* Removed C library tarball from python/docs/_static.
* Made Python wrapper self-contained, i.e., it contains and installs the C library from a tarball in lib directory.
* Updated travis instructions to directly install python wrapper.
* Removed "build" script for readthedocs since it was no longer needed.
* Removed setup.cfg since it was no longer needed.
* Added property mask to projection operator.
* Added projection getters for network and extra variables of constraints.
* Made generator Qmin, Qmax writable in Python.
* Added routines for extracting constraint row info strings with format (constr_name:obj_type:obj_index:constr_info:time).
* Made AC_FLOW_LIM constraint store row info.
* Made LBOUND constraint store row info.
* Updated LOAD_PF (load constant power factor) constraint to maintain sign differences of current P and Q.
* Made load "set_target_power_factor" routine accept negative power factors.
* Fixed memory leaks coming from "VEC_new_from_array" in Python wrapper.
* Added routines for extracting info strings about entries of var values vector (obj_type:obj_index:quantity:time).
* Added "v_base" field to bus structure/object to store base voltage in kv and updated all parsers to store this info.
* Made Network object pickle-able.
* Added automatic enforcement of lower-triangularity of Hessian of objective functions.
* Made Contingency object pickle-able.
* Added test utilities in new module pfnet.tests.
* Exposed component flags bit masks in Python for network comparisons.
* Added network "get_copy" and "copy_from_net" routines and enhanced network comparison test utility.
* Made "get_index"-type routines of network components return -1 for NULL pointers to avoid silent errors.
* Changed Contigency class methods to use word "generator" instead of "gen" abbreviation.
* Added network getters for branch current and apparent power magnitudes.
* Added cmake windows build script invokation in setup.py.
* Changed autotools and cmake rules to incorporate raw_parser using conditional joint compilation of sources as opposed to linkage with external library.
* Changed slack limits in branch flow constraints from [0,thermal_rating] to [-thermal_rating,thermal_rating].
* Improved contingency to disable slack bus if all its generators are on outage.
* Added name attributes to all bus-connected components and removed vargens name hash.
* Added branch "get_rating" method that takes 'A', 'B', or 'C' as argument.
* Eliminated CustomParser and dummy python parser example.
* Fixed bug with treatment of outage branches in PV-PQ switching heuristics.
* Added arrays branch_outages and generator_outages to contingency object to store indices of outage components.
* Added unittests to check that examples run without errors.
* Extended support for storing and retrieving constraint sensitivity information.
* Updated Python wrapper documentation to show how to install with pip or download/run tests.
* Added routines to network to get bus-connected components from names and bus numbers uses internal hash tables.
* Updated examples, documentation (macros, intersphinx).
* Distributed pfnet python wrapper through pypi.

Version 1.3.1
-------------
* Support for init values for constraint extra variables.
* Improved post processing of structures of constraint Hessians (now constr.c ensures lower triangular and fills H_combined ij, fixing bug in AC_FLOW_LIM).
* Mat parser detection of branches out of service.
* H_combined is now completely handled by "base" constraint in constr.c. Custom constraints no longer need to allocate this matrix.
* -Wall -Werror had no effect in Makefile.am and were moved to configure.ac. Now they work (requires autoconf-archive).
* Support for adding nonlinear constraints in Python and documentation.
* JSON network representation and parser with read/write capability.
* Base parser defaults to number of periods associated with data file and format-specific parsers are responsible for "propagating data on time".
* Added version string to info dictionary of pfnet python module.

Version 1.3.0
-------------
* Load Q variables.
* Support for variable generator curtailments.
* User-friendly way to add batteries and variable generators.
* Improved naming consistency in Python network class.
* Support for all battery and load variables in ACPF and network properties.
* Battery dynamics and boundary conditions.
* Updated documentation and examples.
* Full support for constraint auxiliary variables (lin eq, nonlin eq, line ineq).
* Elimination of obscure variables "voltage magnitude deviation".
* Elimination of obscure variables "voltage magnitude violation", "tap ratio deviation", "susceptance deviation".
* Improved setup.py without argparse that relies on existing build_ext commands for custom builds.
* Upper and lower bounds for constraint extra variables.
* Three types of voltage magnitude limits (normal, regulation, emergency).
* Load power factor, target power factor, and constraint for constant power factor.
* Removed Problem "set_network" method and required that Problem constructor takes network as argument for consistency with functions and constraints.
* Added default arguments to routines "add_batteries" and "add_var_generators".
* Fixed indentation bug in problem.show().
* (Conservative) linearized AC thermal limits via external and optional "line_flow" library.
* Changed key "raw parser" to "raw_parser" in "info" dictionary of pfnet python wrapper, and added "line_flow".
* Added constraint/function/network error checks in problem analyze and eval routines.
* Added branch phase and ratio python setters.
* Fixed sign error with second derivative of current mag with respect to phase shift in AC_FLOW_LIM constraints.

Version 1.2.9
-------------
* Changed function Hessian nnz counter (Hcounter to Hphi_nnz).
* Problem add_function takes Function object/struct and not function name.
* Problem add_constraint takes Constraint object/struct and not function name.
* Function class constructor takes function name for convenience.
* Constraint class constructor takes constraint name for convenience.
* CustomFunction class for creating functions written in python that work with the C library.
* CustomConstraint class for creating constraints written in python that work with the C library.
* Changed constraint (file) names PF and BOUND to ACPF and NBOUND, respectively.
* Separated netowrk and parser.
* (Generic) Parser class constructor takes file extension or sample filename for convenience.
* Format-specific parsers for mat,raw,art files also available (ParserMAT,ParserRAW,ParserART).
* CustomParser class for creating parsers written in python that work with the C library.
* Raw parser availability is detected when library is placed in pfnet/lib folder (no environment variable needed anymore).

Version 1.2.8
-------------
* Python-based parsers.
* Info dictionary in Python wrapper that indictes availability of graphviz, python-based parser, raw parser.
* Autotools build system (automatic detection of raw_parser, graphviz, python-based parser).
* Travis continuous integration.
* Readthedocs-based documentation.
* Fixed mpc2mat and parser_MAT gen cost ordering.

Version 1.2.7
-------------
* Added constraint that enforces AC branch flow limits using current magnitudes (ignores branches with 0 ratingA).
* Added support for extra variables in constraints (Jbar, Gbar matrices) and in problem.
* Changed constraint nnz counters (Acounter,Jcounter,Gcounter) to (A_nnz,J_nnz,G_nnz).
* Changed constraint row counters (Aconstr_index,Jcounstr_index,Gconstr_index) to (A_row,J_row,G_row).
* Made constraint that enforces DC branch flow limits ignore branches with 0 ratingA.

Version 1.2.6
-------------
* Branch bus name changes (from/to to k/m).
* Branch AC flow getters.
* Improved error handling in Problem Python class (has_error, clear_error, error checks in combine_H).
* Separated python wrapper pyx into multiple files.
* Bug fix: voltage magnitude limits in MAT parser.
* Sphinx C docs.

Version 1.2.5
-------------
* Strings instead of constants in python wrapper for object types, flag types, properties, object quantities, function and constraint types.

Version 1.2.4
-------------
* Multi-period support.
* Function value independent of variable flags.
* Name changes in Python wrapper (trying to eliminate abbreviations, e.g. gens, bats, etc).
* Improved memory management and bookkeeping when adding variable generators.
* Routine for getting number of variables of Bus.

Version 1.2.3
-------------
* Linear power flow constraints (LINPF).
* Improved Makefile (Linux and Mac).
* Documentation build rules with PFNET_DOCS.
* Removed DEBUG conditional compilation and added output levels to parsers.

Version 1.2.2
-------------
* Battery objects.
* Net consumption function.
* Bus price attribute.
* Load support to FIX constraint.

Version 1.2.1
-------------
* Python 3 and Jupyter compatibility.
* Variable load active powers.

Version 1.2.0
-------------
* Variable generators (e.g., wind and solar)
* l <= Gx <= u constraints.
* LBOUND constraint type.
* Contingencies.

Version 1.1
-----------
* Artere parser.

Version 1.0
-----------
* Initial version.<|MERGE_RESOLUTION|>--- conflicted
+++ resolved
@@ -32,11 +32,8 @@
 * Changed PAR_GEN_Q constraint to PVPQ_SWITCHING, which enforces flexible participations based on Q_par and performs all required modifications for PV-PQ switching heuristics.
 * Updated PVPQ switching heuristics to utilize PVPQ_SWITCHING constraint.
 * Removed net adjust_generators.
-<<<<<<< HEAD
-* Improved handling of outages: Outages can be enabled by setting the outage flag. Contingencies no longer disconnect components.
-=======
+* Improved handling of branch and gen outages: Outages can be enabled by setting the outage flag. Contingencies no longer disconnect components.
 * Added bus.is_star(), branch.is_part_of_3_winding_transformer(), and net.get_num_star_buses().
->>>>>>> 86c32373
 
 Version 1.3.2
 -------------

--- conflicted
+++ resolved
@@ -15,22 +15,7 @@
 #include <string.h>
 #include <ctype.h>
 
-<<<<<<< HEAD
-static char* trim(char *s) {
-  /* Trims string inplace. */
-
-  char *ptr;
-  if (!s)
-    return NULL;   // handle NULL string
-  if (!*s)
-    return s;      // handle empty string
-  for (ptr = s + strlen(s) - 1; (ptr >= s) && isspace(*ptr); --ptr);
-  ptr[1] = '\0';
-  return s;
-}
-=======
 char* trim(char* s);
 char* strtoupper(char s[]);
->>>>>>> d8ee74a9
 
 #endif
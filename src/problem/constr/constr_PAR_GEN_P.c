/** @file constr_PAR_GEN_P.c
 *  @brief This file defines the data structure and routines associated with the constraint of type PAR_GEN_P.
 *
 * This file is part of PFNET.
 *
 * Copyright (c) 2015-2016, Tomas Tinoco De Rubira.
 *
 * PFNET is released under the BSD 2-clause license.
 */

#include <pfnet/constr_PAR_GEN_P.h>
#include <assert.h>

void CONSTR_PAR_GEN_P_init(Constr* c) {

  // Init
  CONSTR_set_data(c,NULL);
}

void CONSTR_PAR_GEN_P_clear(Constr* c) {

  // Counters
  CONSTR_set_Acounter(c,0);
  CONSTR_set_Aconstr_index(c,0);

  // Flags
  CONSTR_clear_bus_counted(c);
}

<<<<<<< HEAD
void CONSTR_PAR_GEN_P_count_branch(Constr* c, Branch* br) {

=======
void CONSTR_PAR_GEN_P_count_step(Constr* c, Branch* br, int t) {
  
>>>>>>> d8ee74a9
  // Local variables
  Bus* buses[2];
  Bus* bus;
  Gen* gen1;
  Gen* gen2;
  int* Acounter;
  int* Aconstr_index;
  char* bus_counted;
  int i;
<<<<<<< HEAD
  int j;

=======
  int T;

  // Number of periods
  T = BRANCH_get_num_periods(br);
  
>>>>>>> d8ee74a9
  // Constr data
  Acounter = CONSTR_get_Acounter_ptr(c);
  Aconstr_index = CONSTR_get_Aconstr_index_ptr(c);
  bus_counted = CONSTR_get_bus_counted(c);

  // Check pointer
  if (!Acounter || !Aconstr_index || !bus_counted)
    return;

  // Check outage
  if (BRANCH_is_on_outage(br))
    return;

  // Bus data
  buses[0] = BRANCH_get_bus_k(br);
  buses[1] = BRANCH_get_bus_m(br);

  // Buses
  for (i = 0; i < 2; i++) {

    bus = buses[i];
<<<<<<< HEAD

    if (!bus_counted[BUS_get_index(bus)]) {

=======
    
    if (!bus_counted[BUS_get_index(bus)*T+t]) {
      
>>>>>>> d8ee74a9
      // Active power of slack generators
      if (BUS_is_slack(bus)) {
	gen1 = BUS_get_gen(bus);
	for (gen2 = GEN_get_next(gen1); gen2 != NULL; gen2 = GEN_get_next(gen2)) {
	  if (GEN_has_flags(gen1,FLAG_VARS,GEN_VAR_P))
	    (*Acounter)++;
	  if (GEN_has_flags(gen2,FLAG_VARS,GEN_VAR_P))
	    (*Acounter)++;
	  (*Aconstr_index)++;
	}
      }
    }

    // Update counted flag
<<<<<<< HEAD
    bus_counted[BUS_get_index(bus)] = TRUE;
=======
    bus_counted[BUS_get_index(bus)*T+t] = TRUE;    
>>>>>>> d8ee74a9
  }
}

void CONSTR_PAR_GEN_P_allocate(Constr* c) {

  // Local variables
  int num_constr;
  int num_vars;
  int Acounter;

  num_vars = NET_get_num_vars(CONSTR_get_network(c));
  num_constr = CONSTR_get_Aconstr_index(c);
  Acounter = CONSTR_get_Acounter(c);

  // J f
  CONSTR_set_J(c,MAT_new(0,num_vars,0));
  CONSTR_set_f(c,VEC_new(0));

  // b
  CONSTR_set_b(c,VEC_new(num_constr));

  // A
  CONSTR_set_A(c,MAT_new(num_constr, // size1 (rows)
			 num_vars,   // size2 (rows)
			 Acounter)); // nnz
}

<<<<<<< HEAD
void CONSTR_PAR_GEN_P_analyze_branch(Constr* c, Branch* br) {

=======
void CONSTR_PAR_GEN_P_analyze_step(Constr* c, Branch* br, int t) {
  
>>>>>>> d8ee74a9
  // Local variables
  Bus* buses[2];
  Bus* bus;
  Gen* gen1;
  Gen* gen2;
  int* Acounter;
  int* Aconstr_index;
  char* bus_counted;
  Vec* b;
  Mat* A;
  int i;
<<<<<<< HEAD
  int j;

=======
  int T;

  // Number of periods
  T = BRANCH_get_num_periods(br);
  
>>>>>>> d8ee74a9
  // Cosntr data
  b = CONSTR_get_b(c);
  A = CONSTR_get_A(c);
  Acounter = CONSTR_get_Acounter_ptr(c);
  Aconstr_index = CONSTR_get_Aconstr_index_ptr(c);
  bus_counted = CONSTR_get_bus_counted(c);

  // Check pointers
  if (!Acounter || !Aconstr_index || !bus_counted)
    return;

  // Check outage
  if (BRANCH_is_on_outage(br))
    return;

  // Bus data
  buses[0] = BRANCH_get_bus_k(br);
  buses[1] = BRANCH_get_bus_m(br);

  // Buses
  for (i = 0; i < 2; i++) {

    bus = buses[i];
<<<<<<< HEAD

    if (!bus_counted[BUS_get_index(bus)]) {

=======
    
    if (!bus_counted[BUS_get_index(bus)*T+t]) {
      
>>>>>>> d8ee74a9
      // Active power of slack generators
      if (BUS_is_slack(bus)) {
	gen1 = BUS_get_gen(bus);
	for (gen2 = GEN_get_next(gen1); gen2 != NULL; gen2 = GEN_get_next(gen2)) {
	  VEC_set(b,*Aconstr_index,0.);
	  if (GEN_has_flags(gen1,FLAG_VARS,GEN_VAR_P)) {
	    MAT_set_i(A,*Acounter,*Aconstr_index);
	    MAT_set_j(A,*Acounter,GEN_get_index_P(gen1,t));
	    MAT_set_d(A,*Acounter,1.);
	    (*Acounter)++;
	  }
	  else
	    VEC_add_to_entry(b,*Aconstr_index,-GEN_get_P(gen1,t));
	  if (GEN_has_flags(gen2,FLAG_VARS,GEN_VAR_P)) {
	    MAT_set_i(A,*Acounter,*Aconstr_index);
	    MAT_set_j(A,*Acounter,GEN_get_index_P(gen2,t));
	    MAT_set_d(A,*Acounter,-1.);
	    (*Acounter)++;
	  }
	  else
	    VEC_add_to_entry(b,*Aconstr_index,GEN_get_P(gen2,t));
	  (*Aconstr_index)++;
	}
      }
    }

    // Update counted flag
<<<<<<< HEAD
    bus_counted[BUS_get_index(bus)] = TRUE;
  }
=======
    bus_counted[BUS_get_index(bus)*T+t] = TRUE;   
  }  
>>>>>>> d8ee74a9
}

void CONSTR_PAR_GEN_P_eval_step(Constr* c, Branch* br, int t, Vec* var_values) {
  // Nothing to do
}

void CONSTR_PAR_GEN_P_store_sens_step(Constr* c, Branch* br, int t, Vec* sA, Vec* sf, Vec* sGu, Vec* sGl) {
  // Nothing
}

void CONSTR_PAR_GEN_P_free(Constr* c) {
  // Nothing to do
}<|MERGE_RESOLUTION|>--- conflicted
+++ resolved
@@ -27,13 +27,8 @@
   CONSTR_clear_bus_counted(c);
 }
 
-<<<<<<< HEAD
-void CONSTR_PAR_GEN_P_count_branch(Constr* c, Branch* br) {
+void CONSTR_PAR_GEN_P_count_step(Constr* c, Branch* br, int t) {
 
-=======
-void CONSTR_PAR_GEN_P_count_step(Constr* c, Branch* br, int t) {
-  
->>>>>>> d8ee74a9
   // Local variables
   Bus* buses[2];
   Bus* bus;
@@ -43,16 +38,11 @@
   int* Aconstr_index;
   char* bus_counted;
   int i;
-<<<<<<< HEAD
-  int j;
-
-=======
   int T;
 
   // Number of periods
   T = BRANCH_get_num_periods(br);
-  
->>>>>>> d8ee74a9
+
   // Constr data
   Acounter = CONSTR_get_Acounter_ptr(c);
   Aconstr_index = CONSTR_get_Aconstr_index_ptr(c);
@@ -74,15 +64,9 @@
   for (i = 0; i < 2; i++) {
 
     bus = buses[i];
-<<<<<<< HEAD
 
-    if (!bus_counted[BUS_get_index(bus)]) {
+    if (!bus_counted[BUS_get_index(bus)*T+t]) {
 
-=======
-    
-    if (!bus_counted[BUS_get_index(bus)*T+t]) {
-      
->>>>>>> d8ee74a9
       // Active power of slack generators
       if (BUS_is_slack(bus)) {
 	gen1 = BUS_get_gen(bus);
@@ -97,11 +81,7 @@
     }
 
     // Update counted flag
-<<<<<<< HEAD
-    bus_counted[BUS_get_index(bus)] = TRUE;
-=======
-    bus_counted[BUS_get_index(bus)*T+t] = TRUE;    
->>>>>>> d8ee74a9
+    bus_counted[BUS_get_index(bus)*T+t] = TRUE;
   }
 }
 
@@ -129,13 +109,8 @@
 			 Acounter)); // nnz
 }
 
-<<<<<<< HEAD
-void CONSTR_PAR_GEN_P_analyze_branch(Constr* c, Branch* br) {
+void CONSTR_PAR_GEN_P_analyze_step(Constr* c, Branch* br, int t) {
 
-=======
-void CONSTR_PAR_GEN_P_analyze_step(Constr* c, Branch* br, int t) {
-  
->>>>>>> d8ee74a9
   // Local variables
   Bus* buses[2];
   Bus* bus;
@@ -147,16 +122,11 @@
   Vec* b;
   Mat* A;
   int i;
-<<<<<<< HEAD
-  int j;
-
-=======
   int T;
 
   // Number of periods
   T = BRANCH_get_num_periods(br);
-  
->>>>>>> d8ee74a9
+
   // Cosntr data
   b = CONSTR_get_b(c);
   A = CONSTR_get_A(c);
@@ -180,15 +150,9 @@
   for (i = 0; i < 2; i++) {
 
     bus = buses[i];
-<<<<<<< HEAD
 
-    if (!bus_counted[BUS_get_index(bus)]) {
+    if (!bus_counted[BUS_get_index(bus)*T+t]) {
 
-=======
-    
-    if (!bus_counted[BUS_get_index(bus)*T+t]) {
-      
->>>>>>> d8ee74a9
       // Active power of slack generators
       if (BUS_is_slack(bus)) {
 	gen1 = BUS_get_gen(bus);
@@ -216,13 +180,8 @@
     }
 
     // Update counted flag
-<<<<<<< HEAD
-    bus_counted[BUS_get_index(bus)] = TRUE;
+    bus_counted[BUS_get_index(bus)*T+t] = TRUE;
   }
-=======
-    bus_counted[BUS_get_index(bus)*T+t] = TRUE;   
-  }  
->>>>>>> d8ee74a9
 }
 
 void CONSTR_PAR_GEN_P_eval_step(Constr* c, Branch* br, int t, Vec* var_values) {

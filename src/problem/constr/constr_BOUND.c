/** @file constr_BOUND.c
 *  @brief This file defines the data structure and routines associated with the constraint of type BOUND.
 *
 * This file is part of PFNET.
 *
 * Copyright (c) 2015-2016, Tomas Tinoco De Rubira.
 *
 * PFNET is released under the BSD 2-clause license.
 */

#include <pfnet/constr_BOUND.h>

void CONSTR_BOUND_init(Constr* c) {

  // Init
  CONSTR_set_Hcounter(c,NULL,0);
  CONSTR_set_data(c,NULL);
}

void CONSTR_BOUND_clear(Constr* c) {

  // f
  VEC_set_zero(CONSTR_get_f(c));

  // J
  MAT_set_zero_d(CONSTR_get_J(c));

  // H
  MAT_array_set_zero_d(CONSTR_get_H_array(c),CONSTR_get_H_array_size(c));

  // Counters
  CONSTR_set_Jcounter(c,0);

  // Flags
  CONSTR_clear_bus_counted(c);
}

<<<<<<< HEAD
void CONSTR_BOUND_count_branch(Constr* c, Branch* br) {

=======
void CONSTR_BOUND_count_step(Constr* c, Branch* br, int t) {
  
>>>>>>> d8ee74a9
  // Local variables
  Bus* buses[2];
  Bus* bus;
  Gen* gen;
  Shunt* shunt;
  int* Jcounter;
  char* bus_counted;
  int bus_index_t[2];
  int k;
<<<<<<< HEAD

=======
  int T;

  // Number of periods
  T = BRANCH_get_num_periods(br);
  
>>>>>>> d8ee74a9
  // Constr data
  Jcounter = CONSTR_get_Jcounter_ptr(c);
  bus_counted = CONSTR_get_bus_counted(c);

  // Check pointers
  if (!Jcounter || !bus_counted)
    return;

  // Check outage
  if (BRANCH_is_on_outage(br))
    return;

  // Bus data
  buses[0] = BRANCH_get_bus_k(br);
  buses[1] = BRANCH_get_bus_m(br);
  for (k = 0; k < 2; k++)
    bus_index_t[k] = BUS_get_index(buses[k])*T+t;

  // Tap ratio
  if (BRANCH_has_flags(br,FLAG_BOUNDED,BRANCH_VAR_RATIO) &&
      BRANCH_has_flags(br,FLAG_VARS,BRANCH_VAR_RATIO)) {
    (*Jcounter)++; // upper bound
    (*Jcounter)++; // lower bound
  }

  // Phase shift
  if (BRANCH_has_flags(br,FLAG_BOUNDED,BRANCH_VAR_PHASE) &&
      BRANCH_has_flags(br,FLAG_VARS,BRANCH_VAR_PHASE)) {
    (*Jcounter)++; // upper bound
    (*Jcounter)++; // lower bound
  }

  // Buses
  for (k = 0; k < 2; k++) {

    bus = buses[k];

    if (!bus_counted[bus_index_t[k]]) { // not counted yet

      // Voltage magnitude (V_MAG)
      if (BUS_has_flags(bus,FLAG_BOUNDED,BUS_VAR_VMAG) && BUS_has_flags(bus,FLAG_VARS,BUS_VAR_VMAG)) {
	(*Jcounter)++; // upper bound
	(*Jcounter)++; // lower bound
      }

      // Volage angle (V_ANG)
      if (BUS_has_flags(bus,FLAG_BOUNDED,BUS_VAR_VANG) && BUS_has_flags(bus,FLAG_VARS,BUS_VAR_VANG)) {
	(*Jcounter)++; // upper bound
	(*Jcounter)++; // lower bound
      }

      // Generators
      for (gen = BUS_get_gen(bus); gen != NULL; gen = GEN_get_next(gen)) {

	// Active power (P)
	if (GEN_has_flags(gen,FLAG_BOUNDED,GEN_VAR_P) &&
	    GEN_has_flags(gen,FLAG_VARS,GEN_VAR_P)) {
	  (*Jcounter)++; // upper bound
	  (*Jcounter)++; // lower bound
	}

	// Reactive power (Q)
	if (GEN_has_flags(gen,FLAG_BOUNDED,GEN_VAR_Q) &&
	    GEN_has_flags(gen,FLAG_VARS,GEN_VAR_Q)) {
	  (*Jcounter)++; // upper bound
	  (*Jcounter)++; // lower bound
	}
      }

      // Shunts
      for (shunt = BUS_get_shunt(bus); shunt != NULL; shunt = SHUNT_get_next(shunt)) {

	// Shunt suscepatnace (b)
	if (SHUNT_has_flags(shunt,FLAG_BOUNDED,SHUNT_VAR_SUSC) &&
	    SHUNT_has_flags(shunt,FLAG_VARS,SHUNT_VAR_SUSC)) {
	  (*Jcounter)++; // upper bound
	  (*Jcounter)++; // lower bound
	}
      }
    }

    // Update counted flag
    bus_counted[bus_index_t[k]] = TRUE;
  }
}

void CONSTR_BOUND_allocate(Constr* c) {

  // Local variables
  int Jcounter;
  Mat* H_array;
  Mat* H;
  int num_vars;
  int i;

  Jcounter = CONSTR_get_Jcounter(c);
  num_vars = NET_get_num_vars(CONSTR_get_network(c));

  // A b
  CONSTR_set_A(c,MAT_new(0,num_vars,0));
  CONSTR_set_b(c,VEC_new(0));

  // f
  CONSTR_set_f(c,VEC_new(Jcounter));

  // J
  CONSTR_set_J(c,MAT_new(Jcounter,   // size1 (rows)
			 num_vars,   // size2 (cols)
			 Jcounter)); // nnz

  // H
  H_array = MAT_array_new(Jcounter);
  CONSTR_set_H_array(c,H_array,Jcounter);
  for (i = 0; i < Jcounter; i++) {
    H = MAT_array_get(H_array,i);
    MAT_set_nnz(H,1);
    MAT_set_size1(H,num_vars);
    MAT_set_size2(H,num_vars);
    MAT_set_row_array(H,(int*)calloc(1,sizeof(int)));
    MAT_set_col_array(H,(int*)calloc(1,sizeof(int)));
    MAT_set_data_array(H,(REAL*)malloc(1*sizeof(REAL)));
  }

  // H combined
  CONSTR_set_H_combined(c,MAT_new(num_vars,   // size1 (rows)
				  num_vars,   // size2 (cols)
				  Jcounter)); // nnz
}

void CONSTR_BOUND_analyze_step(Constr* c, Branch* br, int t) {

  // Local variables
  Bus* buses[2];
  Bus* bus;
  Gen* gen;
  Shunt* shunt;
  Mat* J;
  Mat* H_array;
  Mat* H;
  int* Hi;
  int* Hj;
  int* Hi_comb;
  int* Hj_comb;
  int* Jcounter;
  char* bus_counted;
  int bus_index_t[2];
  int index_var;
  int k;
  int T;

  // Number of periods
  T = BRANCH_get_num_periods(br);

  // Constr data
  J = CONSTR_get_J(c);
  H_array = CONSTR_get_H_array(c);
  Jcounter = CONSTR_get_Jcounter_ptr(c);
  bus_counted = CONSTR_get_bus_counted(c);

  // Check pointers
  if (!Jcounter || !bus_counted)
    return;

  // Check outage
  if (BRANCH_is_on_outage(br))
    return;

  // Bus data
  buses[0] = BRANCH_get_bus_k(br);
  buses[1] = BRANCH_get_bus_m(br);
  for (k = 0; k < 2; k++)
    bus_index_t[k] = BUS_get_index(buses[k])*T+t;

  // Branch
  //*******

  // Tap ratio
  if (BRANCH_has_flags(br,FLAG_BOUNDED,BRANCH_VAR_RATIO) &&
      BRANCH_has_flags(br,FLAG_VARS,BRANCH_VAR_RATIO)) {

<<<<<<< HEAD
    index_var = BRANCH_get_index_ratio(br);

=======
    index_var = BRANCH_get_index_ratio(br,t);
    
>>>>>>> d8ee74a9
    // J
    MAT_set_i(J,*Jcounter,*Jcounter);
    MAT_set_j(J,*Jcounter,index_var);

    MAT_set_i(J,*Jcounter+1,*Jcounter+1);
    MAT_set_j(J,*Jcounter+1,index_var);

    // H
    H = MAT_array_get(H_array,*Jcounter);
    MAT_set_i(H,0,index_var);
    MAT_set_j(H,0,index_var);

    H = MAT_array_get(H_array,*Jcounter+1);
    MAT_set_i(H,0,index_var);
    MAT_set_j(H,0,index_var);

    (*Jcounter)++;
    (*Jcounter)++;
  }

  // Phase shift
  if (BRANCH_has_flags(br,FLAG_BOUNDED,BRANCH_VAR_PHASE) &&
      BRANCH_has_flags(br,FLAG_VARS,BRANCH_VAR_PHASE)) {

    index_var = BRANCH_get_index_phase(br,t);

    // J
    MAT_set_i(J,*Jcounter,*Jcounter);
    MAT_set_j(J,*Jcounter,index_var);

    MAT_set_i(J,*Jcounter+1,*Jcounter+1);
    MAT_set_j(J,*Jcounter+1,index_var);

    // H
    H = MAT_array_get(H_array,*Jcounter);
    MAT_set_i(H,0,index_var);
    MAT_set_j(H,0,index_var);

    H = MAT_array_get(H_array,*Jcounter+1);
    MAT_set_i(H,0,index_var);
    MAT_set_j(H,0,index_var);

    (*Jcounter)++;
    (*Jcounter)++;
  }

  // Buses
  //******

  for (k = 0; k < 2; k++) {

    bus = buses[k];

<<<<<<< HEAD
    if (!bus_counted[bus_index[k]]) { // not counted yet

=======
    if (!bus_counted[bus_index_t[k]]) { // not counted yet
      
>>>>>>> d8ee74a9
      // Voltage magnitude (V_MAG)
      if (BUS_has_flags(bus,FLAG_BOUNDED,BUS_VAR_VMAG) && BUS_has_flags(bus,FLAG_VARS,BUS_VAR_VMAG)) {

	index_var = BUS_get_index_v_mag(bus,t);

	// J
	MAT_set_i(J,*Jcounter,*Jcounter);
	MAT_set_j(J,*Jcounter,index_var);

	MAT_set_i(J,*Jcounter+1,*Jcounter+1);
	MAT_set_j(J,*Jcounter+1,index_var);

	// H
	H = MAT_array_get(H_array,*Jcounter);
	MAT_set_i(H,0,index_var);
	MAT_set_j(H,0,index_var);

	H = MAT_array_get(H_array,*Jcounter+1);
	MAT_set_i(H,0,index_var);
	MAT_set_j(H,0,index_var);

	(*Jcounter)++;
	(*Jcounter)++;
      }

      // Volage angle (V_ANG)
      if (BUS_has_flags(bus,FLAG_BOUNDED,BUS_VAR_VANG) && BUS_has_flags(bus,FLAG_VARS,BUS_VAR_VANG)) {

	index_var = BUS_get_index_v_ang(bus,t);

	// J
	MAT_set_i(J,*Jcounter,*Jcounter);
	MAT_set_j(J,*Jcounter,index_var);

	MAT_set_i(J,*Jcounter+1,*Jcounter+1);
	MAT_set_j(J,*Jcounter+1,index_var);

	// H
	H = MAT_array_get(H_array,*Jcounter);
	MAT_set_i(H,0,index_var);
	MAT_set_j(H,0,index_var);

	H = MAT_array_get(H_array,*Jcounter+1);
	MAT_set_i(H,0,index_var);
	MAT_set_j(H,0,index_var);

	(*Jcounter)++;
	(*Jcounter)++;
      }

      // Generators
      for (gen = BUS_get_gen(bus); gen != NULL; gen = GEN_get_next(gen)) {

	// Active power (P)
	if (GEN_has_flags(gen,FLAG_BOUNDED,GEN_VAR_P) &&
	    GEN_has_flags(gen,FLAG_VARS,GEN_VAR_P)) {

<<<<<<< HEAD
	  index_var = GEN_get_index_P(gen);

=======
	  index_var = GEN_get_index_P(gen,t);
	  
>>>>>>> d8ee74a9
	  // J
	  MAT_set_i(J,*Jcounter,*Jcounter);
	  MAT_set_j(J,*Jcounter,index_var);

	  MAT_set_i(J,*Jcounter+1,*Jcounter+1);
	  MAT_set_j(J,*Jcounter+1,index_var);

	  // H
	  H = MAT_array_get(H_array,*Jcounter);
	  MAT_set_i(H,0,index_var);
	  MAT_set_j(H,0,index_var);

	  H = MAT_array_get(H_array,*Jcounter+1);
	  MAT_set_i(H,0,index_var);
	  MAT_set_j(H,0,index_var);

	  (*Jcounter)++;
	  (*Jcounter)++;
	}

	// Reactive power (Q)
	if (GEN_has_flags(gen,FLAG_BOUNDED,GEN_VAR_Q) &&
	    GEN_has_flags(gen,FLAG_VARS,GEN_VAR_Q)) {

<<<<<<< HEAD
	  index_var = GEN_get_index_Q(gen);

=======
	  index_var = GEN_get_index_Q(gen,t);
	  
>>>>>>> d8ee74a9
	  // J
	  MAT_set_i(J,*Jcounter,*Jcounter);
	  MAT_set_j(J,*Jcounter,index_var);

	  MAT_set_i(J,*Jcounter+1,*Jcounter+1);
	  MAT_set_j(J,*Jcounter+1,index_var);

	  // H
	  H = MAT_array_get(H_array,*Jcounter);
	  MAT_set_i(H,0,index_var);
	  MAT_set_j(H,0,index_var);

	  H = MAT_array_get(H_array,*Jcounter+1);
	  MAT_set_i(H,0,index_var);
	  MAT_set_j(H,0,index_var);

	  (*Jcounter)++;
	  (*Jcounter)++;
	}
      }

      // Shunts
      for (shunt = BUS_get_shunt(bus); shunt != NULL; shunt = SHUNT_get_next(shunt)) {

	// Susceptance
	if (SHUNT_has_flags(shunt,FLAG_BOUNDED,SHUNT_VAR_SUSC) &&
	    SHUNT_has_flags(shunt,FLAG_VARS,SHUNT_VAR_SUSC)) {
<<<<<<< HEAD

	  index_var = SHUNT_get_index_b(shunt);

=======
	  
	  index_var = SHUNT_get_index_b(shunt,t);
	  
>>>>>>> d8ee74a9
	  // J
	  MAT_set_i(J,*Jcounter,*Jcounter);
	  MAT_set_j(J,*Jcounter,index_var);

	  MAT_set_i(J,*Jcounter+1,*Jcounter+1);
	  MAT_set_j(J,*Jcounter+1,index_var);

	  // H
	  H = MAT_array_get(H_array,*Jcounter);
	  MAT_set_i(H,0,index_var);
	  MAT_set_j(H,0,index_var);

	  H = MAT_array_get(H_array,*Jcounter+1);
	  MAT_set_i(H,0,index_var);
	  MAT_set_j(H,0,index_var);

	  (*Jcounter)++;
	  (*Jcounter)++;
	}
      }
    }

    // Update counted flag
    bus_counted[bus_index_t[k]] = TRUE;
  }

<<<<<<< HEAD
  // Done
  if (BRANCH_get_index(br) == NET_get_num_branches(CONSTR_get_network(c))-1) {

=======
  // Done (last branch and period)
  if ((t == T-1) && (BRANCH_get_index(br) == NET_get_num_branches(CONSTR_get_network(c))-1)) {
    
>>>>>>> d8ee74a9
    // Ensure lower triangular and save struct of H comb
    Hi_comb = MAT_get_row_array(CONSTR_get_H_combined(c));
    Hj_comb = MAT_get_col_array(CONSTR_get_H_combined(c));
    for (k = 0; k < CONSTR_get_H_array_size(c); k++) {
      Hi = MAT_get_row_array(MAT_array_get(H_array,k));
      Hj = MAT_get_col_array(MAT_array_get(H_array,k));
      Hi_comb[k] = Hi[0];
      Hj_comb[k] = Hj[0];
    }
  }
}

void CONSTR_BOUND_eval_step(Constr* c, Branch* br, int t, Vec* var_values) {

  // Local variables
  Bus* buses[2];
  Bus* bus;
  Gen* gen;
  Shunt* shunt;
  Mat* H_array;
  REAL* f;
  REAL* J;
  Mat* H;
  int* Jcounter;
  char* bus_counted;
  int bus_index_t[2];
  int k;
  REAL u;
  REAL umin;
  REAL umax;
  REAL du;
  REAL a1;
  REAL a2;
  REAL b;
  REAL eps;
  REAL sqrterm1;
  REAL sqrterm2;
  int T;

  // Number of periods
  T = BRANCH_get_num_periods(br);

  // Constr data
  f = VEC_get_data(CONSTR_get_f(c));
  J = MAT_get_data_array(CONSTR_get_J(c));
  H_array = CONSTR_get_H_array(c);
  Jcounter = CONSTR_get_Jcounter_ptr(c);
  bus_counted = CONSTR_get_bus_counted(c);

  // Check pointers
  if (!f || !J || !Jcounter || !bus_counted)
    return;

  // Check outage
  if (BRANCH_is_on_outage(br))
    return;

  // Param
  eps = CONSTR_BOUND_PARAM;

  // Bus data
  buses[0] = BRANCH_get_bus_k(br);
  buses[1] = BRANCH_get_bus_m(br);
  for (k = 0; k < 2; k++)
    bus_index_t[k] = BUS_get_index(buses[k])*T+t;

  // Branch
  //*******

  // Tap ratio
  if (BRANCH_has_flags(br,FLAG_BOUNDED,BRANCH_VAR_RATIO) &&
      BRANCH_has_flags(br,FLAG_VARS,BRANCH_VAR_RATIO)) {
<<<<<<< HEAD

    u = VEC_get(var_values,BRANCH_get_index_ratio(br));
=======
    
    u = VEC_get(var_values,BRANCH_get_index_ratio(br,t));
>>>>>>> d8ee74a9
    umax = BRANCH_get_ratio_max(br);
    umin = BRANCH_get_ratio_min(br);
    du = (umax-umin > eps) ? umax-umin : eps;

    a1 = umax-u;
    a2 = u-umin;
    b = eps*eps/du;
    sqrterm1 = sqrt(a1*a1+b*b+eps*eps);
    sqrterm2 = sqrt(a2*a2+b*b+eps*eps);

    // f
    f[*Jcounter]   = a1 + b - sqrterm1; // upper
    f[*Jcounter+1] = a2 + b - sqrterm2; // lower

    // J
    J[*Jcounter]   = -(1-a1/sqrterm1);
    J[*Jcounter+1] = (1-a2/sqrterm2);

    // H
    H = MAT_array_get(H_array,*Jcounter);
    MAT_set_d(H,0,-(b*b+eps*eps)/(sqrterm1*sqrterm1*sqrterm1));

    H = MAT_array_get(H_array,*Jcounter+1);
    MAT_set_d(H,0,-(b*b+eps*eps)/(sqrterm2*sqrterm2*sqrterm2));

    (*Jcounter)++;
    (*Jcounter)++;
  }

  // Phase shift
  if (BRANCH_has_flags(br,FLAG_BOUNDED,BRANCH_VAR_PHASE) &&
      BRANCH_has_flags(br,FLAG_VARS,BRANCH_VAR_PHASE)) {
<<<<<<< HEAD

    u = VEC_get(var_values,BRANCH_get_index_phase(br));
=======
    
    u = VEC_get(var_values,BRANCH_get_index_phase(br,t));
>>>>>>> d8ee74a9
    umax = BRANCH_get_phase_max(br);
    umin = BRANCH_get_phase_min(br);
    du = (umax-umin > eps) ? umax-umin : eps;

    a1 = umax-u;
    a2 = u-umin;
    b = eps*eps/du;
    sqrterm1 = sqrt(a1*a1+b*b+eps*eps);
    sqrterm2 = sqrt(a2*a2+b*b+eps*eps);

    // f
    f[*Jcounter]   = a1 + b - sqrterm1; // upper
    f[*Jcounter+1] = a2 + b - sqrterm2; // lower

    // J
    J[*Jcounter]   = -(1-a1/sqrterm1);
    J[*Jcounter+1] = (1-a2/sqrterm2);

    // H
    H = MAT_array_get(H_array,*Jcounter);
    MAT_set_d(H,0,-(b*b+eps*eps)/(sqrterm1*sqrterm1*sqrterm1));

    H = MAT_array_get(H_array,*Jcounter+1);
    MAT_set_d(H,0,-(b*b+eps*eps)/(sqrterm2*sqrterm2*sqrterm2));

    (*Jcounter)++;
    (*Jcounter)++;
  }

  // Buses
  //******

  for (k = 0; k < 2; k++) {

    bus = buses[k];

<<<<<<< HEAD
    if (!bus_counted[bus_index[k]]) { // not counted yet

      // Voltage magnitude (V_MAG)
      if (BUS_has_flags(bus,FLAG_BOUNDED,BUS_VAR_VMAG) && BUS_has_flags(bus,FLAG_VARS,BUS_VAR_VMAG)) {

	u = VEC_get(var_values,BUS_get_index_v_mag(bus));
=======
    if (!bus_counted[bus_index_t[k]]) { // not counted yet
      
      // Voltage magnitude (V_MAG)
      if (BUS_has_flags(bus,FLAG_BOUNDED,BUS_VAR_VMAG) && 
	  BUS_has_flags(bus,FLAG_VARS,BUS_VAR_VMAG)) {
	
	u = VEC_get(var_values,BUS_get_index_v_mag(bus,t));
>>>>>>> d8ee74a9
	umax = BUS_get_v_max(bus);
	umin = BUS_get_v_min(bus);
	du = (umax-umin > eps) ? umax-umin : eps;

	a1 = umax-u;
	a2 = u-umin;
	b = eps*eps/du;
	sqrterm1 = sqrt(a1*a1+b*b+eps*eps);
	sqrterm2 = sqrt(a2*a2+b*b+eps*eps);

	// f
	f[*Jcounter]   = a1 + b - sqrterm1; // upper
	f[*Jcounter+1] = a2 + b - sqrterm2; // lower

	// J
	J[*Jcounter]   = -(1-a1/sqrterm1);
	J[*Jcounter+1] = (1-a2/sqrterm2);

	// H
	H = MAT_array_get(H_array,*Jcounter);
	MAT_set_d(H,0,-(b*b+eps*eps)/(sqrterm1*sqrterm1*sqrterm1));

	H = MAT_array_get(H_array,*Jcounter+1);
	MAT_set_d(H,0,-(b*b+eps*eps)/(sqrterm2*sqrterm2*sqrterm2));

	(*Jcounter)++;
	(*Jcounter)++;
      }

      // Volage angle (V_ANG)
<<<<<<< HEAD
      if (BUS_has_flags(bus,FLAG_BOUNDED,BUS_VAR_VANG) && BUS_has_flags(bus,FLAG_VARS,BUS_VAR_VANG)) {

	u = VEC_get(var_values,BUS_get_index_v_ang(bus));
	umax = PI;
	umin = -PI;
=======
      if (BUS_has_flags(bus,FLAG_BOUNDED,BUS_VAR_VANG) && 
	  BUS_has_flags(bus,FLAG_VARS,BUS_VAR_VANG)) {
	
	u = VEC_get(var_values,BUS_get_index_v_ang(bus,t));
	umax = 2*PI;
	umin = -2*PI;
>>>>>>> d8ee74a9
	du = (umax-umin > eps) ? umax-umin : eps;

	a1 = umax-u;
	a2 = u-umin;
	b = eps*eps/du;
	sqrterm1 = sqrt(a1*a1+b*b+eps*eps);
	sqrterm2 = sqrt(a2*a2+b*b+eps*eps);

	// f
	f[*Jcounter]   = a1 + b - sqrterm1; // upper
	f[*Jcounter+1] = a2 + b - sqrterm2; // lower

	// J
	J[*Jcounter]   = -(1-a1/sqrterm1);
	J[*Jcounter+1] = (1-a2/sqrterm2);

	// H
	H = MAT_array_get(H_array,*Jcounter);
	MAT_set_d(H,0,-(b*b+eps*eps)/(sqrterm1*sqrterm1*sqrterm1));

	H = MAT_array_get(H_array,*Jcounter+1);
	MAT_set_d(H,0,-(b*b+eps*eps)/(sqrterm2*sqrterm2*sqrterm2));

	(*Jcounter)++;
	(*Jcounter)++;
      }

      // Generators
      for (gen = BUS_get_gen(bus); gen != NULL; gen = GEN_get_next(gen)) {

	// Active power (P)
	if (GEN_has_flags(gen,FLAG_BOUNDED,GEN_VAR_P) &&
	    GEN_has_flags(gen,FLAG_VARS,GEN_VAR_P)) {
<<<<<<< HEAD

	  u = VEC_get(var_values,GEN_get_index_P(gen));
=======
	  
	  u = VEC_get(var_values,GEN_get_index_P(gen,t));
>>>>>>> d8ee74a9
	  umax = GEN_get_P_max(gen);
	  umin = GEN_get_P_min(gen);
	  du = (umax-umin > eps) ? umax-umin : eps;

	  a1 = umax-u;
	  a2 = u-umin;
	  b = eps*eps/du;
	  sqrterm1 = sqrt(a1*a1+b*b+eps*eps);
	  sqrterm2 = sqrt(a2*a2+b*b+eps*eps);

	  // f
	  f[*Jcounter]   = a1 + b - sqrterm1; // upper
	  f[*Jcounter+1] = a2 + b - sqrterm2; // lower

	  // J
	  J[*Jcounter]   = -(1-a1/sqrterm1);
	  J[*Jcounter+1] = (1-a2/sqrterm2);

	  // H
	  H = MAT_array_get(H_array,*Jcounter);
	  MAT_set_d(H,0,-(b*b+eps*eps)/(sqrterm1*sqrterm1*sqrterm1));

	  H = MAT_array_get(H_array,*Jcounter+1);
	  MAT_set_d(H,0,-(b*b+eps*eps)/(sqrterm2*sqrterm2*sqrterm2));

	  (*Jcounter)++;
	  (*Jcounter)++;
	}

	// Reactive power (Q)
	if (GEN_has_flags(gen,FLAG_BOUNDED,GEN_VAR_Q) &&
	    GEN_has_flags(gen,FLAG_VARS,GEN_VAR_Q)) {
<<<<<<< HEAD

	  u = VEC_get(var_values,GEN_get_index_Q(gen));
=======
	  
	  u = VEC_get(var_values,GEN_get_index_Q(gen,t));
>>>>>>> d8ee74a9
	  umax = GEN_get_Q_max(gen);
	  umin = GEN_get_Q_min(gen);
	  du = (umax-umin > eps) ? umax-umin : eps;

	  a1 = umax-u;
	  a2 = u-umin;
	  b = eps*eps/du;
	  sqrterm1 = sqrt(a1*a1+b*b+eps*eps);
	  sqrterm2 = sqrt(a2*a2+b*b+eps*eps);

	  // f
	  f[*Jcounter]   = a1 + b - sqrterm1; // upper
	  f[*Jcounter+1] = a2 + b - sqrterm2; // lower

	  // J
	  J[*Jcounter]   = -(1-a1/sqrterm1);
	  J[*Jcounter+1] = (1-a2/sqrterm2);

	  // H
	  H = MAT_array_get(H_array,*Jcounter);
	  MAT_set_d(H,0,-(b*b+eps*eps)/(sqrterm1*sqrterm1*sqrterm1));

	  H = MAT_array_get(H_array,*Jcounter+1);
	  MAT_set_d(H,0,-(b*b+eps*eps)/(sqrterm2*sqrterm2*sqrterm2));

	  (*Jcounter)++;
	  (*Jcounter)++;
	}
      }

      // Shunts
      for (shunt = BUS_get_shunt(bus); shunt != NULL; shunt = SHUNT_get_next(shunt)) {

	// Susceptance
	if (SHUNT_has_flags(shunt,FLAG_BOUNDED,SHUNT_VAR_SUSC) &&
	    SHUNT_has_flags(shunt,FLAG_VARS,SHUNT_VAR_SUSC)) {
<<<<<<< HEAD

	  u = VEC_get(var_values,SHUNT_get_index_b(shunt));
=======
	  
	  u = VEC_get(var_values,SHUNT_get_index_b(shunt,t));
>>>>>>> d8ee74a9
	  umax = SHUNT_get_b_max(shunt);
	  umin = SHUNT_get_b_min(shunt);
	  du = (umax-umin > eps) ? umax-umin : eps;

	  a1 = umax-u;
	  a2 = u-umin;
	  b = eps*eps/du;
	  sqrterm1 = sqrt(a1*a1+b*b+eps*eps);
	  sqrterm2 = sqrt(a2*a2+b*b+eps*eps);

	  // f
	  f[*Jcounter]   = a1 + b - sqrterm1; // upper
	  f[*Jcounter+1] = a2 + b - sqrterm2; // lower

	  // J
	  J[*Jcounter]   = -(1-a1/sqrterm1);
	  J[*Jcounter+1] = (1-a2/sqrterm2);

	  // H
	  H = MAT_array_get(H_array,*Jcounter);
	  MAT_set_d(H,0,-(b*b+eps*eps)/(sqrterm1*sqrterm1*sqrterm1));

	  H = MAT_array_get(H_array,*Jcounter+1);
	  MAT_set_d(H,0,-(b*b+eps*eps)/(sqrterm2*sqrterm2*sqrterm2));

	  (*Jcounter)++;
	  (*Jcounter)++;
	}
      }
    }

    // Update counted flag
    bus_counted[bus_index_t[k]] = TRUE;
  }
}

<<<<<<< HEAD
void CONSTR_BOUND_store_sens_branch(Constr* c, Branch* br, Vec* sA, Vec* sf, Vec* sGu, Vec* sGl) {

=======
void CONSTR_BOUND_store_sens_step(Constr* c, Branch* br, int t, Vec* sA, Vec* sf, Vec* sGu, Vec* sGl) {
  
>>>>>>> d8ee74a9
  // Local variables
  Bus* buses[2];
  Bus* bus;
  Gen* gen;
  Shunt* shunt;
  int* Jcounter;
  char* bus_counted;
  int bus_index_t[2];
  int k;
<<<<<<< HEAD

=======
  int T;

  // Number of periods
  T = BRANCH_get_num_periods(br);
  
>>>>>>> d8ee74a9
  // Constr data
  Jcounter = CONSTR_get_Jcounter_ptr(c);
  bus_counted = CONSTR_get_bus_counted(c);

  // Check pointers
  if (!Jcounter || !bus_counted)
    return;

  // Check outage
  if (BRANCH_is_on_outage(br))
    return;

  // Bus data
  buses[0] = BRANCH_get_bus_k(br);
  buses[1] = BRANCH_get_bus_m(br);
  for (k = 0; k < 2; k++)
    bus_index_t[k] = BUS_get_index(buses[k])*T+t;

  // Tap ratio
  if (BRANCH_has_flags(br,FLAG_BOUNDED,BRANCH_VAR_RATIO) &&
      BRANCH_has_flags(br,FLAG_VARS,BRANCH_VAR_RATIO)) {
    (*Jcounter)++; // upper bound
    (*Jcounter)++; // lower bound
  }

  // Phase shift
  if (BRANCH_has_flags(br,FLAG_BOUNDED,BRANCH_VAR_PHASE) &&
      BRANCH_has_flags(br,FLAG_VARS,BRANCH_VAR_PHASE)) {
    (*Jcounter)++; // upper bound
    (*Jcounter)++; // lower bound
  }

  // Buses
  for (k = 0; k < 2; k++) {

    bus = buses[k];

    if (!bus_counted[bus_index_t[k]]) { // not counted yet

      // Voltage magnitude (V_MAG)
      if (BUS_has_flags(bus,FLAG_BOUNDED,BUS_VAR_VMAG) && 
	  BUS_has_flags(bus,FLAG_VARS,BUS_VAR_VMAG)) {
	BUS_set_sens_v_mag_u_bound(bus,VEC_get(sf,*Jcounter),t);
	(*Jcounter)++; // upper bound
	BUS_set_sens_v_mag_l_bound(bus,VEC_get(sf,*Jcounter),t);
	(*Jcounter)++; // lower bound
      }

      // Volage angle (V_ANG)
      if (BUS_has_flags(bus,FLAG_BOUNDED,BUS_VAR_VANG) && 
	  BUS_has_flags(bus,FLAG_VARS,BUS_VAR_VANG)) {
	(*Jcounter)++; // upper bound
	(*Jcounter)++; // lower bound
      }

      // Generators
      for (gen = BUS_get_gen(bus); gen != NULL; gen = GEN_get_next(gen)) {

	// Active power (P)
	if (GEN_has_flags(gen,FLAG_BOUNDED,GEN_VAR_P) &&
	    GEN_has_flags(gen,FLAG_VARS,GEN_VAR_P)) {
	  (*Jcounter)++; // upper bound
	  (*Jcounter)++; // lower bound
	}

	// Reactive power (Q)
	if (GEN_has_flags(gen,FLAG_BOUNDED,GEN_VAR_Q) &&
	    GEN_has_flags(gen,FLAG_VARS,GEN_VAR_Q)) {
	  (*Jcounter)++; // upper bound
	  (*Jcounter)++; // lower bound
	}
      }

      // Shunts
      for (shunt = BUS_get_shunt(bus); shunt != NULL; shunt = SHUNT_get_next(shunt)) {

	// Susceptance
	if (SHUNT_has_flags(shunt,FLAG_BOUNDED,SHUNT_VAR_SUSC) &&
	    SHUNT_has_flags(shunt,FLAG_VARS,SHUNT_VAR_SUSC)) {
	  (*Jcounter)++; // upper bound
	  (*Jcounter)++; // lower bound
	}
      }
    }

    // Update counted flag
<<<<<<< HEAD
    bus_counted[bus_index[k]] = TRUE;
=======
    bus_counted[bus_index_t[k]] = TRUE;
>>>>>>> d8ee74a9
  }
}

void CONSTR_BOUND_free(Constr* c) {
  // Nothing
}<|MERGE_RESOLUTION|>--- conflicted
+++ resolved
@@ -35,13 +35,8 @@
   CONSTR_clear_bus_counted(c);
 }
 
-<<<<<<< HEAD
-void CONSTR_BOUND_count_branch(Constr* c, Branch* br) {
-
-=======
 void CONSTR_BOUND_count_step(Constr* c, Branch* br, int t) {
-  
->>>>>>> d8ee74a9
+
   // Local variables
   Bus* buses[2];
   Bus* bus;
@@ -51,15 +46,11 @@
   char* bus_counted;
   int bus_index_t[2];
   int k;
-<<<<<<< HEAD
-
-=======
   int T;
 
   // Number of periods
   T = BRANCH_get_num_periods(br);
-  
->>>>>>> d8ee74a9
+
   // Constr data
   Jcounter = CONSTR_get_Jcounter_ptr(c);
   bus_counted = CONSTR_get_bus_counted(c);
@@ -240,13 +231,8 @@
   if (BRANCH_has_flags(br,FLAG_BOUNDED,BRANCH_VAR_RATIO) &&
       BRANCH_has_flags(br,FLAG_VARS,BRANCH_VAR_RATIO)) {
 
-<<<<<<< HEAD
-    index_var = BRANCH_get_index_ratio(br);
-
-=======
     index_var = BRANCH_get_index_ratio(br,t);
-    
->>>>>>> d8ee74a9
+
     // J
     MAT_set_i(J,*Jcounter,*Jcounter);
     MAT_set_j(J,*Jcounter,index_var);
@@ -300,13 +286,8 @@
 
     bus = buses[k];
 
-<<<<<<< HEAD
-    if (!bus_counted[bus_index[k]]) { // not counted yet
-
-=======
     if (!bus_counted[bus_index_t[k]]) { // not counted yet
-      
->>>>>>> d8ee74a9
+
       // Voltage magnitude (V_MAG)
       if (BUS_has_flags(bus,FLAG_BOUNDED,BUS_VAR_VMAG) && BUS_has_flags(bus,FLAG_VARS,BUS_VAR_VMAG)) {
 
@@ -364,13 +345,8 @@
 	if (GEN_has_flags(gen,FLAG_BOUNDED,GEN_VAR_P) &&
 	    GEN_has_flags(gen,FLAG_VARS,GEN_VAR_P)) {
 
-<<<<<<< HEAD
-	  index_var = GEN_get_index_P(gen);
-
-=======
 	  index_var = GEN_get_index_P(gen,t);
-	  
->>>>>>> d8ee74a9
+
 	  // J
 	  MAT_set_i(J,*Jcounter,*Jcounter);
 	  MAT_set_j(J,*Jcounter,index_var);
@@ -395,13 +371,8 @@
 	if (GEN_has_flags(gen,FLAG_BOUNDED,GEN_VAR_Q) &&
 	    GEN_has_flags(gen,FLAG_VARS,GEN_VAR_Q)) {
 
-<<<<<<< HEAD
-	  index_var = GEN_get_index_Q(gen);
-
-=======
 	  index_var = GEN_get_index_Q(gen,t);
-	  
->>>>>>> d8ee74a9
+
 	  // J
 	  MAT_set_i(J,*Jcounter,*Jcounter);
 	  MAT_set_j(J,*Jcounter,index_var);
@@ -429,15 +400,9 @@
 	// Susceptance
 	if (SHUNT_has_flags(shunt,FLAG_BOUNDED,SHUNT_VAR_SUSC) &&
 	    SHUNT_has_flags(shunt,FLAG_VARS,SHUNT_VAR_SUSC)) {
-<<<<<<< HEAD
-
-	  index_var = SHUNT_get_index_b(shunt);
-
-=======
-	  
+
 	  index_var = SHUNT_get_index_b(shunt,t);
-	  
->>>>>>> d8ee74a9
+
 	  // J
 	  MAT_set_i(J,*Jcounter,*Jcounter);
 	  MAT_set_j(J,*Jcounter,index_var);
@@ -464,15 +429,9 @@
     bus_counted[bus_index_t[k]] = TRUE;
   }
 
-<<<<<<< HEAD
-  // Done
-  if (BRANCH_get_index(br) == NET_get_num_branches(CONSTR_get_network(c))-1) {
-
-=======
   // Done (last branch and period)
   if ((t == T-1) && (BRANCH_get_index(br) == NET_get_num_branches(CONSTR_get_network(c))-1)) {
-    
->>>>>>> d8ee74a9
+
     // Ensure lower triangular and save struct of H comb
     Hi_comb = MAT_get_row_array(CONSTR_get_H_combined(c));
     Hj_comb = MAT_get_col_array(CONSTR_get_H_combined(c));
@@ -545,13 +504,8 @@
   // Tap ratio
   if (BRANCH_has_flags(br,FLAG_BOUNDED,BRANCH_VAR_RATIO) &&
       BRANCH_has_flags(br,FLAG_VARS,BRANCH_VAR_RATIO)) {
-<<<<<<< HEAD
-
-    u = VEC_get(var_values,BRANCH_get_index_ratio(br));
-=======
-    
+
     u = VEC_get(var_values,BRANCH_get_index_ratio(br,t));
->>>>>>> d8ee74a9
     umax = BRANCH_get_ratio_max(br);
     umin = BRANCH_get_ratio_min(br);
     du = (umax-umin > eps) ? umax-umin : eps;
@@ -584,13 +538,8 @@
   // Phase shift
   if (BRANCH_has_flags(br,FLAG_BOUNDED,BRANCH_VAR_PHASE) &&
       BRANCH_has_flags(br,FLAG_VARS,BRANCH_VAR_PHASE)) {
-<<<<<<< HEAD
-
-    u = VEC_get(var_values,BRANCH_get_index_phase(br));
-=======
-    
+
     u = VEC_get(var_values,BRANCH_get_index_phase(br,t));
->>>>>>> d8ee74a9
     umax = BRANCH_get_phase_max(br);
     umin = BRANCH_get_phase_min(br);
     du = (umax-umin > eps) ? umax-umin : eps;
@@ -627,22 +576,13 @@
 
     bus = buses[k];
 
-<<<<<<< HEAD
-    if (!bus_counted[bus_index[k]]) { // not counted yet
+    if (!bus_counted[bus_index_t[k]]) { // not counted yet
 
       // Voltage magnitude (V_MAG)
-      if (BUS_has_flags(bus,FLAG_BOUNDED,BUS_VAR_VMAG) && BUS_has_flags(bus,FLAG_VARS,BUS_VAR_VMAG)) {
-
-	u = VEC_get(var_values,BUS_get_index_v_mag(bus));
-=======
-    if (!bus_counted[bus_index_t[k]]) { // not counted yet
-      
-      // Voltage magnitude (V_MAG)
-      if (BUS_has_flags(bus,FLAG_BOUNDED,BUS_VAR_VMAG) && 
+      if (BUS_has_flags(bus,FLAG_BOUNDED,BUS_VAR_VMAG) &&
 	  BUS_has_flags(bus,FLAG_VARS,BUS_VAR_VMAG)) {
-	
+
 	u = VEC_get(var_values,BUS_get_index_v_mag(bus,t));
->>>>>>> d8ee74a9
 	umax = BUS_get_v_max(bus);
 	umin = BUS_get_v_min(bus);
 	du = (umax-umin > eps) ? umax-umin : eps;
@@ -673,20 +613,12 @@
       }
 
       // Volage angle (V_ANG)
-<<<<<<< HEAD
-      if (BUS_has_flags(bus,FLAG_BOUNDED,BUS_VAR_VANG) && BUS_has_flags(bus,FLAG_VARS,BUS_VAR_VANG)) {
-
-	u = VEC_get(var_values,BUS_get_index_v_ang(bus));
-	umax = PI;
-	umin = -PI;
-=======
-      if (BUS_has_flags(bus,FLAG_BOUNDED,BUS_VAR_VANG) && 
+      if (BUS_has_flags(bus,FLAG_BOUNDED,BUS_VAR_VANG) &&
 	  BUS_has_flags(bus,FLAG_VARS,BUS_VAR_VANG)) {
-	
+
 	u = VEC_get(var_values,BUS_get_index_v_ang(bus,t));
 	umax = 2*PI;
 	umin = -2*PI;
->>>>>>> d8ee74a9
 	du = (umax-umin > eps) ? umax-umin : eps;
 
 	a1 = umax-u;
@@ -720,13 +652,8 @@
 	// Active power (P)
 	if (GEN_has_flags(gen,FLAG_BOUNDED,GEN_VAR_P) &&
 	    GEN_has_flags(gen,FLAG_VARS,GEN_VAR_P)) {
-<<<<<<< HEAD
-
-	  u = VEC_get(var_values,GEN_get_index_P(gen));
-=======
-	  
+
 	  u = VEC_get(var_values,GEN_get_index_P(gen,t));
->>>>>>> d8ee74a9
 	  umax = GEN_get_P_max(gen);
 	  umin = GEN_get_P_min(gen);
 	  du = (umax-umin > eps) ? umax-umin : eps;
@@ -759,13 +686,8 @@
 	// Reactive power (Q)
 	if (GEN_has_flags(gen,FLAG_BOUNDED,GEN_VAR_Q) &&
 	    GEN_has_flags(gen,FLAG_VARS,GEN_VAR_Q)) {
-<<<<<<< HEAD
-
-	  u = VEC_get(var_values,GEN_get_index_Q(gen));
-=======
-	  
+
 	  u = VEC_get(var_values,GEN_get_index_Q(gen,t));
->>>>>>> d8ee74a9
 	  umax = GEN_get_Q_max(gen);
 	  umin = GEN_get_Q_min(gen);
 	  du = (umax-umin > eps) ? umax-umin : eps;
@@ -802,13 +724,8 @@
 	// Susceptance
 	if (SHUNT_has_flags(shunt,FLAG_BOUNDED,SHUNT_VAR_SUSC) &&
 	    SHUNT_has_flags(shunt,FLAG_VARS,SHUNT_VAR_SUSC)) {
-<<<<<<< HEAD
-
-	  u = VEC_get(var_values,SHUNT_get_index_b(shunt));
-=======
-	  
+
 	  u = VEC_get(var_values,SHUNT_get_index_b(shunt,t));
->>>>>>> d8ee74a9
 	  umax = SHUNT_get_b_max(shunt);
 	  umin = SHUNT_get_b_min(shunt);
 	  du = (umax-umin > eps) ? umax-umin : eps;
@@ -845,13 +762,8 @@
   }
 }
 
-<<<<<<< HEAD
-void CONSTR_BOUND_store_sens_branch(Constr* c, Branch* br, Vec* sA, Vec* sf, Vec* sGu, Vec* sGl) {
-
-=======
 void CONSTR_BOUND_store_sens_step(Constr* c, Branch* br, int t, Vec* sA, Vec* sf, Vec* sGu, Vec* sGl) {
-  
->>>>>>> d8ee74a9
+
   // Local variables
   Bus* buses[2];
   Bus* bus;
@@ -861,15 +773,11 @@
   char* bus_counted;
   int bus_index_t[2];
   int k;
-<<<<<<< HEAD
-
-=======
   int T;
 
   // Number of periods
   T = BRANCH_get_num_periods(br);
-  
->>>>>>> d8ee74a9
+
   // Constr data
   Jcounter = CONSTR_get_Jcounter_ptr(c);
   bus_counted = CONSTR_get_bus_counted(c);
@@ -910,7 +818,7 @@
     if (!bus_counted[bus_index_t[k]]) { // not counted yet
 
       // Voltage magnitude (V_MAG)
-      if (BUS_has_flags(bus,FLAG_BOUNDED,BUS_VAR_VMAG) && 
+      if (BUS_has_flags(bus,FLAG_BOUNDED,BUS_VAR_VMAG) &&
 	  BUS_has_flags(bus,FLAG_VARS,BUS_VAR_VMAG)) {
 	BUS_set_sens_v_mag_u_bound(bus,VEC_get(sf,*Jcounter),t);
 	(*Jcounter)++; // upper bound
@@ -919,7 +827,7 @@
       }
 
       // Volage angle (V_ANG)
-      if (BUS_has_flags(bus,FLAG_BOUNDED,BUS_VAR_VANG) && 
+      if (BUS_has_flags(bus,FLAG_BOUNDED,BUS_VAR_VANG) &&
 	  BUS_has_flags(bus,FLAG_VARS,BUS_VAR_VANG)) {
 	(*Jcounter)++; // upper bound
 	(*Jcounter)++; // lower bound
@@ -956,11 +864,7 @@
     }
 
     // Update counted flag
-<<<<<<< HEAD
-    bus_counted[bus_index[k]] = TRUE;
-=======
     bus_counted[bus_index_t[k]] = TRUE;
->>>>>>> d8ee74a9
   }
 }
 

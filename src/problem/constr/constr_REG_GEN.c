/** @file constr_REG_GEN.c
 *  @brief This file defines the data structure and routines associated with the constraint of type REG_GEN.
 *
 * This file is part of PFNET.
 *
 * Copyright (c) 2015-2016, Tomas Tinoco De Rubira.
 *
 * PFNET is released under the BSD 2-clause license.
 */

#include <pfnet/constr_REG_GEN.h>

void CONSTR_REG_GEN_init(Constr* c) {

  // Local variables
  Net* net;
  int num_Jconstr;

  // Init
  net = CONSTR_get_network(c);
  num_Jconstr = 2*(NET_get_num_buses_reg_by_gen(net)-NET_get_num_slack_buses(net))*NET_get_num_periods(net);
  CONSTR_set_Hcounter(c,(int*)calloc(num_Jconstr,sizeof(int)),num_Jconstr);
  CONSTR_set_data(c,NULL);
}

void CONSTR_REG_GEN_clear(Constr* c) {

  // f
  VEC_set_zero(CONSTR_get_f(c));

  // J
  MAT_set_zero_d(CONSTR_get_J(c));

  // H
  MAT_array_set_zero_d(CONSTR_get_H_array(c),CONSTR_get_H_array_size(c));

  // Counters
  CONSTR_set_Acounter(c,0);
  CONSTR_set_Jcounter(c,0);
  CONSTR_set_Aconstr_index(c,0);
  CONSTR_set_Jconstr_index(c,0);
  CONSTR_clear_Hcounter(c);

  // Flags
  CONSTR_clear_bus_counted(c);
}

<<<<<<< HEAD
void CONSTR_REG_GEN_count_branch(Constr* c, Branch* br) {

=======
void CONSTR_REG_GEN_count_step(Constr* c, Branch* br, int t) {
  
>>>>>>> d8ee74a9
  // Local variables
  Bus* buses[2];
  Bus* bus;
  Gen* rg;
  Gen* rg1;
  int* Acounter;
  int* Jcounter;
  int* Aconstr_index;
  int* Jconstr_index;
  int* Hcounter;
  char* bus_counted;
  int bus_index_t[2];
  int k;
<<<<<<< HEAD

=======
  int T;

  // Number of periods
  T = BRANCH_get_num_periods(br);
  
>>>>>>> d8ee74a9
  // Constr data
  Acounter = CONSTR_get_Acounter_ptr(c);
  Jcounter = CONSTR_get_Jcounter_ptr(c);
  Aconstr_index = CONSTR_get_Aconstr_index_ptr(c);
  Jconstr_index = CONSTR_get_Jconstr_index_ptr(c);
  Hcounter = CONSTR_get_Hcounter(c);
  bus_counted = CONSTR_get_bus_counted(c);

  // Check pointers
  if (!Acounter || !Jcounter || !Aconstr_index ||
      !Jconstr_index || !Hcounter || !bus_counted)
    return;

  // Check outage
  if (BRANCH_is_on_outage(br))
    return;

  // Bus data
  buses[0] = BRANCH_get_bus_k(br);
  buses[1] = BRANCH_get_bus_m(br);
  for (k = 0; k < 2; k++)
<<<<<<< HEAD
    bus_index[k] = BUS_get_index(buses[k]);

=======
    bus_index_t[k] = BUS_get_index(buses[k])*T+t;
  
>>>>>>> d8ee74a9
  // Buses
  //******

  for (k = 0; k < 2; k++) {

    bus = buses[k];

<<<<<<< HEAD
    if (!bus_counted[bus_index[k]]) { // not counted yet

=======
    if (!bus_counted[bus_index_t[k]]) { // not counted yet
      
>>>>>>> d8ee74a9
      if (BUS_is_regulated_by_gen(bus) && // reg gen
	  !BUS_is_slack(bus)) {           // not slack

	// Linear
	//*******
	if (BUS_has_flags(bus,FLAG_VARS,BUS_VAR_VMAG) && // v var
	    BUS_has_flags(bus,FLAG_VARS,BUS_VAR_VDEV)) { // yz var

	  // A
	  (*Acounter)++; // v
	  (*Acounter)++; // y
	  (*Acounter)++; // z

	  // Inc A cosntr index
	  (*Aconstr_index)++;
	}

	// Nonlinear
	//**********
	if (BUS_has_flags(bus,FLAG_VARS,BUS_VAR_VDEV)) { // yz var

	  // J
	  (*Jcounter)++; // dCompY/dy
	  (*Jcounter)++; // dCompZ/dz

	  // H
	  Hcounter[*Jconstr_index]++;     // y and y
	  Hcounter[*Jconstr_index+1]++;   // z and z
	  for (rg = BUS_get_reg_gen(bus); rg != NULL; rg = GEN_get_reg_next(rg)) {
	    if (GEN_has_flags(rg,FLAG_VARS,GEN_VAR_Q)) {
	      Hcounter[*Jconstr_index]++;   // y and Q
	      Hcounter[*Jconstr_index+1]++; // z and Q
	    }
	  }
	}

	for (rg = BUS_get_reg_gen(bus); rg != NULL; rg = GEN_get_reg_next(rg)) {
	  if (GEN_has_flags(rg,FLAG_VARS,GEN_VAR_Q)) { // Qg var

	    // J
	    (*Jcounter)++; // dcompY/dQ
	    (*Jcounter)++; // dcompZ/dQ

	    // H
	    Hcounter[*Jconstr_index]++;   // Q and Q
	    Hcounter[*Jconstr_index+1]++; // Q and Q
	    for (rg1 = GEN_get_reg_next(rg); rg1 != NULL; rg1 = GEN_get_reg_next(rg1)) {
	      if (GEN_has_flags(rg1,FLAG_VARS,GEN_VAR_Q)) {
		Hcounter[*Jconstr_index]++;   // Q and Q1
		Hcounter[*Jconstr_index+1]++; // Q and Q1
	      }
	    }
	  }
	}

	// Inc J constr index
	(*Jconstr_index)++; // dCompY
	(*Jconstr_index)++; // dCompZ
      }
    }

    // Update counted flag
    bus_counted[bus_index_t[k]] = TRUE;
  }
}

void CONSTR_REG_GEN_allocate(Constr* c) {

  // Local variables
  int Acounter;
  int Jcounter;
  int Aconstr_index;
  int Jconstr_index;
  int* Hcounter;
  Mat* H_array;
  Mat* H;
  int H_comb_nnz;
  int num_vars;
  int i;

  Acounter = CONSTR_get_Acounter(c);
  Jcounter = CONSTR_get_Jcounter(c);
  Aconstr_index = CONSTR_get_Aconstr_index(c);
  Jconstr_index = CONSTR_get_Jconstr_index(c);
  Hcounter = CONSTR_get_Hcounter(c);
  num_vars = NET_get_num_vars(CONSTR_get_network(c));

  // b
  CONSTR_set_b(c,VEC_new(Aconstr_index));

  // A
  CONSTR_set_A(c,MAT_new(Aconstr_index, // size1 (rows)
			 num_vars,      // size2 (cols)
			 Acounter));    // nnz

  // f
  CONSTR_set_f(c,VEC_new(Jconstr_index));

  // J
  CONSTR_set_J(c,MAT_new(Jconstr_index, // size1 (rows)
			 num_vars,      // size2 (cols)
			 Jcounter));    // nnz

  // H
  H_comb_nnz = 0;
  H_array = MAT_array_new(Jconstr_index);
  CONSTR_set_H_array(c,H_array,Jconstr_index);
  for (i = 0; i < Jconstr_index; i++) {
    H = MAT_array_get(H_array,i);
    MAT_set_nnz(H,Hcounter[i]);
    MAT_set_size1(H,num_vars);
    MAT_set_size2(H,num_vars);
    MAT_set_row_array(H,(int*)calloc(Hcounter[i],sizeof(int)));
    MAT_set_col_array(H,(int*)calloc(Hcounter[i],sizeof(int)));
    MAT_set_data_array(H,(REAL*)calloc(Hcounter[i],sizeof(REAL)));
    H_comb_nnz += Hcounter[i];
  }

  // H combined
  CONSTR_set_H_combined(c,MAT_new(num_vars,     // size1 (rows)
				  num_vars,     // size2 (cols)
				  H_comb_nnz)); // nnz
}

void CONSTR_REG_GEN_analyze_step(Constr* c, Branch* br, int t) {

  // Local variables
  Bus* buses[2];
  Bus* bus;
  Gen* rg;
  Gen* rg1;
  Vec* b;
  Mat* A;
  Mat* J;
  Mat* H_array;
  Mat* Hy;
  Mat* Hz;
  int* Hi;
  int* Hj;
  int* Hi_comb;
  int* Hj_comb;
  int* Acounter;
  int* Jcounter;
  int* Aconstr_index;
  int* Jconstr_index;
  int* Hcounter;
  int Hcounter_comb;
  char* bus_counted;
  int bus_index_t[2];
  int k;
  int m;
  int temp;
  int T;

  // Number of periods
  T = BRANCH_get_num_periods(br);

  // Constr data
  b = CONSTR_get_b(c);
  A = CONSTR_get_A(c);
  J = CONSTR_get_J(c);
  H_array = CONSTR_get_H_array(c);
  Acounter = CONSTR_get_Acounter_ptr(c);
  Jcounter = CONSTR_get_Jcounter_ptr(c);
  Aconstr_index = CONSTR_get_Aconstr_index_ptr(c);
  Jconstr_index = CONSTR_get_Jconstr_index_ptr(c);
  Hcounter = CONSTR_get_Hcounter(c);
  bus_counted = CONSTR_get_bus_counted(c);

  // Check pointers
  if (!Acounter || !Jcounter || !Aconstr_index ||
      !Jconstr_index || !Hcounter || !bus_counted)
    return;

  // Check outage
  if (BRANCH_is_on_outage(br))
    return;

  // Bus data
  buses[0] = BRANCH_get_bus_k(br);
  buses[1] = BRANCH_get_bus_m(br);
  for (k = 0; k < 2; k++)
    bus_index_t[k] = BUS_get_index(buses[k])*T+t;

  // Branch
  //*******

  // Buses
  //******

  for (k = 0; k < 2; k++) {

    bus = buses[k];

<<<<<<< HEAD
    if (!bus_counted[bus_index[k]]) { // not counted yet

=======
    if (!bus_counted[bus_index_t[k]]) { // not counted yet
      
>>>>>>> d8ee74a9
      if (BUS_is_regulated_by_gen(bus) &&  // reg by gen
	  !BUS_is_slack(bus)) {            // not slack

	// Hessians
	Hy = MAT_array_get(H_array,*Jconstr_index);
	Hz = MAT_array_get(H_array,*Jconstr_index+1);

	// Linear
	//*******
	if (BUS_has_flags(bus,FLAG_VARS,BUS_VAR_VMAG) && // v var
	    BUS_has_flags(bus,FLAG_VARS,BUS_VAR_VDEV)) { // yz var

	  // b
<<<<<<< HEAD
	  VEC_set(b,*Aconstr_index,BUS_get_v_set(bus));

=======
	  VEC_set(b,*Aconstr_index,BUS_get_v_set(bus,t));
	
>>>>>>> d8ee74a9
	  // A
	  MAT_set_i(A,*Acounter,*Aconstr_index);
	  MAT_set_j(A,*Acounter,BUS_get_index_v_mag(bus,t));
	  MAT_set_d(A,*Acounter,1.);
	  (*Acounter)++; // v

	  MAT_set_i(A,*Acounter,*Aconstr_index);
	  MAT_set_j(A,*Acounter,BUS_get_index_y(bus,t));
	  MAT_set_d(A,*Acounter,-1.);
	  (*Acounter)++; // y

	  MAT_set_i(A,*Acounter,*Aconstr_index);
	  MAT_set_j(A,*Acounter,BUS_get_index_z(bus,t));
	  MAT_set_d(A,*Acounter,1.);
	  (*Acounter)++; // z

	  // Inc A constr index
	  (*Aconstr_index)++;
	}

	// Nonlinear
	//**********
	if (BUS_has_flags(bus,FLAG_VARS,BUS_VAR_VDEV)) {

	  // J
	  MAT_set_i(J,*Jcounter,*Jconstr_index);
	  MAT_set_j(J,*Jcounter,BUS_get_index_y(bus,t));
	  (*Jcounter)++; // dCompY/dy

	  MAT_set_i(J,*Jcounter,*Jconstr_index+1);
	  MAT_set_j(J,*Jcounter,BUS_get_index_z(bus,t));
	  (*Jcounter)++; // dCompZ/dz

	  // H
	  MAT_set_i(Hy,Hcounter[*Jconstr_index],BUS_get_index_y(bus,t));
	  MAT_set_j(Hy,Hcounter[*Jconstr_index],BUS_get_index_y(bus,t));
	  Hcounter[*Jconstr_index]++;     // y and y
<<<<<<< HEAD

	  MAT_set_i(Hz,Hcounter[*Jconstr_index+1],BUS_get_index_z(bus));
	  MAT_set_j(Hz,Hcounter[*Jconstr_index+1],BUS_get_index_z(bus));
=======
	  
	  MAT_set_i(Hz,Hcounter[*Jconstr_index+1],BUS_get_index_z(bus,t));
	  MAT_set_j(Hz,Hcounter[*Jconstr_index+1],BUS_get_index_z(bus,t));
>>>>>>> d8ee74a9
	  Hcounter[*Jconstr_index+1]++;   // z and z

	  for (rg = BUS_get_reg_gen(bus); rg != NULL; rg = GEN_get_reg_next(rg)) {
	    if (GEN_has_flags(rg,FLAG_VARS,GEN_VAR_Q)) {

	      MAT_set_i(Hy,Hcounter[*Jconstr_index],BUS_get_index_y(bus,t));
	      MAT_set_j(Hy,Hcounter[*Jconstr_index],GEN_get_index_Q(rg,t));
	      Hcounter[*Jconstr_index]++;   // y and Q

	      MAT_set_i(Hz,Hcounter[*Jconstr_index+1],BUS_get_index_z(bus,t));
	      MAT_set_j(Hz,Hcounter[*Jconstr_index+1],GEN_get_index_Q(rg,t));
	      Hcounter[*Jconstr_index+1]++; // z and Q
	    }
	  }
	}

	for (rg = BUS_get_reg_gen(bus); rg != NULL; rg = GEN_get_reg_next(rg)) {
	  if (GEN_has_flags(rg,FLAG_VARS,GEN_VAR_Q)) { // Qg var

	    // J
	    MAT_set_i(J,*Jcounter,*Jconstr_index);
	    MAT_set_j(J,*Jcounter,GEN_get_index_Q(rg,t));
	    (*Jcounter)++; // dcompY/dQ

	    MAT_set_i(J,*Jcounter,*Jconstr_index+1);
	    MAT_set_j(J,*Jcounter,GEN_get_index_Q(rg,t));
	    (*Jcounter)++; // dcompZ/dQ

	    // H
	    MAT_set_i(Hy,Hcounter[*Jconstr_index],GEN_get_index_Q(rg,t));
	    MAT_set_j(Hy,Hcounter[*Jconstr_index],GEN_get_index_Q(rg,t));
	    Hcounter[*Jconstr_index]++;   // Q and Q
<<<<<<< HEAD

	    MAT_set_i(Hz,Hcounter[*Jconstr_index+1],GEN_get_index_Q(rg));
	    MAT_set_j(Hz,Hcounter[*Jconstr_index+1],GEN_get_index_Q(rg));
=======
	    
	    MAT_set_i(Hz,Hcounter[*Jconstr_index+1],GEN_get_index_Q(rg,t));
	    MAT_set_j(Hz,Hcounter[*Jconstr_index+1],GEN_get_index_Q(rg,t));
>>>>>>> d8ee74a9
	    Hcounter[*Jconstr_index+1]++; // Q and Q

	    for (rg1 = GEN_get_reg_next(rg); rg1 != NULL; rg1 = GEN_get_reg_next(rg1)) {
	      if (GEN_has_flags(rg1,FLAG_VARS,GEN_VAR_Q)) {
<<<<<<< HEAD

		MAT_set_i(Hy,Hcounter[*Jconstr_index],GEN_get_index_Q(rg));
		MAT_set_j(Hy,Hcounter[*Jconstr_index],GEN_get_index_Q(rg1));
		Hcounter[*Jconstr_index]++;   // Q and Q1

		MAT_set_i(Hz,Hcounter[*Jconstr_index+1],GEN_get_index_Q(rg));
		MAT_set_j(Hz,Hcounter[*Jconstr_index+1],GEN_get_index_Q(rg1));
=======
		
		MAT_set_i(Hy,Hcounter[*Jconstr_index],GEN_get_index_Q(rg,t));
		MAT_set_j(Hy,Hcounter[*Jconstr_index],GEN_get_index_Q(rg1,t));
		Hcounter[*Jconstr_index]++;   // Q and Q1
		
		MAT_set_i(Hz,Hcounter[*Jconstr_index+1],GEN_get_index_Q(rg,t));
		MAT_set_j(Hz,Hcounter[*Jconstr_index+1],GEN_get_index_Q(rg1,t));
>>>>>>> d8ee74a9
		Hcounter[*Jconstr_index+1]++; // Q and Q1
	      }
	    }
	  }
	}

	// Inc J constr index
	(*Jconstr_index)++; // dCompY
	(*Jconstr_index)++; // dCompZ
      }
    }

    // Update counted flag
    bus_counted[bus_index_t[k]] = TRUE;
  }

  // Done
<<<<<<< HEAD
  if (BRANCH_get_index(br) == NET_get_num_branches(CONSTR_get_network(c))-1) {

=======
  if ((t == T-1) && (BRANCH_get_index(br) == NET_get_num_branches(CONSTR_get_network(c))-1)) {
    
>>>>>>> d8ee74a9
    // Ensure lower triangular and save struct of H comb
    Hcounter_comb = 0;
    Hi_comb = MAT_get_row_array(CONSTR_get_H_combined(c));
    Hj_comb = MAT_get_col_array(CONSTR_get_H_combined(c));
    for (k = 0; k < CONSTR_get_H_array_size(c); k++) {
      Hi = MAT_get_row_array(MAT_array_get(H_array,k));
      Hj = MAT_get_col_array(MAT_array_get(H_array,k));
      for (m = 0; m < MAT_get_nnz(MAT_array_get(H_array,k)); m++) {
	if (Hi[m] < Hj[m]) {
	  temp = Hi[m];
	  Hi[m] = Hj[m];
	  Hj[m] = temp;
	}
	Hi_comb[Hcounter_comb] = Hi[m];
	Hj_comb[Hcounter_comb] = Hj[m];
	Hcounter_comb++;
      }
    }
  }
}

<<<<<<< HEAD
void CONSTR_REG_GEN_eval_branch(Constr* c, Branch* br, Vec* var_values) {

=======
void CONSTR_REG_GEN_eval_step(Constr* c, Branch* br, int t, Vec* var_values) {
  
>>>>>>> d8ee74a9
  // Local variables
  Bus* buses[2];
  Bus* bus;
  Gen* rg;
  Gen* rg1;
  Mat* H_array;
  REAL* f;
  REAL* J;
  REAL* Hy;
  REAL* Hz;
  int* Jcounter;
  int* Jconstr_index;
  int* Hcounter;
  char* bus_counted;
  int bus_index_t[2];
  int k;
  REAL v;
  REAL v_set;
  REAL y;
  REAL z;
  REAL Qsum;
  REAL Qmin;
  REAL Qmax;
  REAL Qy;
  REAL Qz;
  REAL sqrt_termY;
  REAL sqrt_termZ;
  int T;

  // Number of periods
  T = BRANCH_get_num_periods(br);

  // Constr data
  f = VEC_get_data(CONSTR_get_f(c));
  J = MAT_get_data_array(CONSTR_get_J(c));
  H_array = CONSTR_get_H_array(c);
  Jcounter = CONSTR_get_Jcounter_ptr(c);
  Jconstr_index = CONSTR_get_Jconstr_index_ptr(c);
  Hcounter = CONSTR_get_Hcounter(c);
  bus_counted = CONSTR_get_bus_counted(c);

  // Check pointers
  if (!f || !J || !Jcounter || !Jconstr_index ||
      !Hcounter || !bus_counted)
    return;

  // Check outage
  if (BRANCH_is_on_outage(br))
    return;

  // Bus data
  buses[0] = BRANCH_get_bus_k(br);
  buses[1] = BRANCH_get_bus_m(br);
  for (k = 0; k < 2; k++)
    bus_index_t[k] = BUS_get_index(buses[k])*T+t;

  // Branch
  //*******

  // Buses
  //******

  for (k = 0; k < 2; k++) {

    bus = buses[k];

<<<<<<< HEAD
    if (!bus_counted[bus_index[k]]) { // not counted yet

=======
    if (!bus_counted[bus_index_t[k]]) { // not counted yet
      
>>>>>>> d8ee74a9
      if (BUS_is_regulated_by_gen(bus) &&  // reg by gen
	  !BUS_is_slack(bus)) {            // not slack

	// Hessians
	Hy = MAT_get_data_array(MAT_array_get(H_array,*Jconstr_index));
	Hz = MAT_get_data_array(MAT_array_get(H_array,*Jconstr_index+1));

	// Q value
	Qsum = 0;
	Qmax = 0;
	Qmin = 0;
	for (rg = BUS_get_reg_gen(bus); rg != NULL; rg = GEN_get_reg_next(rg)) {
	  if (GEN_has_flags(rg,FLAG_VARS,GEN_VAR_Q))
	    Qsum += VEC_get(var_values,GEN_get_index_Q(rg,t)); // p.u.
	  else
	    Qsum += GEN_get_Q(rg,t);      // p.u.
	  Qmax += GEN_get_Q_max(rg); // p.u.
	  Qmin += GEN_get_Q_min(rg); // p.u.
	}
	Qy = (Qsum-Qmin);
	Qz = (Qmax-Qsum);

	// yz values
	if (BUS_has_flags(bus,FLAG_VARS,BUS_VAR_VDEV)) {
<<<<<<< HEAD
	  y = VEC_get(var_values,BUS_get_index_y(bus)); // p.u.
	  z = VEC_get(var_values,BUS_get_index_z(bus));	// p.u.
=======
	  y = VEC_get(var_values,BUS_get_index_y(bus,t)); // p.u.
	  z = VEC_get(var_values,BUS_get_index_z(bus,t));	// p.u.		
>>>>>>> d8ee74a9
	}
	else {
	  if (BUS_has_flags(bus,FLAG_VARS,BUS_VAR_VMAG))
	    v = VEC_get(var_values,BUS_get_index_v_mag(bus,t)); // p.u.
	  else
	    v = BUS_get_v_mag(bus,t);   // p.u.
	  v_set = BUS_get_v_set(bus,t); // p.u.
	  if (v > v_set) {
	    y = v-v_set;
	    z = 0;
	  }
	  else {
	    y = 0;
	    z = v_set-v;
	  }
	}

	// Terms
	sqrt_termY = sqrt( Qy*Qy + y*y + 2*CONSTR_REG_GEN_PARAM );
	sqrt_termZ = sqrt( Qz*Qz + z*z + 2*CONSTR_REG_GEN_PARAM );

	// f
	f[*Jconstr_index] = Qy + y - sqrt_termY;   // CompY
	f[*Jconstr_index+1] = Qz + z - sqrt_termZ; // CompZ

	if (BUS_has_flags(bus,FLAG_VARS,BUS_VAR_VDEV)) {

	  // J
	  J[*Jcounter] = 1. - y/sqrt_termY;
	  (*Jcounter)++; // dCompY/dy

	  J[*Jcounter] = 1. - z/sqrt_termZ;
	  (*Jcounter)++; // dCompZ/dz

	  // H
	  Hy[Hcounter[*Jconstr_index]] = -(Qy*Qy+2*CONSTR_REG_GEN_PARAM)/pow(sqrt_termY,3.);
	  Hcounter[*Jconstr_index]++;     // y and y

	  Hz[Hcounter[*Jconstr_index+1]] = -(Qz*Qz+2*CONSTR_REG_GEN_PARAM)/pow(sqrt_termZ,3.);
	  Hcounter[*Jconstr_index+1]++;   // z and z
	  for (rg = BUS_get_reg_gen(bus); rg != NULL; rg = GEN_get_reg_next(rg)) {
	    if (GEN_has_flags(rg,FLAG_VARS,GEN_VAR_Q)) {

	      Hy[Hcounter[*Jconstr_index]] = Qy*y/pow(sqrt_termY,3.);
	      Hcounter[*Jconstr_index]++;   // y and Q

	      Hz[Hcounter[*Jconstr_index+1]] = -Qz*z/pow(sqrt_termZ,3.);
	      Hcounter[*Jconstr_index+1]++; // z and Q
	    }
	  }
	}

	for (rg = BUS_get_reg_gen(bus); rg != NULL; rg = GEN_get_reg_next(rg)) {
	  if (GEN_has_flags(rg,FLAG_VARS,GEN_VAR_Q)) { // Qg var

	    // J
	    J[*Jcounter] = 1. - Qy/sqrt_termY;
	    (*Jcounter)++; // dcompY/dQ

	    J[*Jcounter] = -1. + Qz/sqrt_termZ;
	    (*Jcounter)++; // dcompZ/dQ

	    // H
	    Hy[Hcounter[*Jconstr_index]] = -(y*y+2*CONSTR_REG_GEN_PARAM)/pow(sqrt_termY,3.);
	    Hcounter[*Jconstr_index]++;   // Q and Q

	    Hz[Hcounter[*Jconstr_index+1]] = -(z*z+2*CONSTR_REG_GEN_PARAM)/pow(sqrt_termZ,3.);
	    Hcounter[*Jconstr_index+1]++; // Q and Q

	    for (rg1 = GEN_get_reg_next(rg); rg1 != NULL; rg1 = GEN_get_reg_next(rg1)) {
	      if (GEN_has_flags(rg1,FLAG_VARS,GEN_VAR_Q)) {

		Hy[Hcounter[*Jconstr_index]] = -(y*y+2*CONSTR_REG_GEN_PARAM)/pow(sqrt_termY,3.);
		Hcounter[*Jconstr_index]++;   // Q and Q1

		Hz[Hcounter[*Jconstr_index+1]] = -(z*z+2*CONSTR_REG_GEN_PARAM)/pow(sqrt_termZ,3.);
		Hcounter[*Jconstr_index+1]++; // Q and Q1
	      }
	    }
	  }
	}

	// Inc J constr index
	(*Jconstr_index)++; // dCompY
	(*Jconstr_index)++; // dCompZ
      }
    }

    // Update counted flag
    bus_counted[bus_index_t[k]] = TRUE;
  }
}

<<<<<<< HEAD
void CONSTR_REG_GEN_store_sens_branch(Constr* c, Branch* br, Vec* sA, Vec* sf, Vec* sGu, Vec* sGl) {

=======
void CONSTR_REG_GEN_store_sens_step(Constr* c, Branch* br, int t, Vec* sA, Vec* sf, Vec* sGu, Vec* sGl) {
  
>>>>>>> d8ee74a9
  // Local variables
  Bus* buses[2];
  Bus* bus;
  int* Jconstr_index;
  char* bus_counted;
  int bus_index_t[2];
  REAL lamCompY;
  REAL lamCompZ;
  int k;
<<<<<<< HEAD

=======
  int T;

  // Number of periods
  T = BRANCH_get_num_periods(br);
  
>>>>>>> d8ee74a9
  // Constr data
  Jconstr_index = CONSTR_get_Jconstr_index_ptr(c);
  bus_counted = CONSTR_get_bus_counted(c);

  // Check pointers
  if (!Jconstr_index || !bus_counted)
    return;

  // Check outage
  if (BRANCH_is_on_outage(br))
    return;

  // Bus data
  buses[0] = BRANCH_get_bus_k(br);
  buses[1] = BRANCH_get_bus_m(br);
  for (k = 0; k < 2; k++)
<<<<<<< HEAD
    bus_index[k] = BUS_get_index(buses[k]);

=======
    bus_index_t[k] = BUS_get_index(buses[k])*T+t;
  
>>>>>>> d8ee74a9
  // Buses
  //******

  for (k = 0; k < 2; k++) {

    bus = buses[k];

<<<<<<< HEAD
    if (!bus_counted[bus_index[k]]) { // not counted yet

=======
    if (!bus_counted[bus_index_t[k]]) { // not counted yet
      
>>>>>>> d8ee74a9
      if (BUS_is_regulated_by_gen(bus) && // reg gen
	  !BUS_is_slack(bus)) {           // not slack

	lamCompY = VEC_get(sf,*Jconstr_index);
	(*Jconstr_index)++; // dCompY
	lamCompZ = VEC_get(sf,*Jconstr_index);
	(*Jconstr_index)++; // dCompZ

	if (fabs(lamCompY) > fabs(lamCompZ))
	  BUS_set_sens_v_reg_by_gen(bus,lamCompY,t);
	else
	  BUS_set_sens_v_reg_by_gen(bus,lamCompZ,t);
      }
    }

    // Update counted flag
    bus_counted[bus_index_t[k]] = TRUE;
  }
}

void CONSTR_REG_GEN_free(Constr* c) {
  // Nothing
}<|MERGE_RESOLUTION|>--- conflicted
+++ resolved
@@ -45,13 +45,8 @@
   CONSTR_clear_bus_counted(c);
 }
 
-<<<<<<< HEAD
-void CONSTR_REG_GEN_count_branch(Constr* c, Branch* br) {
-
-=======
 void CONSTR_REG_GEN_count_step(Constr* c, Branch* br, int t) {
-  
->>>>>>> d8ee74a9
+
   // Local variables
   Bus* buses[2];
   Bus* bus;
@@ -65,15 +60,11 @@
   char* bus_counted;
   int bus_index_t[2];
   int k;
-<<<<<<< HEAD
-
-=======
   int T;
 
   // Number of periods
   T = BRANCH_get_num_periods(br);
-  
->>>>>>> d8ee74a9
+
   // Constr data
   Acounter = CONSTR_get_Acounter_ptr(c);
   Jcounter = CONSTR_get_Jcounter_ptr(c);
@@ -95,13 +86,8 @@
   buses[0] = BRANCH_get_bus_k(br);
   buses[1] = BRANCH_get_bus_m(br);
   for (k = 0; k < 2; k++)
-<<<<<<< HEAD
-    bus_index[k] = BUS_get_index(buses[k]);
-
-=======
     bus_index_t[k] = BUS_get_index(buses[k])*T+t;
-  
->>>>>>> d8ee74a9
+
   // Buses
   //******
 
@@ -109,13 +95,8 @@
 
     bus = buses[k];
 
-<<<<<<< HEAD
-    if (!bus_counted[bus_index[k]]) { // not counted yet
-
-=======
     if (!bus_counted[bus_index_t[k]]) { // not counted yet
-      
->>>>>>> d8ee74a9
+
       if (BUS_is_regulated_by_gen(bus) && // reg gen
 	  !BUS_is_slack(bus)) {           // not slack
 
@@ -310,13 +291,8 @@
 
     bus = buses[k];
 
-<<<<<<< HEAD
-    if (!bus_counted[bus_index[k]]) { // not counted yet
-
-=======
     if (!bus_counted[bus_index_t[k]]) { // not counted yet
-      
->>>>>>> d8ee74a9
+
       if (BUS_is_regulated_by_gen(bus) &&  // reg by gen
 	  !BUS_is_slack(bus)) {            // not slack
 
@@ -330,13 +306,8 @@
 	    BUS_has_flags(bus,FLAG_VARS,BUS_VAR_VDEV)) { // yz var
 
 	  // b
-<<<<<<< HEAD
-	  VEC_set(b,*Aconstr_index,BUS_get_v_set(bus));
-
-=======
 	  VEC_set(b,*Aconstr_index,BUS_get_v_set(bus,t));
-	
->>>>>>> d8ee74a9
+
 	  // A
 	  MAT_set_i(A,*Acounter,*Aconstr_index);
 	  MAT_set_j(A,*Acounter,BUS_get_index_v_mag(bus,t));
@@ -374,15 +345,9 @@
 	  MAT_set_i(Hy,Hcounter[*Jconstr_index],BUS_get_index_y(bus,t));
 	  MAT_set_j(Hy,Hcounter[*Jconstr_index],BUS_get_index_y(bus,t));
 	  Hcounter[*Jconstr_index]++;     // y and y
-<<<<<<< HEAD
-
-	  MAT_set_i(Hz,Hcounter[*Jconstr_index+1],BUS_get_index_z(bus));
-	  MAT_set_j(Hz,Hcounter[*Jconstr_index+1],BUS_get_index_z(bus));
-=======
-	  
+
 	  MAT_set_i(Hz,Hcounter[*Jconstr_index+1],BUS_get_index_z(bus,t));
 	  MAT_set_j(Hz,Hcounter[*Jconstr_index+1],BUS_get_index_z(bus,t));
->>>>>>> d8ee74a9
 	  Hcounter[*Jconstr_index+1]++;   // z and z
 
 	  for (rg = BUS_get_reg_gen(bus); rg != NULL; rg = GEN_get_reg_next(rg)) {
@@ -415,36 +380,20 @@
 	    MAT_set_i(Hy,Hcounter[*Jconstr_index],GEN_get_index_Q(rg,t));
 	    MAT_set_j(Hy,Hcounter[*Jconstr_index],GEN_get_index_Q(rg,t));
 	    Hcounter[*Jconstr_index]++;   // Q and Q
-<<<<<<< HEAD
-
-	    MAT_set_i(Hz,Hcounter[*Jconstr_index+1],GEN_get_index_Q(rg));
-	    MAT_set_j(Hz,Hcounter[*Jconstr_index+1],GEN_get_index_Q(rg));
-=======
-	    
+
 	    MAT_set_i(Hz,Hcounter[*Jconstr_index+1],GEN_get_index_Q(rg,t));
 	    MAT_set_j(Hz,Hcounter[*Jconstr_index+1],GEN_get_index_Q(rg,t));
->>>>>>> d8ee74a9
 	    Hcounter[*Jconstr_index+1]++; // Q and Q
 
 	    for (rg1 = GEN_get_reg_next(rg); rg1 != NULL; rg1 = GEN_get_reg_next(rg1)) {
 	      if (GEN_has_flags(rg1,FLAG_VARS,GEN_VAR_Q)) {
-<<<<<<< HEAD
-
-		MAT_set_i(Hy,Hcounter[*Jconstr_index],GEN_get_index_Q(rg));
-		MAT_set_j(Hy,Hcounter[*Jconstr_index],GEN_get_index_Q(rg1));
-		Hcounter[*Jconstr_index]++;   // Q and Q1
-
-		MAT_set_i(Hz,Hcounter[*Jconstr_index+1],GEN_get_index_Q(rg));
-		MAT_set_j(Hz,Hcounter[*Jconstr_index+1],GEN_get_index_Q(rg1));
-=======
-		
+
 		MAT_set_i(Hy,Hcounter[*Jconstr_index],GEN_get_index_Q(rg,t));
 		MAT_set_j(Hy,Hcounter[*Jconstr_index],GEN_get_index_Q(rg1,t));
 		Hcounter[*Jconstr_index]++;   // Q and Q1
-		
+
 		MAT_set_i(Hz,Hcounter[*Jconstr_index+1],GEN_get_index_Q(rg,t));
 		MAT_set_j(Hz,Hcounter[*Jconstr_index+1],GEN_get_index_Q(rg1,t));
->>>>>>> d8ee74a9
 		Hcounter[*Jconstr_index+1]++; // Q and Q1
 	      }
 	    }
@@ -462,13 +411,8 @@
   }
 
   // Done
-<<<<<<< HEAD
-  if (BRANCH_get_index(br) == NET_get_num_branches(CONSTR_get_network(c))-1) {
-
-=======
   if ((t == T-1) && (BRANCH_get_index(br) == NET_get_num_branches(CONSTR_get_network(c))-1)) {
-    
->>>>>>> d8ee74a9
+
     // Ensure lower triangular and save struct of H comb
     Hcounter_comb = 0;
     Hi_comb = MAT_get_row_array(CONSTR_get_H_combined(c));
@@ -490,13 +434,8 @@
   }
 }
 
-<<<<<<< HEAD
-void CONSTR_REG_GEN_eval_branch(Constr* c, Branch* br, Vec* var_values) {
-
-=======
 void CONSTR_REG_GEN_eval_step(Constr* c, Branch* br, int t, Vec* var_values) {
-  
->>>>>>> d8ee74a9
+
   // Local variables
   Bus* buses[2];
   Bus* bus;
@@ -563,13 +502,8 @@
 
     bus = buses[k];
 
-<<<<<<< HEAD
-    if (!bus_counted[bus_index[k]]) { // not counted yet
-
-=======
     if (!bus_counted[bus_index_t[k]]) { // not counted yet
-      
->>>>>>> d8ee74a9
+
       if (BUS_is_regulated_by_gen(bus) &&  // reg by gen
 	  !BUS_is_slack(bus)) {            // not slack
 
@@ -594,13 +528,8 @@
 
 	// yz values
 	if (BUS_has_flags(bus,FLAG_VARS,BUS_VAR_VDEV)) {
-<<<<<<< HEAD
-	  y = VEC_get(var_values,BUS_get_index_y(bus)); // p.u.
-	  z = VEC_get(var_values,BUS_get_index_z(bus));	// p.u.
-=======
 	  y = VEC_get(var_values,BUS_get_index_y(bus,t)); // p.u.
-	  z = VEC_get(var_values,BUS_get_index_z(bus,t));	// p.u.		
->>>>>>> d8ee74a9
+	  z = VEC_get(var_values,BUS_get_index_z(bus,t));	// p.u.
 	}
 	else {
 	  if (BUS_has_flags(bus,FLAG_VARS,BUS_VAR_VMAG))
@@ -694,13 +623,8 @@
   }
 }
 
-<<<<<<< HEAD
-void CONSTR_REG_GEN_store_sens_branch(Constr* c, Branch* br, Vec* sA, Vec* sf, Vec* sGu, Vec* sGl) {
-
-=======
 void CONSTR_REG_GEN_store_sens_step(Constr* c, Branch* br, int t, Vec* sA, Vec* sf, Vec* sGu, Vec* sGl) {
-  
->>>>>>> d8ee74a9
+
   // Local variables
   Bus* buses[2];
   Bus* bus;
@@ -710,15 +634,11 @@
   REAL lamCompY;
   REAL lamCompZ;
   int k;
-<<<<<<< HEAD
-
-=======
   int T;
 
   // Number of periods
   T = BRANCH_get_num_periods(br);
-  
->>>>>>> d8ee74a9
+
   // Constr data
   Jconstr_index = CONSTR_get_Jconstr_index_ptr(c);
   bus_counted = CONSTR_get_bus_counted(c);
@@ -735,13 +655,8 @@
   buses[0] = BRANCH_get_bus_k(br);
   buses[1] = BRANCH_get_bus_m(br);
   for (k = 0; k < 2; k++)
-<<<<<<< HEAD
-    bus_index[k] = BUS_get_index(buses[k]);
-
-=======
     bus_index_t[k] = BUS_get_index(buses[k])*T+t;
-  
->>>>>>> d8ee74a9
+
   // Buses
   //******
 
@@ -749,13 +664,8 @@
 
     bus = buses[k];
 
-<<<<<<< HEAD
-    if (!bus_counted[bus_index[k]]) { // not counted yet
-
-=======
     if (!bus_counted[bus_index_t[k]]) { // not counted yet
-      
->>>>>>> d8ee74a9
+
       if (BUS_is_regulated_by_gen(bus) && // reg gen
 	  !BUS_is_slack(bus)) {           // not slack
 

--- conflicted
+++ resolved
@@ -23,13 +23,8 @@
   CONSTR_set_Gconstr_index(c,0);
 }
 
-<<<<<<< HEAD
-void CONSTR_DC_FLOW_LIM_count_branch(Constr* c, Branch* br) {
-
-=======
 void CONSTR_DC_FLOW_LIM_count_step(Constr* c, Branch* br, int t) {
-  
->>>>>>> d8ee74a9
+
   // Local variables
   int* Gcounter;
   int* Gconstr_index;
@@ -103,13 +98,8 @@
 			 Gcounter));    // nnz
 }
 
-<<<<<<< HEAD
-void CONSTR_DC_FLOW_LIM_analyze_branch(Constr* c, Branch* br) {
-
-=======
 void CONSTR_DC_FLOW_LIM_analyze_step(Constr* c, Branch* br, int t) {
-  
->>>>>>> d8ee74a9
+
   // Local variables
   Bus* bus[2];
   Mat* G;
@@ -157,17 +147,10 @@
     (*Gcounter)++;
   }
   else {
-<<<<<<< HEAD
 
     // b
-    VEC_add_to_entry(l,*Gconstr_index,b*BUS_get_v_ang(bus[0]));
-    VEC_add_to_entry(u,*Gconstr_index,b*BUS_get_v_ang(bus[0]));
-=======
-    
-    // b 
     VEC_add_to_entry(l,*Gconstr_index,b*BUS_get_v_ang(bus[0],t));
     VEC_add_to_entry(u,*Gconstr_index,b*BUS_get_v_ang(bus[0],t));
->>>>>>> d8ee74a9
   }
 
   if (BUS_has_flags(bus[1],FLAG_VARS,BUS_VAR_VANG)) { // wm var
@@ -179,17 +162,10 @@
     (*Gcounter)++;
   }
   else {
-<<<<<<< HEAD
 
     // b
-    VEC_add_to_entry(l,*Gconstr_index,-b*BUS_get_v_ang(bus[1]));
-    VEC_add_to_entry(u,*Gconstr_index,-b*BUS_get_v_ang(bus[1]));
-=======
-    
-    // b 
     VEC_add_to_entry(l,*Gconstr_index,-b*BUS_get_v_ang(bus[1],t));
     VEC_add_to_entry(u,*Gconstr_index,-b*BUS_get_v_ang(bus[1],t));
->>>>>>> d8ee74a9
   }
 
   if (BRANCH_has_flags(br,FLAG_VARS,BRANCH_VAR_PHASE)) { // phi var
@@ -201,17 +177,10 @@
     (*Gcounter)++;
   }
   else {
-<<<<<<< HEAD
 
     // b
-    VEC_add_to_entry(l,*Gconstr_index,-b*BRANCH_get_phase(br));
-    VEC_add_to_entry(u,*Gconstr_index,-b*BRANCH_get_phase(br));
-=======
-    
-    // b 
     VEC_add_to_entry(l,*Gconstr_index,-b*BRANCH_get_phase(br,t));
     VEC_add_to_entry(u,*Gconstr_index,-b*BRANCH_get_phase(br,t));
->>>>>>> d8ee74a9
   }
 
   // Constraint index

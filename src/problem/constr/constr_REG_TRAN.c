/** @file constr_REG_TRAN.c
 *  @brief This file defines the data structure and routines associated with the constraint of type REG_TRAN.
 *
 * This file is part of PFNET.
 *
 * Copyright (c) 2015-2017, Tomas Tinoco De Rubira.
 *
 * PFNET is released under the BSD 2-clause license.
 */

#include <pfnet/constr_REG_TRAN.h>

Constr* CONSTR_REG_TRAN_new(Net* net) {
  Constr* c = CONSTR_new(net);
  CONSTR_set_func_init(c,&CONSTR_REG_TRAN_init);
  CONSTR_set_func_count_step(c,&CONSTR_REG_TRAN_count_step);
  CONSTR_set_func_allocate(c,&CONSTR_REG_TRAN_allocate);
  CONSTR_set_func_clear(c,&CONSTR_REG_TRAN_clear);
  CONSTR_set_func_analyze_step(c,&CONSTR_REG_TRAN_analyze_step);
  CONSTR_set_func_eval_step(c,&CONSTR_REG_TRAN_eval_step);
  CONSTR_set_func_store_sens_step(c,&CONSTR_REG_TRAN_store_sens_step);
  CONSTR_set_func_free(c,&CONSTR_REG_TRAN_free);
  CONSTR_init(c);
  return c;
}

void CONSTR_REG_TRAN_init(Constr* c) {
  
  // Local variables
  Net* net;
  int num_Jconstr;
  
  // Init
  net = CONSTR_get_network(c);
  num_Jconstr = 4*NET_get_num_tap_changers_v(CONSTR_get_network(c))*NET_get_num_periods(net);;
  CONSTR_set_H_nnz(c,(int*)calloc(num_Jconstr,sizeof(int)),num_Jconstr);
  CONSTR_set_name(c,"voltage regulation by transformers");
  CONSTR_set_data(c,NULL);
}

void CONSTR_REG_TRAN_clear(Constr* c) {
  
  // f
  VEC_set_zero(CONSTR_get_f(c));

  // J
  MAT_set_zero_d(CONSTR_get_J(c));
  
  // H
  MAT_array_set_zero_d(CONSTR_get_H_array(c),CONSTR_get_H_array_size(c));
  
  // Counters
  CONSTR_set_A_nnz(c,0);
  CONSTR_set_J_nnz(c,0);
  CONSTR_set_A_row(c,0);
  CONSTR_set_J_row(c,0);
  CONSTR_clear_H_nnz(c);
}

void CONSTR_REG_TRAN_count_step(Constr* c, Branch* br, int tau) {
  
  // Local variables
  Bus* reg_bus;
  int* A_nnz;
  int* J_nnz;
  int* A_row;
  int* J_row;
  int* H_nnz;
  
  // Constr data
  A_nnz = CONSTR_get_A_nnz_ptr(c);
  J_nnz = CONSTR_get_J_nnz_ptr(c);
  A_row = CONSTR_get_A_row_ptr(c);
  J_row = CONSTR_get_J_row_ptr(c);
  H_nnz = CONSTR_get_H_nnz(c);
  
  // Check pointers
  if (!A_nnz || !J_nnz || !A_row || !J_row || !H_nnz)
    return;

  // Check outage
  if (BRANCH_is_on_outage(br))
    return;

  if (BRANCH_is_tap_changer_v(br)) {

    reg_bus = BRANCH_get_reg_bus(br);

    // Linear
    //*******
    if (BRANCH_has_flags(br,FLAG_VARS,BRANCH_VAR_RATIO)) { // t var
        
      // A
      (*A_nnz)++; // t
    }
      
    (*A_nnz)++; // y
    (*A_nnz)++; // z
    
    (*A_row)++;    
    
    // Nonlinear constraints 1 (vmax,vmin)
    //************************************
      
    // J
    (*J_nnz)++; // dCompVmin/dy
    (*J_nnz)++; // dCompVmax/dz
    
    // H
    H_nnz[*J_row]++;   // y and y (vmin)
    H_nnz[*J_row+1]++; // z and z (vmax)
    if (BUS_has_flags(reg_bus,FLAG_VARS,BUS_VAR_VMAG)) {
      H_nnz[*J_row]++;   // y and v (vmin)
      H_nnz[*J_row+1]++; // z and v (vmax)
    }
    H_nnz[*J_row]++;   // y and vl (vmin)
    H_nnz[*J_row+1]++; // z and vh (vmax)

    if (BUS_has_flags(reg_bus,FLAG_VARS,BUS_VAR_VMAG)) { // v var
      
      // J
      (*J_nnz)++; // dCompVmin/dv
      (*J_nnz)++; // dCompVmax/dv
      
      // H
      H_nnz[*J_row]++;   // v and v (vmin)
      H_nnz[*J_row+1]++; // v and v (vmax)
      H_nnz[*J_row]++;   // v and vl (vmin)
      H_nnz[*J_row+1]++; // v and vh (vmax)
    }
    
    // J
    (*J_nnz)++; // dCompVmin/dvl
    (*J_nnz)++; // dCompVmax/dvh

    // H 
    H_nnz[*J_row]++;   // vl and vl (vmin)
    H_nnz[*J_row+1]++; // vh and vh (vmax)

    // Nonlinear constraints 2 (tmax,tmin)
    //************************************
    if (BRANCH_has_flags(br,FLAG_VARS,BRANCH_VAR_RATIO)) { // t var

      // J
      (*J_nnz)++; // dCompTmax/dt
      (*J_nnz)++; // dCompTmin/dt

      // H
      H_nnz[*J_row+2]++; // t and t (tmax)
      H_nnz[*J_row+3]++; // t and t (tmin)
      H_nnz[*J_row+2]++; // t and vl (tmax)
      H_nnz[*J_row+3]++; // t and vh (tmin)
    }

    // J
    (*J_nnz)++; // dCompTmax/dvl
    (*J_nnz)++; // dCompTmin/dvh
    
    // H 
    H_nnz[*J_row+2]++; // vl and vl (tmax)
    H_nnz[*J_row+3]++; // vh and vh (tmin)

    // Count
    (*J_row)++; // CompVmin
    (*J_row)++; // CompVmax
    (*J_row)++; // CompTmax
    (*J_row)++; // CompTmin

    // Num extra vars
    CONSTR_set_num_extra_vars(c,*J_row);
  }
}

void CONSTR_REG_TRAN_allocate(Constr* c) {

  // Local variables
  int A_nnz;
  int J_nnz;
  int A_row;
  int J_row; 
  int* H_nnz;
  Mat* H_array;
  Mat* H;
  int H_comb_nnz;
  int num_vars;
  int num_extra_vars;
  int i;
  
  A_nnz = CONSTR_get_A_nnz(c);
  J_nnz = CONSTR_get_J_nnz(c);
  A_row = CONSTR_get_A_row(c);
  J_row = CONSTR_get_J_row(c);
  H_nnz = CONSTR_get_H_nnz(c);
  num_vars = NET_get_num_vars(CONSTR_get_network(c));
  num_extra_vars = CONSTR_get_num_extra_vars(c);

  // G u l
  CONSTR_set_G(c,MAT_new(0,num_vars+num_extra_vars,0));
  CONSTR_set_u(c,VEC_new(0));
  CONSTR_set_l(c,VEC_new(0));
  
  // b
  CONSTR_set_b(c,VEC_new(A_row));

  // A
  CONSTR_set_A(c,MAT_new(A_row,                   // size1 (rows)
			 num_vars+num_extra_vars, // size2 (cols)
			 A_nnz));                 // nnz
  
  // f
  CONSTR_set_f(c,VEC_new(J_row));

  // J
  CONSTR_set_J(c,MAT_new(J_row,                   // size1 (rows)
			 num_vars+num_extra_vars, // size2 (cols)
			 J_nnz));                 // nnz
  
  // H
  H_comb_nnz = 0;
  H_array = MAT_array_new(J_row);
  CONSTR_set_H_array(c,H_array,J_row);
  for (i = 0; i < J_row; i++) {
    H = MAT_array_get(H_array,i);
    MAT_set_nnz(H,H_nnz[i]);
    MAT_set_size1(H,num_vars+num_extra_vars);
    MAT_set_size2(H,num_vars+num_extra_vars);
    MAT_set_row_array(H,(int*)calloc(H_nnz[i],sizeof(int)));
    MAT_set_col_array(H,(int*)calloc(H_nnz[i],sizeof(int)));
    MAT_set_data_array(H,(REAL*)malloc(H_nnz[i]*sizeof(REAL)));
    H_comb_nnz += H_nnz[i];
  }

  // H combined
  CONSTR_set_H_combined(c,MAT_new(num_vars+num_extra_vars, // size1 (rows)
				  num_vars+num_extra_vars, // size2 (cols)
				  H_comb_nnz));            // nnz
}

void CONSTR_REG_TRAN_analyze_step(Constr* c, Branch* br, int tau) {
  
  // Local variables
  Bus* reg_bus;
  Vec* b;
  Mat* A;
  Mat* J;
  Mat* H_array;
  Mat* Hvmin;
  Mat* Hvmax;
  Mat* Htmin;
  Mat* Htmax;
  int* Hi;
  int* Hj;
  int* Hi_comb;
  int* Hj_comb;
  int* A_nnz;
  int* J_nnz;
  int* A_row;
  int* J_row;
  int* H_nnz;
  int H_nnz_comb;
  int k;
  int m;
  int temp;
  int index_yz_vmin;
  int index_yz_vmax;
  int index_vvio_tmax;
  int index_vvio_tmin;
  int index_v;
  int index_vl;
  int index_vh;
  int index_t;
  int index_y;
  int index_z;
  int T;
  int num_vars;

  // Number of periods and vars
  T = BRANCH_get_num_periods(br);
  num_vars = NET_get_num_vars(CONSTR_get_network(c));

  // Constr data
  b = CONSTR_get_b(c);
  A = CONSTR_get_A(c);
  J = CONSTR_get_J(c);
  H_array = CONSTR_get_H_array(c);
  A_nnz = CONSTR_get_A_nnz_ptr(c);
  J_nnz = CONSTR_get_J_nnz_ptr(c);
  A_row = CONSTR_get_A_row_ptr(c);
  J_row = CONSTR_get_J_row_ptr(c);
  H_nnz = CONSTR_get_H_nnz(c);

  // Check pointers
  if (!A_nnz || !J_nnz || !A_row || !J_row || !H_nnz)
    return;

  // Check outage
  if (BRANCH_is_on_outage(br))
    return;
  
  if (BRANCH_is_tap_changer_v(br)) {
      
    reg_bus = BRANCH_get_reg_bus(br);
    
    // Hessians (NOTE ORDER!!!)
    Hvmin = MAT_array_get(H_array,*J_row);
    Hvmax = MAT_array_get(H_array,*J_row+1);
    Htmax = MAT_array_get(H_array,*J_row+2);
    Htmin = MAT_array_get(H_array,*J_row+3);

    // Indices
    if (BRANCH_has_pos_ratio_v_sens(br)) {
      index_yz_vmin = num_vars+(*J_row);
      index_yz_vmax = num_vars+(*J_row+1);
      index_vvio_tmax = num_vars+(*J_row+2);
      index_vvio_tmin = num_vars+(*J_row+3);
    }
    else {
      index_yz_vmin = num_vars+(*J_row+1);
      index_yz_vmax = num_vars+(*J_row);
      index_vvio_tmax = num_vars+(*J_row+3);
      index_vvio_tmin = num_vars+(*J_row+2);
    }
    index_v = BUS_get_index_v_mag(reg_bus,tau);
    index_vl = num_vars+(*J_row+2);
    index_vh = num_vars+(*J_row+3);
    index_t = BRANCH_get_index_ratio(br,tau);
    index_y = num_vars+(*J_row);
    index_z = num_vars+(*J_row+1);
    
    // Linear (t = t_0 + y - z)
    //*************************
    
    // b
    VEC_set(b,*A_row,BRANCH_get_ratio(br,tau)); // current ratio value

    if (BRANCH_has_flags(br,FLAG_VARS,BRANCH_VAR_RATIO)) { // t var
        
      // A
      MAT_set_i(A,*A_nnz,*A_row);
      MAT_set_j(A,*A_nnz,index_t);
      MAT_set_d(A,*A_nnz,1.);
      (*A_nnz)++; // t
    }
    else
      VEC_add_to_entry(b,*A_row,-BRANCH_get_ratio(br,tau));

    MAT_set_i(A,*A_nnz,*A_row);
    MAT_set_j(A,*A_nnz,index_y);
    MAT_set_d(A,*A_nnz,-1.);
    (*A_nnz)++; // y
    
    MAT_set_i(A,*A_nnz,*A_row);
    MAT_set_j(A,*A_nnz,index_z);
    MAT_set_d(A,*A_nnz,1.);
    (*A_nnz)++; // z
    
    (*A_row)++;
    
    // Nonlinear constraints 1 (vmin,vmax)
    //************************************
      
    // J
    MAT_set_i(J,*J_nnz,*J_row);
    MAT_set_j(J,*J_nnz,index_yz_vmin);
    (*J_nnz)++; // dCompVmin/dy
      
    MAT_set_i(J,*J_nnz,*J_row+1);
    MAT_set_j(J,*J_nnz,index_yz_vmax);
    (*J_nnz)++; // dCompVmax/dz
      
<<<<<<< HEAD
      // H
      MAT_set_i(Hvmin,H_nnz[*J_row],index_yz_vmin);
      MAT_set_j(Hvmin,H_nnz[*J_row],index_yz_vmin);
      H_nnz[*J_row]++;   // y and y (vmin)
=======
    // H	
    MAT_set_i(Hvmin,H_nnz[*J_row],index_yz_vmin);
    MAT_set_j(Hvmin,H_nnz[*J_row],index_yz_vmin);
    H_nnz[*J_row]++;   // y and y (vmin)
>>>>>>> fc3d1cb4
      
    MAT_set_i(Hvmax,H_nnz[*J_row+1],index_yz_vmax);
    MAT_set_j(Hvmax,H_nnz[*J_row+1],index_yz_vmax);
    H_nnz[*J_row+1]++; // z and z (vmax)

    if (BUS_has_flags(reg_bus,FLAG_VARS,BUS_VAR_VMAG)) {
	
      MAT_set_i(Hvmin,H_nnz[*J_row],index_yz_vmin);
      MAT_set_j(Hvmin,H_nnz[*J_row],index_v);
      H_nnz[*J_row]++;   // y and v (vmin)

      MAT_set_i(Hvmax,H_nnz[*J_row+1],index_yz_vmax);
      MAT_set_j(Hvmax,H_nnz[*J_row+1],index_v);
      H_nnz[*J_row+1]++; // z and v (vmax)
    }
	
    MAT_set_i(Hvmin,H_nnz[*J_row],index_yz_vmin);
    MAT_set_j(Hvmin,H_nnz[*J_row],index_vl);
    H_nnz[*J_row]++;   // y and vl (vmin)
    
    MAT_set_i(Hvmax,H_nnz[*J_row+1],index_yz_vmax);
    MAT_set_j(Hvmax,H_nnz[*J_row+1],index_vh);
    H_nnz[*J_row+1]++; // z and vh (vmax)

    if (BUS_has_flags(reg_bus,FLAG_VARS,BUS_VAR_VMAG)) { // v var
      
      // J
      MAT_set_i(J,*J_nnz,*J_row);
      MAT_set_j(J,*J_nnz,index_v);
      (*J_nnz)++; // dCompVmin/dv

      MAT_set_i(J,*J_nnz,*J_row+1);
      MAT_set_j(J,*J_nnz,index_v);
      (*J_nnz)++; // dCompVmax/dv
      
      // H
      MAT_set_i(Hvmin,H_nnz[*J_row],index_v);
      MAT_set_j(Hvmin,H_nnz[*J_row],index_v);
      H_nnz[*J_row]++;   // v and v (vmin)
      
      MAT_set_i(Hvmax,H_nnz[*J_row+1],index_v);
      MAT_set_j(Hvmax,H_nnz[*J_row+1],index_v);
      H_nnz[*J_row+1]++; // v and v (vmax)
	
      MAT_set_i(Hvmin,H_nnz[*J_row],index_v);
      MAT_set_j(Hvmin,H_nnz[*J_row],index_vl);
      H_nnz[*J_row]++;   // v and vl (vmin)
      
      MAT_set_i(Hvmax,H_nnz[*J_row+1],index_v);
      MAT_set_j(Hvmax,H_nnz[*J_row+1],index_vh);
      H_nnz[*J_row+1]++; // v and vh (vmax)
    }
    
    // J
    MAT_set_i(J,*J_nnz,*J_row);
    MAT_set_j(J,*J_nnz,index_vl);
    (*J_nnz)++; // dCompVmin/dvl

    MAT_set_i(J,*J_nnz,*J_row+1);
    MAT_set_j(J,*J_nnz,index_vh);
    (*J_nnz)++; // dCompVmax/dvh

    // H 
    MAT_set_i(Hvmin,H_nnz[*J_row],index_vl);
    MAT_set_j(Hvmin,H_nnz[*J_row],index_vl);
    H_nnz[*J_row]++;   // vl and vl (vmin)

    MAT_set_i(Hvmax,H_nnz[*J_row+1],index_vh);
    MAT_set_j(Hvmax,H_nnz[*J_row+1],index_vh);
    H_nnz[*J_row+1]++; // vh and vh (vmax)

    // Nonlinear constraints 2 (tmax,tmin)
    //************************************
    if (BRANCH_has_flags(br,FLAG_VARS,BRANCH_VAR_RATIO)) { // t var
      
      // J
      MAT_set_i(J,*J_nnz,*J_row+2);
      MAT_set_j(J,*J_nnz,index_t);
      (*J_nnz)++; // dCompTmax/dt

      MAT_set_i(J,*J_nnz,*J_row+3);
      MAT_set_j(J,*J_nnz,index_t);
      (*J_nnz)++; // dCompTmin/dt

      // H
      MAT_set_i(Htmax,H_nnz[*J_row+2],index_t);
      MAT_set_j(Htmax,H_nnz[*J_row+2],index_t);
      H_nnz[*J_row+2]++; // t and t (tmax)

      MAT_set_i(Htmin,H_nnz[*J_row+3],index_t);
      MAT_set_j(Htmin,H_nnz[*J_row+3],index_t);
      H_nnz[*J_row+3]++; // t and t (tmin)

      MAT_set_i(Htmax,H_nnz[*J_row+2],index_t);
      MAT_set_j(Htmax,H_nnz[*J_row+2],index_vvio_tmax);
      H_nnz[*J_row+2]++; // t and vl (tmax)
      
      MAT_set_i(Htmin,H_nnz[*J_row+3],index_t);
      MAT_set_j(Htmin,H_nnz[*J_row+3],index_vvio_tmin);
      H_nnz[*J_row+3]++; // t and vh (tmin)
    }

    // J
    MAT_set_i(J,*J_nnz,*J_row+2);
    MAT_set_j(J,*J_nnz,index_vvio_tmax);
    (*J_nnz)++; // dCompTmax/dvl
    
    MAT_set_i(J,*J_nnz,*J_row+3);
    MAT_set_j(J,*J_nnz,index_vvio_tmin);
    (*J_nnz)++; // dCompTmin/dvh

    // H 
    MAT_set_i(Htmax,H_nnz[*J_row+2],index_vvio_tmax);
    MAT_set_j(Htmax,H_nnz[*J_row+2],index_vvio_tmax);
    H_nnz[*J_row+2]++; // vl and vl (tmax)

    MAT_set_i(Htmin,H_nnz[*J_row+3],index_vvio_tmin);
    MAT_set_j(Htmin,H_nnz[*J_row+3],index_vvio_tmin);
    H_nnz[*J_row+3]++; // vh and vh (tmin)

    // Count
    (*J_row)++; // CompVmin
    (*J_row)++; // CompVmax
    (*J_row)++; // CompTmax
    (*J_row)++; // CompTmin
  }

  // Done
  if ((tau == T-1) && (BRANCH_get_index(br) == NET_get_num_branches(CONSTR_get_network(c))-1)) {
    
    // Ensure lower triangular and save struct of H comb
    H_nnz_comb = 0;
    Hi_comb = MAT_get_row_array(CONSTR_get_H_combined(c));
    Hj_comb = MAT_get_col_array(CONSTR_get_H_combined(c));
    for (k = 0; k < CONSTR_get_H_array_size(c); k++) {
      Hi = MAT_get_row_array(MAT_array_get(H_array,k));
      Hj = MAT_get_col_array(MAT_array_get(H_array,k));
      for (m = 0; m < MAT_get_nnz(MAT_array_get(H_array,k)); m++) {
	if (Hi[m] < Hj[m]) {
	  temp = Hi[m];
	  Hi[m] = Hj[m];
	  Hj[m] = temp;
	}
	Hi_comb[H_nnz_comb] = Hi[m];
	Hj_comb[H_nnz_comb] = Hj[m];
	H_nnz_comb++;
      }
    }
  }
}

void CONSTR_REG_TRAN_eval_step(Constr* c, Branch* br, int tau, Vec* values, Vec* values_extra) {
  
  // Local variables
  Bus* reg_bus;
  REAL* f;
  REAL* J;
  Mat* H_array;
  REAL* Hvmin;
  REAL* Hvmax;
  REAL* Htmin;
  REAL* Htmax;
  int* J_nnz;
  int* J_row;
  int* H_nnz;
  REAL v;
  REAL vl;
  REAL vh;
  REAL vmin;
  REAL vmax;
  REAL t;
  REAL tmax;
  REAL tmin;
  REAL y;
  REAL z;
  REAL yz_vmin;
  REAL yz_vmax;
  REAL vvio_tmax;
  REAL vvio_tmin;  
  REAL sqrtermVmin;
  REAL sqrtermVmax;
  REAL sqrtermTmax;
  REAL sqrtermTmin;
  REAL norm = CONSTR_REG_TRAN_NORM;

  // Constr data
  f = VEC_get_data(CONSTR_get_f(c));
  J = MAT_get_data_array(CONSTR_get_J(c));
  H_array = CONSTR_get_H_array(c);
  J_nnz = CONSTR_get_J_nnz_ptr(c);
  J_row = CONSTR_get_J_row_ptr(c);
  H_nnz = CONSTR_get_H_nnz(c);

  // Check pointers
  if (!f || !J || !J_nnz || !J_row || !H_nnz)
    return;

  // Check outage
  if (BRANCH_is_on_outage(br))
    return;  
  
  if (BRANCH_is_tap_changer_v(br)) {
    
    reg_bus = BRANCH_get_reg_bus(br);

    // v values
    if (BUS_has_flags(reg_bus,FLAG_VARS,BUS_VAR_VMAG))
      v = VEC_get(values,BUS_get_index_v_mag(reg_bus,tau));
    else
      v = BUS_get_v_mag(reg_bus,tau);
<<<<<<< HEAD
    vmax = BUS_get_v_max_reg(reg_bus);
    vmin = BUS_get_v_min_reg(reg_bus);
    if (BUS_has_flags(reg_bus,FLAG_VARS,BUS_VAR_VVIO)) {
      vl = VEC_get(values,BUS_get_index_vl(reg_bus,tau));
      vh = VEC_get(values,BUS_get_index_vh(reg_bus,tau));
=======
    vmax = BUS_get_v_max(reg_bus);
    vmin = BUS_get_v_min(reg_bus);
    if (VEC_get_size(values_extra) > 0) {
      vl = VEC_get(values_extra,*J_row+2);
      vh = VEC_get(values_extra,*J_row+3);
>>>>>>> fc3d1cb4
    }
    else {
      vl = 0;
      vh = 0;
    }
    
    // t values
    if (BRANCH_has_flags(br,FLAG_VARS,BRANCH_VAR_RATIO))
      t = VEC_get(values,BRANCH_get_index_ratio(br,tau));
    else
      t = BRANCH_get_ratio(br,tau);
    tmax = BRANCH_get_ratio_max(br);
    tmin = BRANCH_get_ratio_min(br);
    if (VEC_get_size(values_extra) > 0) {
      y = VEC_get(values_extra,*J_row);
      z = VEC_get(values_extra,*J_row+1);
    }
    else {
      y = 0;
      z = 0;
    }

    // Values that depend on sensitivity
    if (BRANCH_has_pos_ratio_v_sens(br)) {
      yz_vmin = y;
      yz_vmax = z;
      vvio_tmax = vl;
      vvio_tmin = vh;
    }
    else {
      yz_vmin = z;
      yz_vmax = y;
      vvio_tmax = vh;
      vvio_tmin = vl;
    }

    // Terms
    sqrtermVmin = sqrt( (v+vl-vmin)*(v+vl-vmin) + yz_vmin*yz_vmin + 2*CONSTR_REG_TRAN_PARAM );
    sqrtermVmax = sqrt( (vmax-v+vh)*(vmax-v+vh) + yz_vmax*yz_vmax + 2*CONSTR_REG_TRAN_PARAM );
    sqrtermTmax = sqrt( (tmax-t)*(tmax-t) + vvio_tmax*vvio_tmax + 2*CONSTR_REG_TRAN_PARAM );
    sqrtermTmin = sqrt( (t-tmin)*(t-tmin) + vvio_tmin*vvio_tmin + 2*CONSTR_REG_TRAN_PARAM );
    
    // Hessians (NOTE ORDER!!!)
    Hvmin = MAT_get_data_array(MAT_array_get(H_array,*J_row));
    Hvmax = MAT_get_data_array(MAT_array_get(H_array,*J_row+1));
    Htmax = MAT_get_data_array(MAT_array_get(H_array,*J_row+2));
    Htmin = MAT_get_data_array(MAT_array_get(H_array,*J_row+3));

    // f
    f[*J_row] = ((v+vl-vmin) + yz_vmin - sqrtermVmin)*norm;   // vmin
    f[*J_row+1] = ((vmax-v+vh) + yz_vmax - sqrtermVmax)*norm; // vmax
    f[*J_row+2] = ((tmax-t) + vvio_tmax - sqrtermTmax)*norm;  // tmax
    f[*J_row+3] = ((t-tmin) + vvio_tmin - sqrtermTmin)*norm;  // tmin
        
    // Nonlinear constraints 1 (vmin,vmax)
    //************************************
      
    // J
    J[*J_nnz] = (1.-yz_vmin/sqrtermVmin)*norm;
    (*J_nnz)++; // dcompVmin/dy
      
    J[*J_nnz] = (1.-yz_vmax/sqrtermVmax)*norm;
    (*J_nnz)++; // dcompVmax/dz
      
<<<<<<< HEAD
      // H
      Hvmin[H_nnz[*J_row]] = -(((v+vl-vmin)*(v+vl-vmin)+2*CONSTR_REG_TRAN_PARAM)/pow(sqrtermVmin,3.))*norm;
      H_nnz[*J_row]++;   // y and y (vmin)
=======
    // H	
    Hvmin[H_nnz[*J_row]] = -(((v+vl-vmin)*(v+vl-vmin)+2*CONSTR_REG_TRAN_PARAM)/pow(sqrtermVmin,3.))*norm;
    H_nnz[*J_row]++;   // y and y (vmin)
>>>>>>> fc3d1cb4
      
    Hvmax[H_nnz[*J_row+1]] = -(((vmax-v+vh)*(vmax-v+vh)+2*CONSTR_REG_TRAN_PARAM)/pow(sqrtermVmax,3.))*norm;
    H_nnz[*J_row+1]++; // z and z (vmax)
    
    if (BUS_has_flags(reg_bus,FLAG_VARS,BUS_VAR_VMAG)) {
	
      Hvmin[H_nnz[*J_row]] = ((v+vl-vmin)*yz_vmin/pow(sqrtermVmin,3.))*norm;
      H_nnz[*J_row]++;   // y and v (vmin)
      
      Hvmax[H_nnz[*J_row+1]] = -((vmax-v+vh)*yz_vmax/pow(sqrtermVmax,3.))*norm;
      H_nnz[*J_row+1]++; // z and v (vmax)
    }
	
    Hvmin[H_nnz[*J_row]] = ((v+vl-vmin)*yz_vmin/pow(sqrtermVmin,3.))*norm;
    H_nnz[*J_row]++;   // y and vl (vmin)
    
    Hvmax[H_nnz[*J_row+1]] = ((vmax-v+vh)*yz_vmax/pow(sqrtermVmax,3.))*norm;
    H_nnz[*J_row+1]++; // z and vh (vmax)
    
    if (BUS_has_flags(reg_bus,FLAG_VARS,BUS_VAR_VMAG)) { // v var
      
      // J
      J[*J_nnz] = (1.-(v+vl-vmin)/sqrtermVmin)*norm;
      (*J_nnz)++; // dcompVmin/dv

      J[*J_nnz] = -((1.-(vmax-v+vh)/sqrtermVmax))*norm;
      (*J_nnz)++; // dcompVmax/dv
      
      // H
      Hvmin[H_nnz[*J_row]] = -((yz_vmin*yz_vmin + 2*CONSTR_REG_TRAN_PARAM)/pow(sqrtermVmin,3.))*norm;
      H_nnz[*J_row]++;   // v and v (vmin)
      
      Hvmax[H_nnz[*J_row+1]] = -((yz_vmax*yz_vmax + 2*CONSTR_REG_TRAN_PARAM)/pow(sqrtermVmax,3.))*norm;
      H_nnz[*J_row+1]++; // v and v (vmax)
	
      Hvmin[H_nnz[*J_row]] = -((yz_vmin*yz_vmin + 2*CONSTR_REG_TRAN_PARAM)/pow(sqrtermVmin,3.))*norm;
      H_nnz[*J_row]++;   // v and vl (vmin)
      
      Hvmax[H_nnz[*J_row+1]] = ((yz_vmax*yz_vmax + 2*CONSTR_REG_TRAN_PARAM)/pow(sqrtermVmax,3.))*norm;
      H_nnz[*J_row+1]++; // v and vh (vmax)
    }
    
    // J
    J[*J_nnz] = (1.-(v+vl-vmin)/sqrtermVmin)*norm;
    (*J_nnz)++; // dcompVmin/dvl

    J[*J_nnz] = (1.-(vmax-v+vh)/sqrtermVmax)*norm;
    (*J_nnz)++; // dcompVmax/dvh
    
    // H 
    Hvmin[H_nnz[*J_row]] = -((yz_vmin*yz_vmin + 2*CONSTR_REG_TRAN_PARAM)/pow(sqrtermVmin,3.))*norm;
    H_nnz[*J_row]++;   // vl and vl (vmin)
    
    Hvmax[H_nnz[*J_row+1]] = -((yz_vmax*yz_vmax + 2*CONSTR_REG_TRAN_PARAM)/pow(sqrtermVmax,3.))*norm;
    H_nnz[*J_row+1]++; // vh and vh (vmax)

    // Nonlinear constraints 2 (tmax,tmin)
    //************************************
    if (BRANCH_has_flags(br,FLAG_VARS,BRANCH_VAR_RATIO)) { // t var
      
      // J
      J[*J_nnz] = -(1.-(tmax-t)/sqrtermTmax)*norm;
      (*J_nnz)++; // dcompTmax/dt
      
      J[*J_nnz] = (1.-(t-tmin)/sqrtermTmin)*norm;
      (*J_nnz)++; // dcompTmin/dt

      // H
      Htmax[H_nnz[*J_row+2]] = -((vvio_tmax*vvio_tmax + 2*CONSTR_REG_TRAN_PARAM)/pow(sqrtermTmax,3.))*norm;
      H_nnz[*J_row+2]++; // t and t (tmax)

      Htmin[H_nnz[*J_row+3]] = -((vvio_tmin*vvio_tmin + 2*CONSTR_REG_TRAN_PARAM)/pow(sqrtermTmin,3.))*norm;
      H_nnz[*J_row+3]++; // t and t (tmin)

      Htmax[H_nnz[*J_row+2]] = -(vvio_tmax*(tmax-t)/pow(sqrtermTmax,3.))*norm;
      H_nnz[*J_row+2]++; // t and vl (tmax)
      
      Htmin[H_nnz[*J_row+3]] = (vvio_tmin*(t-tmin)/pow(sqrtermTmin,3.))*norm;
      H_nnz[*J_row+3]++; // t and vh (tmin)
    }

<<<<<<< HEAD
    if (BUS_has_flags(reg_bus,FLAG_VARS,BUS_VAR_VVIO)) { // vl and vh var

      // J
      J[*J_nnz] = (1.-vvio_tmax/sqrtermTmax)*norm;
      (*J_nnz)++; // dcompTmax/dvl

      J[*J_nnz] = (1.-vvio_tmin/sqrtermTmin)*norm;
      (*J_nnz)++; // dcompTmin/dvh

      // H
      Htmax[H_nnz[*J_row+2]] = -(((tmax-t)*(tmax-t) + 2*CONSTR_REG_TRAN_PARAM)/pow(sqrtermTmax,3.))*norm;
      H_nnz[*J_row+2]++; // vl and vl (tmax)

      Htmin[H_nnz[*J_row+3]] = -(((t-tmin)*(t-tmin) + 2*CONSTR_REG_TRAN_PARAM)/pow(sqrtermTmin,3.))*norm;
      H_nnz[*J_row+3]++; // vh and vh (tmin)
    }
=======
    // J
    J[*J_nnz] = (1.-vvio_tmax/sqrtermTmax)*norm;
    (*J_nnz)++; // dcompTmax/dvl
    
    J[*J_nnz] = (1.-vvio_tmin/sqrtermTmin)*norm;
    (*J_nnz)++; // dcompTmin/dvh
    
    // H 
    Htmax[H_nnz[*J_row+2]] = -(((tmax-t)*(tmax-t) + 2*CONSTR_REG_TRAN_PARAM)/pow(sqrtermTmax,3.))*norm;
    H_nnz[*J_row+2]++; // vl and vl (tmax)
    
    Htmin[H_nnz[*J_row+3]] = -(((t-tmin)*(t-tmin) + 2*CONSTR_REG_TRAN_PARAM)/pow(sqrtermTmin,3.))*norm;
    H_nnz[*J_row+3]++; // vh and vh (tmin)
>>>>>>> fc3d1cb4

    // Count
    (*J_row)++; // compVmin
    (*J_row)++; // compVmax
    (*J_row)++; // compTmax
    (*J_row)++; // compTmin
  }
}

void CONSTR_REG_TRAN_store_sens_step(Constr* c, Branch* br, int tau, Vec* sA, Vec* sf, Vec* sGu, Vec* sGl) {

  // Local variables
  Bus* reg_bus;
  int* J_row;
  REAL lamCompVmin;
  REAL lamCompVmax;
  REAL lamCompTmax;
  REAL lamCompTmin;
  
  // Constr data
  J_row = CONSTR_get_J_row_ptr(c);

  // Check pointer
  if (!J_row)
    return;

  // Check outage
  if (BRANCH_is_on_outage(br))
    return;

  if (BRANCH_is_tap_changer_v(br)) {

    reg_bus = BRANCH_get_reg_bus(br);
    
    lamCompVmin = VEC_get(sf,*J_row);
    (*J_row)++; // compVmin
    lamCompVmax = VEC_get(sf,*J_row);
    (*J_row)++; // compVmax
    lamCompTmax = VEC_get(sf,*J_row);
    (*J_row)++; // compTmax
    lamCompTmin = VEC_get(sf,*J_row);
    (*J_row)++; // compTmin

    if (fabs(lamCompVmin) > fabs(BUS_get_sens_v_reg_by_tran(reg_bus,tau)))
      BUS_set_sens_v_reg_by_tran(reg_bus,lamCompVmin,tau);
    if (fabs(lamCompVmax) > fabs(BUS_get_sens_v_reg_by_tran(reg_bus,tau)))
      BUS_set_sens_v_reg_by_tran(reg_bus,lamCompVmax,tau);
    if (fabs(lamCompTmax) > fabs(BUS_get_sens_v_reg_by_tran(reg_bus,tau)))
      BUS_set_sens_v_reg_by_tran(reg_bus,lamCompTmax,tau);
    if (fabs(lamCompTmin) > fabs(BUS_get_sens_v_reg_by_tran(reg_bus,tau)))
      BUS_set_sens_v_reg_by_tran(reg_bus,lamCompTmin,tau);
  }
}

void CONSTR_REG_TRAN_free(Constr* c) {
  // Nothing
}<|MERGE_RESOLUTION|>--- conflicted
+++ resolved
@@ -368,17 +368,10 @@
     MAT_set_j(J,*J_nnz,index_yz_vmax);
     (*J_nnz)++; // dCompVmax/dz
       
-<<<<<<< HEAD
-      // H
-      MAT_set_i(Hvmin,H_nnz[*J_row],index_yz_vmin);
-      MAT_set_j(Hvmin,H_nnz[*J_row],index_yz_vmin);
-      H_nnz[*J_row]++;   // y and y (vmin)
-=======
     // H	
     MAT_set_i(Hvmin,H_nnz[*J_row],index_yz_vmin);
     MAT_set_j(Hvmin,H_nnz[*J_row],index_yz_vmin);
     H_nnz[*J_row]++;   // y and y (vmin)
->>>>>>> fc3d1cb4
       
     MAT_set_i(Hvmax,H_nnz[*J_row+1],index_yz_vmax);
     MAT_set_j(Hvmax,H_nnz[*J_row+1],index_yz_vmax);
@@ -589,19 +582,11 @@
       v = VEC_get(values,BUS_get_index_v_mag(reg_bus,tau));
     else
       v = BUS_get_v_mag(reg_bus,tau);
-<<<<<<< HEAD
     vmax = BUS_get_v_max_reg(reg_bus);
     vmin = BUS_get_v_min_reg(reg_bus);
-    if (BUS_has_flags(reg_bus,FLAG_VARS,BUS_VAR_VVIO)) {
-      vl = VEC_get(values,BUS_get_index_vl(reg_bus,tau));
-      vh = VEC_get(values,BUS_get_index_vh(reg_bus,tau));
-=======
-    vmax = BUS_get_v_max(reg_bus);
-    vmin = BUS_get_v_min(reg_bus);
     if (VEC_get_size(values_extra) > 0) {
       vl = VEC_get(values_extra,*J_row+2);
       vh = VEC_get(values_extra,*J_row+3);
->>>>>>> fc3d1cb4
     }
     else {
       vl = 0;
@@ -666,15 +651,9 @@
     J[*J_nnz] = (1.-yz_vmax/sqrtermVmax)*norm;
     (*J_nnz)++; // dcompVmax/dz
       
-<<<<<<< HEAD
-      // H
-      Hvmin[H_nnz[*J_row]] = -(((v+vl-vmin)*(v+vl-vmin)+2*CONSTR_REG_TRAN_PARAM)/pow(sqrtermVmin,3.))*norm;
-      H_nnz[*J_row]++;   // y and y (vmin)
-=======
     // H	
     Hvmin[H_nnz[*J_row]] = -(((v+vl-vmin)*(v+vl-vmin)+2*CONSTR_REG_TRAN_PARAM)/pow(sqrtermVmin,3.))*norm;
     H_nnz[*J_row]++;   // y and y (vmin)
->>>>>>> fc3d1cb4
       
     Hvmax[H_nnz[*J_row+1]] = -(((vmax-v+vh)*(vmax-v+vh)+2*CONSTR_REG_TRAN_PARAM)/pow(sqrtermVmax,3.))*norm;
     H_nnz[*J_row+1]++; // z and z (vmax)
@@ -756,24 +735,6 @@
       H_nnz[*J_row+3]++; // t and vh (tmin)
     }
 
-<<<<<<< HEAD
-    if (BUS_has_flags(reg_bus,FLAG_VARS,BUS_VAR_VVIO)) { // vl and vh var
-
-      // J
-      J[*J_nnz] = (1.-vvio_tmax/sqrtermTmax)*norm;
-      (*J_nnz)++; // dcompTmax/dvl
-
-      J[*J_nnz] = (1.-vvio_tmin/sqrtermTmin)*norm;
-      (*J_nnz)++; // dcompTmin/dvh
-
-      // H
-      Htmax[H_nnz[*J_row+2]] = -(((tmax-t)*(tmax-t) + 2*CONSTR_REG_TRAN_PARAM)/pow(sqrtermTmax,3.))*norm;
-      H_nnz[*J_row+2]++; // vl and vl (tmax)
-
-      Htmin[H_nnz[*J_row+3]] = -(((t-tmin)*(t-tmin) + 2*CONSTR_REG_TRAN_PARAM)/pow(sqrtermTmin,3.))*norm;
-      H_nnz[*J_row+3]++; // vh and vh (tmin)
-    }
-=======
     // J
     J[*J_nnz] = (1.-vvio_tmax/sqrtermTmax)*norm;
     (*J_nnz)++; // dcompTmax/dvl
@@ -787,7 +748,6 @@
     
     Htmin[H_nnz[*J_row+3]] = -(((t-tmin)*(t-tmin) + 2*CONSTR_REG_TRAN_PARAM)/pow(sqrtermTmin,3.))*norm;
     H_nnz[*J_row+3]++; // vh and vh (tmin)
->>>>>>> fc3d1cb4
 
     // Count
     (*J_row)++; // compVmin

/** @file constr_LBOUND.c
 *  @brief This file defines the data structure and routines associated with the constraint of type LBOUND.
 *
 * This file is part of PFNET.
 *
 * Copyright (c) 2015-2016, Tomas Tinoco De Rubira.
 *
 * PFNET is released under the BSD 2-clause license.
 */

#include <pfnet/constr_LBOUND.h>

void CONSTR_LBOUND_init(Constr* c) {

  // Init
  CONSTR_set_data(c,NULL);
}

void CONSTR_LBOUND_clear(Constr* c) {

  // Counters
  CONSTR_set_Gcounter(c,0);
  CONSTR_set_Gconstr_index(c,0);

  // Flags
  CONSTR_clear_bus_counted(c);
}

void CONSTR_LBOUND_count_step(Constr* c, Branch* br, int t) {
  // Nothing
}

void CONSTR_LBOUND_allocate(Constr *c) {

  // Local variables
  int num_vars;

  num_vars = NET_get_num_vars(CONSTR_get_network(c));

  // J f
  CONSTR_set_J(c,MAT_new(0,num_vars,0));
  CONSTR_set_f(c,VEC_new(0));

  // A b
  CONSTR_set_A(c,MAT_new(0,num_vars,0));
  CONSTR_set_b(c,VEC_new(0));

  // l u G
  CONSTR_set_l(c,VEC_new(num_vars));
  CONSTR_set_u(c,VEC_new(num_vars));
  CONSTR_set_G(c,MAT_new(num_vars,   // size1 (rows)
			 num_vars,   // size2 (cols)
			 num_vars)); // nnz
}

<<<<<<< HEAD
void CONSTR_LBOUND_analyze_branch(Constr* c, Branch* br) {

=======
void CONSTR_LBOUND_analyze_step(Constr* c, Branch* br, int t) {
  
>>>>>>> d8ee74a9
  // Local variables
  Bus* buses[2];
  Bus* bus;
  Gen* gen;
  Load* load;
  Vargen* vargen;
  Shunt* shunt;
  Bat* bat;
  char* bus_counted;
  Vec* l;
  Vec* u;
  Mat* G;
  int i;
  int index;
  int index1;
  int index2;
<<<<<<< HEAD

=======
  int T;

  // Number of periods
  T = BRANCH_get_num_periods(br);
  
>>>>>>> d8ee74a9
  // Cosntr data
  l = CONSTR_get_l(c);
  u = CONSTR_get_u(c);
  G = CONSTR_get_G(c);
  bus_counted = CONSTR_get_bus_counted(c);

  // Check pointer
  if (!bus_counted)
    return;

  // Check outage
  if (BRANCH_is_on_outage(br))
    return;

  // Bus data
  buses[0] = BRANCH_get_bus_k(br);
  buses[1] = BRANCH_get_bus_m(br);

  // Tap ratio
  if (BRANCH_has_flags(br,FLAG_VARS,BRANCH_VAR_RATIO)) {
    index = BRANCH_get_index_ratio(br,t);
    MAT_set_i(G,index,index);
    MAT_set_j(G,index,index);
    MAT_set_d(G,index,1.);
    if (BRANCH_has_flags(br,FLAG_BOUNDED,BRANCH_VAR_RATIO)) {
      VEC_set(u,index,BRANCH_get_ratio_max(br));
      VEC_set(l,index,BRANCH_get_ratio_min(br));
    }
    else {
      VEC_set(u,index,BRANCH_INF_RATIO);
      VEC_set(l,index,0.);
    }
  }

  // Tap ratio dev
  if (BRANCH_has_flags(br,FLAG_VARS,BRANCH_VAR_RATIO_DEV)) {
    index1 = BRANCH_get_index_ratio_y(br,t);
    index2 = BRANCH_get_index_ratio_z(br,t);
    MAT_set_i(G,index1,index1);
    MAT_set_j(G,index1,index1);
    MAT_set_d(G,index1,1.);
    MAT_set_i(G,index2,index2);
    MAT_set_j(G,index2,index2);
    MAT_set_d(G,index2,1.);
    VEC_set(u,index1,BRANCH_INF_RATIO);
    VEC_set(u,index2,BRANCH_INF_RATIO);
    VEC_set(l,index1,0.);
    VEC_set(l,index2,0.);
  }

  // Phase shift
  if (BRANCH_has_flags(br,FLAG_VARS,BRANCH_VAR_PHASE)) {
    index = BRANCH_get_index_phase(br,t);
    MAT_set_i(G,index,index);
    MAT_set_j(G,index,index);
    MAT_set_d(G,index,1.);
    if (BRANCH_has_flags(br,FLAG_BOUNDED,BRANCH_VAR_PHASE)) {
      VEC_set(u,index,BRANCH_get_phase_max(br));
      VEC_set(l,index,BRANCH_get_phase_min(br));
    }
    else {
      VEC_set(u,index,2*PI);
      VEC_set(l,index,-2*PI);
    }
  }

  // Buses
  for (i = 0; i < 2; i++) {

    bus = buses[i];
<<<<<<< HEAD

    if (!bus_counted[BUS_get_index(bus)]) {
=======
    
    if (!bus_counted[BUS_get_index(bus)*T+t]) {
>>>>>>> d8ee74a9

      // Voltage magnitude (V_MAG)
      if (BUS_has_flags(bus,FLAG_VARS,BUS_VAR_VMAG)) {
	index = BUS_get_index_v_mag(bus,t);
	MAT_set_i(G,index,index);
	MAT_set_j(G,index,index);
	MAT_set_d(G,index,1.);
	if (BUS_has_flags(bus,FLAG_BOUNDED,BUS_VAR_VMAG)) {
	  VEC_set(u,index,BUS_get_v_max(bus));
	  VEC_set(l,index,BUS_get_v_min(bus));
	}
	else {
	  VEC_set(u,index,BUS_INF_V_MAG);
	  VEC_set(l,index,0.);
	}
      }

      // Voltage magnitude dev (V_DEV)
      if (BUS_has_flags(bus,FLAG_VARS,BUS_VAR_VDEV)) {
	index1 = BUS_get_index_y(bus,t);
	index2 = BUS_get_index_z(bus,t);
	MAT_set_i(G,index1,index1);
	MAT_set_j(G,index1,index1);
	MAT_set_d(G,index1,1.);
	MAT_set_i(G,index2,index2);
	MAT_set_j(G,index2,index2);
	MAT_set_d(G,index2,1.);
	VEC_set(u,index1,BUS_INF_V_MAG);
	VEC_set(u,index2,BUS_INF_V_MAG);
	VEC_set(l,index1,0.);
	VEC_set(l,index2,0.);
      }

      // Voltage magnitude vio (V_VIO)
      if (BUS_has_flags(bus,FLAG_VARS,BUS_VAR_VVIO)) {
	index1 = BUS_get_index_vl(bus,t);
	index2 = BUS_get_index_vh(bus,t);
	MAT_set_i(G,index1,index1);
	MAT_set_j(G,index1,index1);
	MAT_set_d(G,index1,1.);
	MAT_set_i(G,index2,index2);
	MAT_set_j(G,index2,index2);
	MAT_set_d(G,index2,1.);
	VEC_set(u,index1,BUS_INF_V_MAG);
	VEC_set(u,index2,BUS_INF_V_MAG);
	VEC_set(l,index1,0.);
	VEC_set(l,index2,0.);
      }

      // Voltage angle (V_ANG)
      if (BUS_has_flags(bus,FLAG_VARS,BUS_VAR_VANG)) {
	index = BUS_get_index_v_ang(bus,t);
	MAT_set_i(G,index,index);
	MAT_set_j(G,index,index);
	MAT_set_d(G,index,1.);
	VEC_set(u,index,BUS_INF_V_ANG);
	VEC_set(l,index,-BUS_INF_V_ANG);
      }

      // Generators
      for (gen = BUS_get_gen(bus); gen != NULL; gen = GEN_get_next(gen)) {

	// Active power (P)
	if (GEN_has_flags(gen,FLAG_VARS,GEN_VAR_P)) {
	  index = GEN_get_index_P(gen,t);
	  MAT_set_i(G,index,index);
	  MAT_set_j(G,index,index);
	  MAT_set_d(G,index,1.);
	  if (GEN_has_flags(gen,FLAG_BOUNDED,GEN_VAR_P)) {
	    VEC_set(u,index,GEN_get_P_max(gen));
	    VEC_set(l,index,GEN_get_P_min(gen));
	  }
	  else {
	    VEC_set(u,index,GEN_INF_P);
	    VEC_set(l,index,-GEN_INF_P);
	  }
	}

	// Reactive power (Q)
	if (GEN_has_flags(gen,FLAG_VARS,GEN_VAR_Q)) {
	  index = GEN_get_index_Q(gen,t);
	  MAT_set_i(G,index,index);
	  MAT_set_j(G,index,index);
	  MAT_set_d(G,index,1.);
	  if (GEN_has_flags(gen,FLAG_BOUNDED,GEN_VAR_Q)) {
	    VEC_set(u,index,GEN_get_Q_max(gen));
	    VEC_set(l,index,GEN_get_Q_min(gen));
	  }
	  else {
	    VEC_set(u,index,GEN_INF_Q);
	    VEC_set(l,index,-GEN_INF_Q);
	  }
	}
      }

      // Loads
      for (load = BUS_get_load(bus); load != NULL; load = LOAD_get_next(load)) {

	// Active power (P)
	if (LOAD_has_flags(load,FLAG_VARS,LOAD_VAR_P)) {
	  index = LOAD_get_index_P(load,t);
	  MAT_set_i(G,index,index);
	  MAT_set_j(G,index,index);
	  MAT_set_d(G,index,1.);
	  if (LOAD_has_flags(load,FLAG_BOUNDED,LOAD_VAR_P)) {
	    VEC_set(u,index,LOAD_get_P_max(load));
	    VEC_set(l,index,LOAD_get_P_min(load));
	  }
	  else {
	    VEC_set(u,index,LOAD_INF_P);
	    VEC_set(l,index,-LOAD_INF_P);
	  }
	}
      }

      // Variable generators
      for (vargen = BUS_get_vargen(bus); vargen != NULL; vargen = VARGEN_get_next(vargen)) {

	// Active power (P)
	if (VARGEN_has_flags(vargen,FLAG_VARS,VARGEN_VAR_P)) {
	  index = VARGEN_get_index_P(vargen,t);
	  MAT_set_i(G,index,index);
	  MAT_set_j(G,index,index);
	  MAT_set_d(G,index,1.);
	  if (VARGEN_has_flags(vargen,FLAG_BOUNDED,VARGEN_VAR_P)) {
	    VEC_set(u,index,VARGEN_get_P_max(vargen));
	    VEC_set(l,index,VARGEN_get_P_min(vargen));
	  }
	  else {
	    VEC_set(u,index,VARGEN_INF_P);
	    VEC_set(l,index,-VARGEN_INF_P);
	  }
	}

	// Reactive power (Q)
	if (VARGEN_has_flags(vargen,FLAG_VARS,VARGEN_VAR_Q)) {
	  index = VARGEN_get_index_Q(vargen,t);
	  MAT_set_i(G,index,index);
	  MAT_set_j(G,index,index);
	  MAT_set_d(G,index,1.);
	  if (VARGEN_has_flags(vargen,FLAG_BOUNDED,VARGEN_VAR_Q)) {
	    VEC_set(u,index,VARGEN_get_Q_max(vargen));
	    VEC_set(l,index,VARGEN_get_Q_min(vargen));
	  }
	  else {
	    VEC_set(u,index,VARGEN_INF_Q);
	    VEC_set(l,index,-VARGEN_INF_Q);
	  }
	}
      }

      // Shunts
      for (shunt = BUS_get_shunt(bus); shunt != NULL; shunt = SHUNT_get_next(shunt)) {

	// Susceptance (b)
	if (SHUNT_has_flags(shunt,FLAG_VARS,SHUNT_VAR_SUSC)) {
	  index = SHUNT_get_index_b(shunt,t);
	  MAT_set_i(G,index,index);
	  MAT_set_j(G,index,index);
	  MAT_set_d(G,index,1.);
	  if (SHUNT_has_flags(shunt,FLAG_BOUNDED,SHUNT_VAR_SUSC)) {
	    VEC_set(u,index,SHUNT_get_b_max(shunt));
	    VEC_set(l,index,SHUNT_get_b_min(shunt));
	  }
	  else {
	    VEC_set(u,index,SHUNT_INF_SUSC);
	    VEC_set(l,index,-SHUNT_INF_SUSC);
	  }
	}

	// Susceptance dev
	if (SHUNT_has_flags(shunt,FLAG_VARS,SHUNT_VAR_SUSC_DEV)) {
	  index1 = SHUNT_get_index_y(shunt,t);
	  index2 = SHUNT_get_index_z(shunt,t);
	  MAT_set_i(G,index1,index1);
	  MAT_set_j(G,index1,index1);
	  MAT_set_d(G,index1,1.);
	  MAT_set_i(G,index2,index2);
	  MAT_set_j(G,index2,index2);
	  MAT_set_d(G,index2,1.);
	  VEC_set(u,index1,SHUNT_INF_SUSC);
	  VEC_set(u,index2,SHUNT_INF_SUSC);
	  VEC_set(l,index1,0.);
	  VEC_set(l,index2,0.);
	}
      }

      // Batteries
      for (bat = BUS_get_bat(bus); bat != NULL; bat = BAT_get_next(bat)) {

	// Charging/discharging power (P)
	if (BAT_has_flags(bat,FLAG_VARS,BAT_VAR_P)) {
<<<<<<< HEAD

	  index1 = BAT_get_index_Pc(bat);
	  index2 = BAT_get_index_Pd(bat);
=======
	  
	  index1 = BAT_get_index_Pc(bat,t);
	  index2 = BAT_get_index_Pd(bat,t);
>>>>>>> d8ee74a9

	  MAT_set_i(G,index1,index1);
	  MAT_set_j(G,index1,index1);
	  MAT_set_d(G,index1,1.);

	  MAT_set_i(G,index2,index2);
	  MAT_set_j(G,index2,index2);
	  MAT_set_d(G,index2,1.);

	  if (BAT_has_flags(bat,FLAG_BOUNDED,BAT_VAR_P)) {

	    VEC_set(u,index1,BAT_get_P_max(bat));
	    VEC_set(l,index1,0.);

	    VEC_set(u,index2,-BAT_get_P_min(bat));
	    VEC_set(l,index2,0.);
	  }
	  else {

	    VEC_set(u,index1,BAT_INF_P);
	    VEC_set(l,index1,0.);

	    VEC_set(u,index2,BAT_INF_P);
	    VEC_set(l,index2,0.);
	  }
	}

	// Energy level (E)
	if (BAT_has_flags(bat,FLAG_VARS,BAT_VAR_E)) {
	  index = BAT_get_index_E(bat,t);
	  MAT_set_i(G,index,index);
	  MAT_set_j(G,index,index);
	  MAT_set_d(G,index,1.);
	  if (BAT_has_flags(bat,FLAG_BOUNDED,BAT_VAR_E)) {
	    VEC_set(u,index,BAT_get_E_max(bat));
	    VEC_set(l,index,0.);
	  }
	  else {
	    VEC_set(u,index,BAT_INF_E);
	    VEC_set(l,index,0.);
	  }
	}
      }
    }

    // Update counted flag
<<<<<<< HEAD
    bus_counted[BUS_get_index(bus)] = TRUE;
=======
    bus_counted[BUS_get_index(bus)*T+t] = TRUE;    
>>>>>>> d8ee74a9
  }
}

void CONSTR_LBOUND_eval_step(Constr* c, Branch* br, int t, Vec* var_values) {
  // Nothing to do
}

<<<<<<< HEAD
void CONSTR_LBOUND_store_sens_branch(Constr* c, Branch* br, Vec* sA, Vec* sf, Vec* sGu, Vec* sGl) {

=======
void CONSTR_LBOUND_store_sens_step(Constr* c, Branch* br, int t, Vec* sA, Vec* sf, Vec* sGu, Vec* sGl) {
  
>>>>>>> d8ee74a9
  // Local variables
  Bus* buses[2];
  Bus* bus;
  Gen* gen;
  Load* load;
  char* bus_counted;
<<<<<<< HEAD
  int i;

=======
  int i;  
  int T;

  // Number of periods
  T = BRANCH_get_num_periods(br);
  
>>>>>>> d8ee74a9
  // Constr data
  bus_counted = CONSTR_get_bus_counted(c);

  // Check pointer
  if (!bus_counted)
    return;

  // Check outage
  if (BRANCH_is_on_outage(br))
    return;

  // Bus data
  buses[0] = BRANCH_get_bus_k(br);
  buses[1] = BRANCH_get_bus_m(br);

  // Buses
  for (i = 0; i < 2; i++) {

    bus = buses[i];
<<<<<<< HEAD

    if (!bus_counted[BUS_get_index(bus)]) {

=======
    
    if (!bus_counted[BUS_get_index(bus)*T+t]) {
      
>>>>>>> d8ee74a9
      // Voltage angle (V_ANG)
      if (BUS_has_flags(bus,FLAG_VARS,BUS_VAR_VANG)) {
	BUS_set_sens_v_ang_u_bound(bus,VEC_get(sGu,BUS_get_index_v_ang(bus,t)),t);
	BUS_set_sens_v_ang_l_bound(bus,VEC_get(sGl,BUS_get_index_v_ang(bus,t)),t);
      }

      // Generators
      for (gen = BUS_get_gen(bus); gen != NULL; gen = GEN_get_next(gen)) {

	// Active power (P)
	if (GEN_has_flags(gen,FLAG_VARS,GEN_VAR_P)) {
	  GEN_set_sens_P_u_bound(gen,VEC_get(sGu,GEN_get_index_P(gen,t)),t);
	  GEN_set_sens_P_l_bound(gen,VEC_get(sGl,GEN_get_index_P(gen,t)),t);
	}
      }

      // Loads
      for (load = BUS_get_load(bus); load != NULL; load = LOAD_get_next(load)) {

	// Active power (P)
	if (LOAD_has_flags(load,FLAG_VARS,LOAD_VAR_P)) {
	  LOAD_set_sens_P_u_bound(load,VEC_get(sGu,LOAD_get_index_P(load,t)),t);
	  LOAD_set_sens_P_l_bound(load,VEC_get(sGl,LOAD_get_index_P(load,t)),t);
	}
      }
    }

    // Update counted flag
<<<<<<< HEAD
    bus_counted[BUS_get_index(bus)] = TRUE;
=======
    bus_counted[BUS_get_index(bus)*T+t] = TRUE;    
>>>>>>> d8ee74a9
  }
}

void CONSTR_LBOUND_free(Constr* c) {
  // Nothing to do
}<|MERGE_RESOLUTION|>--- conflicted
+++ resolved
@@ -53,13 +53,8 @@
 			 num_vars)); // nnz
 }
 
-<<<<<<< HEAD
-void CONSTR_LBOUND_analyze_branch(Constr* c, Branch* br) {
-
-=======
 void CONSTR_LBOUND_analyze_step(Constr* c, Branch* br, int t) {
-  
->>>>>>> d8ee74a9
+
   // Local variables
   Bus* buses[2];
   Bus* bus;
@@ -76,15 +71,11 @@
   int index;
   int index1;
   int index2;
-<<<<<<< HEAD
-
-=======
   int T;
 
   // Number of periods
   T = BRANCH_get_num_periods(br);
-  
->>>>>>> d8ee74a9
+
   // Cosntr data
   l = CONSTR_get_l(c);
   u = CONSTR_get_u(c);
@@ -155,13 +146,8 @@
   for (i = 0; i < 2; i++) {
 
     bus = buses[i];
-<<<<<<< HEAD
-
-    if (!bus_counted[BUS_get_index(bus)]) {
-=======
-    
+
     if (!bus_counted[BUS_get_index(bus)*T+t]) {
->>>>>>> d8ee74a9
 
       // Voltage magnitude (V_MAG)
       if (BUS_has_flags(bus,FLAG_VARS,BUS_VAR_VMAG)) {
@@ -354,15 +340,9 @@
 
 	// Charging/discharging power (P)
 	if (BAT_has_flags(bat,FLAG_VARS,BAT_VAR_P)) {
-<<<<<<< HEAD
-
-	  index1 = BAT_get_index_Pc(bat);
-	  index2 = BAT_get_index_Pd(bat);
-=======
-	  
+
 	  index1 = BAT_get_index_Pc(bat,t);
 	  index2 = BAT_get_index_Pd(bat,t);
->>>>>>> d8ee74a9
 
 	  MAT_set_i(G,index1,index1);
 	  MAT_set_j(G,index1,index1);
@@ -409,11 +389,7 @@
     }
 
     // Update counted flag
-<<<<<<< HEAD
-    bus_counted[BUS_get_index(bus)] = TRUE;
-=======
-    bus_counted[BUS_get_index(bus)*T+t] = TRUE;    
->>>>>>> d8ee74a9
+    bus_counted[BUS_get_index(bus)*T+t] = TRUE;
   }
 }
 
@@ -421,30 +397,20 @@
   // Nothing to do
 }
 
-<<<<<<< HEAD
-void CONSTR_LBOUND_store_sens_branch(Constr* c, Branch* br, Vec* sA, Vec* sf, Vec* sGu, Vec* sGl) {
-
-=======
 void CONSTR_LBOUND_store_sens_step(Constr* c, Branch* br, int t, Vec* sA, Vec* sf, Vec* sGu, Vec* sGl) {
-  
->>>>>>> d8ee74a9
+
   // Local variables
   Bus* buses[2];
   Bus* bus;
   Gen* gen;
   Load* load;
   char* bus_counted;
-<<<<<<< HEAD
   int i;
-
-=======
-  int i;  
   int T;
 
   // Number of periods
   T = BRANCH_get_num_periods(br);
-  
->>>>>>> d8ee74a9
+
   // Constr data
   bus_counted = CONSTR_get_bus_counted(c);
 
@@ -464,15 +430,9 @@
   for (i = 0; i < 2; i++) {
 
     bus = buses[i];
-<<<<<<< HEAD
-
-    if (!bus_counted[BUS_get_index(bus)]) {
-
-=======
-    
+
     if (!bus_counted[BUS_get_index(bus)*T+t]) {
-      
->>>>>>> d8ee74a9
+
       // Voltage angle (V_ANG)
       if (BUS_has_flags(bus,FLAG_VARS,BUS_VAR_VANG)) {
 	BUS_set_sens_v_ang_u_bound(bus,VEC_get(sGu,BUS_get_index_v_ang(bus,t)),t);
@@ -501,11 +461,7 @@
     }
 
     // Update counted flag
-<<<<<<< HEAD
-    bus_counted[BUS_get_index(bus)] = TRUE;
-=======
-    bus_counted[BUS_get_index(bus)*T+t] = TRUE;    
->>>>>>> d8ee74a9
+    bus_counted[BUS_get_index(bus)*T+t] = TRUE;
   }
 }
 

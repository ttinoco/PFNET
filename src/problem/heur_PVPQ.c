--- conflicted
+++ resolved
@@ -30,15 +30,6 @@
   num_periods = NET_get_num_periods(net);
   HEUR_set_bus_counted(h,(char*)calloc(num_buses*num_periods,sizeof(char)));
   data = (Heur_PVPQ_Data*)malloc(sizeof(Heur_PVPQ_Data));
-<<<<<<< HEAD
-  data->reg_flag = (char*)malloc(sizeof(char)*num_buses);
-  for (i = 0; i < num_buses; i++) {
-    bus = NET_get_bus(net,i);
-    if (BUS_is_regulated_by_gen(bus))
-      data->reg_flag[i] = TRUE;
-    else
-      data->reg_flag[i] = FALSE;
-=======
   data->reg_flag = (char*)malloc(sizeof(char)*num_buses*num_periods);
   for (t = 0; t < num_periods; t++) {
     for (i = 0; i < num_buses; i++) {
@@ -46,9 +37,8 @@
       if (BUS_is_regulated_by_gen(bus))
 	data->reg_flag[i*num_periods+t] = TRUE;
       else
-	data->reg_flag[i*num_periods+t] = FALSE;    
+	data->reg_flag[i*num_periods+t] = FALSE;
     }
->>>>>>> d8ee74a9
   }
   HEUR_set_data(h,(void*)data);
 }
@@ -61,13 +51,8 @@
 
   // Clear bus counted flags
   num_buses = NET_get_num_buses(net);
-<<<<<<< HEAD
-  HEUR_clear_bus_counted(h,num_buses);
-
-=======
   num_periods = NET_get_num_periods(net);
-  HEUR_clear_bus_counted(h,num_buses*num_periods);  
->>>>>>> d8ee74a9
+  HEUR_clear_bus_counted(h,num_buses*num_periods);
 }
 
 void HEUR_PVPQ_apply_step(Heur* h, Constr* clist, Net* net, Branch* br, int t, Vec* var_values) {
@@ -95,9 +80,6 @@
   int j_old;
   int j_new;
   REAL b_new;
-<<<<<<< HEAD
-
-=======
   int T;
   int num_buses;
 
@@ -106,30 +88,19 @@
 
   // Num buses
   num_buses = NET_get_num_buses(net);
-  
->>>>>>> d8ee74a9
+
   // Heur data
   bus_counted = HEUR_get_bus_counted(h);
   data = (Heur_PVPQ_Data*)HEUR_get_data(h);
   reg_flag = data->reg_flag;
 
-<<<<<<< HEAD
-  // Bus k (from/i) data
+  // Bus from data
   bus[0] = BRANCH_get_bus_k(br);
-  bus_index[0] = BUS_get_index(bus[0]);
-
-  // Bus m (to/j) data
+  bus_index_t[0] = BUS_get_index(bus[0])*T+t;
+
+  // Bus to data
   bus[1] = BRANCH_get_bus_m(br);
-  bus_index[1] = BUS_get_index(bus[1]);
-=======
-  // Bus from data
-  bus[0] = BRANCH_get_bus_from(br);
-  bus_index_t[0] = BUS_get_index(bus[0])*T+t;
-  
-  // Bus to data
-  bus[1] = BRANCH_get_bus_to(br);
   bus_index_t[1] = BUS_get_index(bus[1])*T+t;
->>>>>>> d8ee74a9
 
   // Power flow constraints
   for (pf = clist; pf != NULL; pf = CONSTR_get_next(pf)) {
@@ -154,13 +125,8 @@
 
   // Buses
   for (k = 0; k < 2; k++) {
-<<<<<<< HEAD
-
-    if (!bus_counted[bus_index[k]] &&                     // not counted
-=======
-    
+
     if (!bus_counted[bus_index_t[k]] &&                   // not counted
->>>>>>> d8ee74a9
 	!BUS_is_slack(bus[k]) &&                          // not slack
 	BUS_is_regulated_by_gen(bus[k]) &&                // regulated
 	BUS_has_flags(bus[k],FLAG_VARS,BUS_VAR_VMAG) &&   // v mag is variable
@@ -173,28 +139,16 @@
 
       // Regulating generator (first one in list of reg gens)
       gen = BUS_get_reg_gen(bus[k]);
-<<<<<<< HEAD
-      Q = VEC_get(var_values,GEN_get_index_Q(gen)); // per unit
-      Qmax = GEN_get_Q_max(gen);                    // per unit
-      Qmin = GEN_get_Q_min(gen);                    // per unit
-
-=======
       Q = VEC_get(var_values,GEN_get_index_Q(gen,t)); // per unit
       Qmax = GEN_get_Q_max(gen);                      // per unit
       Qmin = GEN_get_Q_min(gen);                      // per unit
-      
->>>>>>> d8ee74a9
+
       // Switch flag
       switch_flag = FALSE;
 
       // Currently regulated
-<<<<<<< HEAD
-      if (reg_flag[bus_index[k]]) {
-
-=======
       if (reg_flag[bus_index_t[k]]) {
-	
->>>>>>> d8ee74a9
+
 	// Violations
 	if (Q > Qmax) {
 
@@ -203,13 +157,8 @@
 	  j_new = GEN_get_index_Q(gen,t);
 	  b_new = Qmax;
 	  switch_flag = TRUE;
-<<<<<<< HEAD
-	  reg_flag[bus_index[k]] = FALSE;
-
-=======
 	  reg_flag[bus_index_t[k]] = FALSE;
-	  
->>>>>>> d8ee74a9
+
 	  // Update vector of var values
 	  while (gen) {
 	    if (GEN_has_flags(gen,FLAG_VARS,GEN_VAR_Q))
@@ -240,13 +189,8 @@
 
 	// Q at Qmin and v < v_set
 	if (fabs(Q-Qmin) < fabs(Q-Qmax) && v < v_set) {
-<<<<<<< HEAD
-
-	  Q = Q - VEC_get(f,2*BUS_get_index(GEN_get_bus(gen))+1); // per unit (see constr_PF)
-=======
-	    
+
 	  Q = Q - VEC_get(f,BUS_get_index_Q(GEN_get_bus(gen))+t*2*num_buses); // per unit (see constr_PF)
->>>>>>> d8ee74a9
 
 	  if (Q >= Qmax) {
 
@@ -269,13 +213,8 @@
 	    j_old = GEN_get_index_Q(gen,t);
 	    j_new = BUS_get_index_v_mag(bus[k],t);
 	    b_new = v_set;
-<<<<<<< HEAD
-	    switch_flag = TRUE;
-	    reg_flag[bus_index[k]] = TRUE;
-=======
-	    switch_flag = TRUE;	      
+	    switch_flag = TRUE;
 	    reg_flag[bus_index_t[k]] = TRUE;
->>>>>>> d8ee74a9
 
 	    // Udpate vector of var values
 	    VEC_set(var_values,j_new,b_new);
@@ -284,13 +223,8 @@
 
 	// Q at Qmax and v > v_set
 	else if (fabs(Q-Qmax) < fabs(Q-Qmin) && v > v_set) {
-<<<<<<< HEAD
-
-	  Q = Q - VEC_get(f,2*BUS_get_index(GEN_get_bus(gen))+1); // per unit (see constr_PF)
-=======
-	  
+
 	  Q = Q - VEC_get(f,BUS_get_index_Q(GEN_get_bus(gen))+t*2*num_buses); // per unit (see constr_PF)
->>>>>>> d8ee74a9
 
 	  if (Q <= Qmin) {
 
@@ -313,13 +247,8 @@
 	    j_old = GEN_get_index_Q(gen,t);
 	    j_new = BUS_get_index_v_mag(bus[k],t);
 	    b_new = v_set;
-<<<<<<< HEAD
-	    switch_flag = TRUE;
-	    reg_flag[bus_index[k]] = TRUE;
-=======
-	    switch_flag = TRUE;	      
+	    switch_flag = TRUE;
 	    reg_flag[bus_index_t[k]] = TRUE;
->>>>>>> d8ee74a9
 
 	    // Udpate vector of var values
 	    VEC_set(var_values,j_new,b_new);
@@ -341,11 +270,7 @@
     }
 
     // Update counted flag
-<<<<<<< HEAD
-    bus_counted[bus_index[k]] = TRUE;
-=======
-    bus_counted[bus_index_t[k]] = TRUE; 
->>>>>>> d8ee74a9
+    bus_counted[bus_index_t[k]] = TRUE;
   }
 }
 

/** @file func_REG_VANG.c
 *  @brief This file defines the data structure and routines associated with the function of type REG_VANG.
 *
 * This file is part of PFNET.
 *
 * Copyright (c) 2015-2016, Tomas Tinoco De Rubira.
 *
 * PFNET is released under the BSD 2-clause license.
 */

#include <pfnet/func_REG_VANG.h>

void FUNC_REG_VANG_init(Func* f) {
  // Nothing
}

void FUNC_REG_VANG_clear(Func* f) {

  // phi
  FUNC_set_phi(f,0);

  // gphi
  VEC_set_zero(FUNC_get_gphi(f));

  // Hphi
  // Constant so not clear it

  // Counter
  FUNC_set_Hcounter(f,0);

  // Flags
  FUNC_clear_bus_counted(f);
}

void FUNC_REG_VANG_count_step(Func* f, Branch* br, int t) {

  // Local variables
  Bus* buses[2];
  int bus_index_t[2];
  Bus* bus;
  int* Hcounter;
  char* bus_counted;
  int k;
  int T;
 
  // Num periods
  T = BRANCH_get_num_periods(br);

  // Constr data
  Hcounter = FUNC_get_Hcounter_ptr(f);
  bus_counted = FUNC_get_bus_counted(f);

  // Check pointers
  if (!Hcounter || !bus_counted)
    return;

  // Check outage
  if (BRANCH_is_on_outage(br))
    return;

  // Bus data
  buses[0] = BRANCH_get_bus_k(br);
  buses[1] = BRANCH_get_bus_m(br);
  for (k = 0; k < 2; k++)
    bus_index_t[k] = BUS_get_index(buses[k])*T+t;

  // Branch
  if (BUS_has_flags(buses[0],FLAG_VARS,BUS_VAR_VANG)) { // wk var
    (*Hcounter)++; // wk and wk

    if (BUS_has_flags(buses[1],FLAG_VARS,BUS_VAR_VANG))
      (*Hcounter)++; // wk and wm
  }
  if (BUS_has_flags(buses[1],FLAG_VARS,BUS_VAR_VANG)) // wm var
    (*Hcounter)++; // wm and wm

  // Buses
  for (k = 0; k < 2; k++) {

    bus = buses[k];
<<<<<<< HEAD

    if (!bus_counted[bus_index[k]]) {

=======
    
    if (!bus_counted[bus_index_t[k]]) {
      
>>>>>>> d8ee74a9
      if (BUS_has_flags(bus,FLAG_VARS,BUS_VAR_VANG)) // w var
	(*Hcounter)++; // w and w
    }

    // Update counted flag
    bus_counted[bus_index_t[k]] = TRUE;
  }
}

void FUNC_REG_VANG_allocate(Func* f) {

  // Local variables
  int num_vars;
  int Hcounter;

  num_vars = NET_get_num_vars(FUNC_get_network(f));
  Hcounter = FUNC_get_Hcounter(f);

  // gphi
  FUNC_set_gphi(f,VEC_new(num_vars));

  // Hphi
  FUNC_set_Hphi(f,MAT_new(num_vars,
			  num_vars,
			  Hcounter));
}

void FUNC_REG_VANG_analyze_step(Func* f, Branch* br, int t) {

  // Local variables
  Bus* buses[2];
  int bus_index_t[2];
  int index_v_ang[2];
  Bus* bus;
  int* Hcounter;
  char* bus_counted;
  Mat* H;
  int k;
  REAL dw = FUNC_REG_VANG_PARAM;
  int T;
 
  // Num periods
  T = BRANCH_get_num_periods(br);

  // Constr data
  H = FUNC_get_Hphi(f);
  Hcounter = FUNC_get_Hcounter_ptr(f);
  bus_counted = FUNC_get_bus_counted(f);

  // Check pointers
  if (!Hcounter || !bus_counted)
    return;

  // Check outage
  if (BRANCH_is_on_outage(br))
    return;

  // Bus data
  buses[0] = BRANCH_get_bus_k(br);
  buses[1] = BRANCH_get_bus_m(br);
  for (k = 0; k < 2; k++) {
    bus_index_t[k] = BUS_get_index(buses[k])*T+t;
    index_v_ang[k] = BUS_get_index_v_ang(buses[k],t);
  }

  // Branch
  if (BUS_has_flags(buses[0],FLAG_VARS,BUS_VAR_VANG)) { // wk var
    MAT_set_i(H,*Hcounter,index_v_ang[0]);
    MAT_set_j(H,*Hcounter,index_v_ang[0]);
    MAT_set_d(H,*Hcounter,1./(dw*dw));
    (*Hcounter)++; // wk and wk

    if (BUS_has_flags(buses[1],FLAG_VARS,BUS_VAR_VANG)) {
      if (index_v_ang[0] >= index_v_ang[1]) {
	MAT_set_i(H,*Hcounter,index_v_ang[0]);
	MAT_set_j(H,*Hcounter,index_v_ang[1]);
      }
      else {
	MAT_set_i(H,*Hcounter,index_v_ang[1]);
	MAT_set_j(H,*Hcounter,index_v_ang[0]);
      }
      MAT_set_d(H,*Hcounter,-1./(dw*dw));
      (*Hcounter)++; // wk and wm
    }
  }
  if (BUS_has_flags(buses[1],FLAG_VARS,BUS_VAR_VANG)) { // wm var
    MAT_set_i(H,*Hcounter,index_v_ang[1]);
    MAT_set_j(H,*Hcounter,index_v_ang[1]);
    MAT_set_d(H,*Hcounter,1./(dw*dw));
    (*Hcounter)++; // wm and wm
  }

  // Buses
  for (k = 0; k < 2; k++) {

    bus = buses[k];

<<<<<<< HEAD
    if (!bus_counted[bus_index[k]]) {

=======
    if (!bus_counted[bus_index_t[k]]) {
      
>>>>>>> d8ee74a9
      if (BUS_has_flags(bus,FLAG_VARS,BUS_VAR_VANG)) { // v var
	MAT_set_i(H,*Hcounter,index_v_ang[k]);
	MAT_set_j(H,*Hcounter,index_v_ang[k]);
	MAT_set_d(H,*Hcounter,1./(dw*dw));
	(*Hcounter)++;
      }
    }

    // Update counted flag
    bus_counted[bus_index_t[k]] = TRUE;
  }
}

void FUNC_REG_VANG_eval_step(Func* f, Branch* br, int t, Vec* var_values) {

  // Local variables
  Bus* buses[2];
  int bus_index_t[2];
  int index_v_ang[2];
  REAL w[2];
  BOOL var_w[2];
  Bus* bus;
  char* bus_counted;
  REAL* phi;
  REAL* gphi;
  REAL shift;
  int k;
  REAL wdiff;
  REAL dw = FUNC_REG_VANG_PARAM;
<<<<<<< HEAD

=======
  int T;
 
  // Num periods
  T = BRANCH_get_num_periods(br);
  
>>>>>>> d8ee74a9
  // Constr data
  phi = FUNC_get_phi_ptr(f);
  gphi = VEC_get_data(FUNC_get_gphi(f));
  bus_counted = FUNC_get_bus_counted(f);

  // Check pointers
  if (!phi || !gphi || !bus_counted)
    return;

  // Check outage
  if (BRANCH_is_on_outage(br))
    return;

  // Bus data
  buses[0] = BRANCH_get_bus_k(br);
  buses[1] = BRANCH_get_bus_m(br);
  for (k = 0; k < 2; k++) {
<<<<<<< HEAD
    bus_index[k] = BUS_get_index(buses[k]);
    index_v_ang[k] = BUS_get_index_v_ang(buses[k]);
=======
    bus_index_t[k] = BUS_get_index(buses[k])*T+t;
    index_v_ang[k] = BUS_get_index_v_ang(buses[k],t);    
>>>>>>> d8ee74a9
    var_w[k] = BUS_has_flags(buses[k],FLAG_VARS,BUS_VAR_VANG);
    if (var_w[k])
      w[k] = VEC_get(var_values,index_v_ang[k]);
    else
      w[k] = BUS_get_v_ang(buses[k],t);
  }

  // Branch data
  shift = BRANCH_get_phase(br,t); // radians

  // Difference
  wdiff = w[0]-w[1]-shift;

<<<<<<< HEAD
    wdiff = (w[0]-w[1]-shift);

    // phi
    (*phi) += 0.5*pow(wdiff/dw,2.);

    // gphi
    if (var_w[0]) // wk var
      gphi[index_v_ang[0]] += wdiff/(dw*dw);
    if (var_w[1]) // wm var
      gphi[index_v_ang[1]] -= wdiff/(dw*dw);
  }

=======
  // phi
  (*phi) += 0.5*pow(wdiff/dw,2.);

  // gphi 
  if (var_w[0]) // wk var
    gphi[index_v_ang[0]] += wdiff/(dw*dw);
  if (var_w[1]) // wm var
    gphi[index_v_ang[1]] -= wdiff/(dw*dw);
    
>>>>>>> d8ee74a9
  // Buses
  for (k = 0; k < 2; k++) {

    bus = buses[k];

<<<<<<< HEAD
    if (!bus_counted[bus_index[k]]) {

      if (BUS_has_flags(bus,FLAG_VARS,BUS_VAR_VANG)) { // v var

	// phi
	(*phi) += 0.5*pow(w[k]/dw,2.);

=======
    if (!bus_counted[bus_index_t[k]]) {

      // phi
      (*phi) += 0.5*pow(w[k]/dw,2.);

      if (BUS_has_flags(bus,FLAG_VARS,BUS_VAR_VANG)) { // v var
	
>>>>>>> d8ee74a9
	// gphi
	gphi[index_v_ang[k]] += w[k]/(dw*dw);
      }
    }

    // Update counted flag
    bus_counted[bus_index_t[k]] = TRUE;
  }
}

void FUNC_REG_VANG_free(Func* f) {
  // Nothing
}<|MERGE_RESOLUTION|>--- conflicted
+++ resolved
@@ -42,7 +42,7 @@
   char* bus_counted;
   int k;
   int T;
- 
+
   // Num periods
   T = BRANCH_get_num_periods(br);
 
@@ -78,15 +78,9 @@
   for (k = 0; k < 2; k++) {
 
     bus = buses[k];
-<<<<<<< HEAD
-
-    if (!bus_counted[bus_index[k]]) {
-
-=======
     
     if (!bus_counted[bus_index_t[k]]) {
-      
->>>>>>> d8ee74a9
+
       if (BUS_has_flags(bus,FLAG_VARS,BUS_VAR_VANG)) // w var
 	(*Hcounter)++; // w and w
     }
@@ -127,7 +121,7 @@
   int k;
   REAL dw = FUNC_REG_VANG_PARAM;
   int T;
- 
+
   // Num periods
   T = BRANCH_get_num_periods(br);
 
@@ -184,13 +178,8 @@
 
     bus = buses[k];
 
-<<<<<<< HEAD
-    if (!bus_counted[bus_index[k]]) {
-
-=======
     if (!bus_counted[bus_index_t[k]]) {
-      
->>>>>>> d8ee74a9
+
       if (BUS_has_flags(bus,FLAG_VARS,BUS_VAR_VANG)) { // v var
 	MAT_set_i(H,*Hcounter,index_v_ang[k]);
 	MAT_set_j(H,*Hcounter,index_v_ang[k]);
@@ -220,15 +209,11 @@
   int k;
   REAL wdiff;
   REAL dw = FUNC_REG_VANG_PARAM;
-<<<<<<< HEAD
-
-=======
   int T;
- 
+
   // Num periods
   T = BRANCH_get_num_periods(br);
-  
->>>>>>> d8ee74a9
+
   // Constr data
   phi = FUNC_get_phi_ptr(f);
   gphi = VEC_get_data(FUNC_get_gphi(f));
@@ -246,13 +231,8 @@
   buses[0] = BRANCH_get_bus_k(br);
   buses[1] = BRANCH_get_bus_m(br);
   for (k = 0; k < 2; k++) {
-<<<<<<< HEAD
-    bus_index[k] = BUS_get_index(buses[k]);
-    index_v_ang[k] = BUS_get_index_v_ang(buses[k]);
-=======
     bus_index_t[k] = BUS_get_index(buses[k])*T+t;
-    index_v_ang[k] = BUS_get_index_v_ang(buses[k],t);    
->>>>>>> d8ee74a9
+    index_v_ang[k] = BUS_get_index_v_ang(buses[k],t);
     var_w[k] = BUS_has_flags(buses[k],FLAG_VARS,BUS_VAR_VANG);
     if (var_w[k])
       w[k] = VEC_get(var_values,index_v_ang[k]);
@@ -266,52 +246,27 @@
   // Difference
   wdiff = w[0]-w[1]-shift;
 
-<<<<<<< HEAD
-    wdiff = (w[0]-w[1]-shift);
-
-    // phi
-    (*phi) += 0.5*pow(wdiff/dw,2.);
-
-    // gphi
-    if (var_w[0]) // wk var
-      gphi[index_v_ang[0]] += wdiff/(dw*dw);
-    if (var_w[1]) // wm var
-      gphi[index_v_ang[1]] -= wdiff/(dw*dw);
-  }
-
-=======
   // phi
   (*phi) += 0.5*pow(wdiff/dw,2.);
 
-  // gphi 
+  // gphi
   if (var_w[0]) // wk var
     gphi[index_v_ang[0]] += wdiff/(dw*dw);
   if (var_w[1]) // wm var
     gphi[index_v_ang[1]] -= wdiff/(dw*dw);
-    
->>>>>>> d8ee74a9
+
   // Buses
   for (k = 0; k < 2; k++) {
 
     bus = buses[k];
 
-<<<<<<< HEAD
-    if (!bus_counted[bus_index[k]]) {
-
-      if (BUS_has_flags(bus,FLAG_VARS,BUS_VAR_VANG)) { // v var
-
-	// phi
-	(*phi) += 0.5*pow(w[k]/dw,2.);
-
-=======
     if (!bus_counted[bus_index_t[k]]) {
 
       // phi
       (*phi) += 0.5*pow(w[k]/dw,2.);
 
       if (BUS_has_flags(bus,FLAG_VARS,BUS_VAR_VANG)) { // v var
-	
->>>>>>> d8ee74a9
+
 	// gphi
 	gphi[index_v_ang[k]] += w[k]/(dw*dw);
       }

--- conflicted
+++ resolved
@@ -42,7 +42,7 @@
   char* bus_counted;
   int k;
   int T;
- 
+
   // Num periods
   T = BRANCH_get_num_periods(br);
 
@@ -62,21 +62,12 @@
   bus[0] = BRANCH_get_bus_k(br);
   bus[1] = BRANCH_get_bus_m(br);
   for (k = 0; k < 2; k++)
-<<<<<<< HEAD
-    bus_index[k] = BUS_get_index(bus[k]);
+    bus_index_t[k] = BUS_get_index(bus[k])*T+t;
 
   // Buses
   for (k = 0; k < 2; k++) {
 
-    if (!bus_counted[bus_index[k]]) {
-=======
-    bus_index_t[k] = BUS_get_index(bus[k])*T+t;
-  
-  // Buses
-  for (k = 0; k < 2; k++) {
-    
     if (!bus_counted[bus_index_t[k]]) {
->>>>>>> d8ee74a9
 
       // Shunts
       for (shunt = BUS_get_shunt(bus[k]); shunt != NULL; shunt = SHUNT_get_next(shunt)) {
@@ -126,7 +117,7 @@
   int k;
   REAL db;
   int T;
- 
+
   // Num periods
   T = BRANCH_get_num_periods(br);
 
@@ -151,15 +142,9 @@
 
   // Buses
   for (k = 0; k < 2; k++) {
-<<<<<<< HEAD
-
-    if (!bus_counted[bus_index[k]]) {
-
-=======
-    
+
     if (!bus_counted[bus_index_t[k]]) {
-      
->>>>>>> d8ee74a9
+
       // Shunts
       for (shunt = BUS_get_shunt(bus[k]); shunt != NULL; shunt = SHUNT_get_next(shunt)) {
 
@@ -191,13 +176,8 @@
     }
 
     // Update counted flag
-<<<<<<< HEAD
-    bus_counted[bus_index[k]] = TRUE;
+    bus_counted[bus_index_t[k]] = TRUE;
   }
-=======
-    bus_counted[bus_index_t[k]] = TRUE;
-  }  
->>>>>>> d8ee74a9
 }
 
 void FUNC_REG_SUSC_eval_step(Func* f, Branch* br, int t, Vec* var_values) {
@@ -214,7 +194,7 @@
   REAL db;
   int k;
   int T;
- 
+
   // Num periods
   T = BRANCH_get_num_periods(br);
 
@@ -240,13 +220,8 @@
   // Buses
   for (k = 0; k < 2; k++) {
 
-<<<<<<< HEAD
-    if (!bus_counted[bus_index[k]]) {
-
-=======
     if (!bus_counted[bus_index_t[k]]) {
-    
->>>>>>> d8ee74a9
+
       // Shunts
       for (shunt = BUS_get_shunt(bus[k]); shunt != NULL; shunt = SHUNT_get_next(shunt)) {
 
@@ -256,15 +231,9 @@
 	  db = FUNC_REG_SUSC_PARAM;
 
 	if (SHUNT_has_flags(shunt,FLAG_VARS,SHUNT_VAR_SUSC)) { // b var
-<<<<<<< HEAD
-
-	  b0 = SHUNT_get_b(shunt);
-	  b = VEC_get(var_values,SHUNT_get_index_b(shunt));
-=======
-	  
+
 	  b0 = SHUNT_get_b(shunt,t);
 	  b = VEC_get(var_values,SHUNT_get_index_b(shunt,t));
->>>>>>> d8ee74a9
 	  (*phi) += 0.5*pow((b-b0)/db,2.);
 	  gphi[SHUNT_get_index_b(shunt,t)] = (b-b0)/(db*db);
 	}
@@ -273,26 +242,17 @@
 	}
 
 	if (SHUNT_has_flags(shunt,FLAG_VARS,SHUNT_VAR_SUSC_DEV)) { // yz var
-<<<<<<< HEAD
-
-	  b = VEC_get(var_values,SHUNT_get_index_y(shunt));
-=======
-	  
+
 	  b = VEC_get(var_values,SHUNT_get_index_y(shunt,t));
->>>>>>> d8ee74a9
 	  (*phi) += 0.5*pow(b/db,2.);
 	  gphi[SHUNT_get_index_y(shunt,t)] = b/(db*db);
 
 	  b = VEC_get(var_values,SHUNT_get_index_z(shunt,t));
 	  (*phi) += 0.5*pow(b/db,2.);
-<<<<<<< HEAD
-	  gphi[SHUNT_get_index_z(shunt)] = b/(db*db);
-=======
 	  gphi[SHUNT_get_index_z(shunt,t)] = b/(db*db);
-	}	
+	}
 	else {
 	  // nothing because b0 - b0 = 0
->>>>>>> d8ee74a9
 	}
       }
     }

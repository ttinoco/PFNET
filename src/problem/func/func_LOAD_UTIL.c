/** @file func_LOAD_UTIL.c
 *  @brief This file defines the data structure and routines associated with the function of type LOAD_UTIL.
 *
 * This file is part of PFNET.
 *
 * Copyright (c) 2015-2016, Tomas Tinoco De Rubira.
 *
 * PFNET is released under the BSD 2-clause license.
 */

#include <pfnet/func_LOAD_UTIL.h>

void FUNC_LOAD_UTIL_init(Func* f) {
  // Nothing
}

void FUNC_LOAD_UTIL_clear(Func* f) {

  // phi
  FUNC_set_phi(f,0);

  // gphi
  VEC_set_zero(FUNC_get_gphi(f));

  // Hphi
  // Constant so not clear it

  // Counter
  FUNC_set_Hcounter(f,0);

  // Flags
  FUNC_clear_bus_counted(f);
}

void FUNC_LOAD_UTIL_count_step(Func* f, Branch* br, int t) {

  // Local variables
  Bus* buses[2];
  Bus* bus;
  Load* load;
  int bus_index_t[2];
  int* Hcounter;
  char* bus_counted;
  int k;
<<<<<<< HEAD

=======
  int T;
 
  // Num periods
  T = BRANCH_get_num_periods(br);
 
>>>>>>> d8ee74a9
  // Constr data
  Hcounter = FUNC_get_Hcounter_ptr(f);
  bus_counted = FUNC_get_bus_counted(f);

  // Check pointers
  if (!Hcounter || !bus_counted)
    return;

  // Check outage
  if (BRANCH_is_on_outage(br))
    return;

  // Bus data
  buses[0] = BRANCH_get_bus_k(br);
  buses[1] = BRANCH_get_bus_m(br);
  for (k = 0; k < 2; k++)
    bus_index_t[k] = BUS_get_index(buses[k])*T+t;

  // Buses
  for (k = 0; k < 2; k++) {

    bus = buses[k];
<<<<<<< HEAD

    if (!bus_counted[bus_index[k]]) {
=======
    
    if (!bus_counted[bus_index_t[k]]) {
>>>>>>> d8ee74a9
      for (load = BUS_get_load(bus); load != NULL; load = LOAD_get_next(load)) {
	if (LOAD_has_flags(load,FLAG_VARS,LOAD_VAR_P))
	  (*Hcounter)++;
      }
    }

    // Update counted flag
    bus_counted[bus_index_t[k]] = TRUE;
  }
}

void FUNC_LOAD_UTIL_allocate(Func* f) {

  // Local variables
  int num_vars;
  int Hcounter;

  num_vars = NET_get_num_vars(FUNC_get_network(f));
  Hcounter = FUNC_get_Hcounter(f);

  // gphi
  FUNC_set_gphi(f,VEC_new(num_vars));

  // Hphi
  FUNC_set_Hphi(f,MAT_new(num_vars,
			  num_vars,
			  Hcounter));
}

void FUNC_LOAD_UTIL_analyze_step(Func* f, Branch* br, int t) {

  // Local variables
  Bus* buses[2];
  Bus* bus;
  Load* load;
  int bus_index_t[2];
  int* Hcounter;
  char* bus_counted;
  Mat* H;
  int k;
  int T;

  // Num periods
  T = BRANCH_get_num_periods(br);

  // Constr data
  H = FUNC_get_Hphi(f);
  Hcounter = FUNC_get_Hcounter_ptr(f);
  bus_counted = FUNC_get_bus_counted(f);

  // Check pointers
  if (!Hcounter || !bus_counted)
    return;

  // Check outage
  if (BRANCH_is_on_outage(br))
    return;

  // Bus data
  buses[0] = BRANCH_get_bus_k(br);
  buses[1] = BRANCH_get_bus_m(br);
  for (k = 0; k < 2; k++)
    bus_index_t[k] = BUS_get_index(buses[k])*T+t;
    
  // Buses
  for (k = 0; k < 2; k++) {

    bus = buses[k];
    
    if (!bus_counted[bus_index_t[k]]) {
      for (load = BUS_get_load(bus); load != NULL; load = LOAD_get_next(load)) {
	if (LOAD_has_flags(load,FLAG_VARS,LOAD_VAR_P)) {
	  MAT_set_i(H,*Hcounter,LOAD_get_index_P(load,t));
	  MAT_set_j(H,*Hcounter,LOAD_get_index_P(load,t));
	  MAT_set_d(H,*Hcounter,2.*LOAD_get_util_coeff_Q2(load));
	  (*Hcounter)++;
	}
      }
    }

    // Update counted flag
    bus_counted[bus_index_t[k]] = TRUE;
  }
}

void FUNC_LOAD_UTIL_eval_step(Func* f, Branch* br, int t, Vec* var_values) {

  // Local variables
  Bus* buses[2];
  Bus* bus;
  Load* load;
  int bus_index_t[2];
  char* bus_counted;
  REAL* phi;
  REAL* gphi;
  int index_P;
  REAL P;
  REAL Q0;
  REAL Q1;
  REAL Q2;
  int k;
  int T;

  // Num periods
  T = BRANCH_get_num_periods(br);

  // Constr data
  phi = FUNC_get_phi_ptr(f);
  gphi = VEC_get_data(FUNC_get_gphi(f));
  bus_counted = FUNC_get_bus_counted(f);

  // Check pointers
  if (!phi || !gphi || !bus_counted)
    return;

  // Check outage
  if (BRANCH_is_on_outage(br))
    return;

  // Bus data
  buses[0] = BRANCH_get_bus_k(br);
  buses[1] = BRANCH_get_bus_m(br);
  for (k = 0; k < 2; k++)
    bus_index_t[k] = BUS_get_index(buses[k])*T+t;
    
  // Buses
  for (k = 0; k < 2; k++) {

    bus = buses[k];
<<<<<<< HEAD

    if (!bus_counted[bus_index[k]]) {

=======
    
    if (!bus_counted[bus_index_t[k]]) {
      
>>>>>>> d8ee74a9
      for (load = BUS_get_load(bus); load != NULL; load = LOAD_get_next(load)) {
	
	Q0 = LOAD_get_util_coeff_Q0(load);
	Q1 = LOAD_get_util_coeff_Q1(load);
	Q2 = LOAD_get_util_coeff_Q2(load);
<<<<<<< HEAD

=======
	
	// Variable
>>>>>>> d8ee74a9
	if (LOAD_has_flags(load,FLAG_VARS,LOAD_VAR_P)) {

	  // Index
<<<<<<< HEAD
	  index_P = LOAD_get_index_P(load);

=======
	  index_P = LOAD_get_index_P(load,t);
	  
>>>>>>> d8ee74a9
	  // P
	  P = VEC_get(var_values,index_P);

	  // phi
	  (*phi) += Q0 + Q1*P + Q2*pow(P,2.);

	  // gphi
	  gphi[index_P] = Q1 + 2.*Q2*P;
	}
	
	// Constant
	else {
	  
	  // P
	  P = LOAD_get_P(load,t);
	  
	  // phi
	  (*phi) += Q0 + Q1*P + Q2*pow(P,2.);	    
	}
      }
    }
    
    // Update counted flag
    bus_counted[bus_index_t[k]] = TRUE;
  }
}

void FUNC_LOAD_UTIL_free(Func* f) {
  // Nothing
}<|MERGE_RESOLUTION|>--- conflicted
+++ resolved
@@ -42,15 +42,11 @@
   int* Hcounter;
   char* bus_counted;
   int k;
-<<<<<<< HEAD
-
-=======
   int T;
- 
+
   // Num periods
   T = BRANCH_get_num_periods(br);
- 
->>>>>>> d8ee74a9
+
   // Constr data
   Hcounter = FUNC_get_Hcounter_ptr(f);
   bus_counted = FUNC_get_bus_counted(f);
@@ -73,13 +69,8 @@
   for (k = 0; k < 2; k++) {
 
     bus = buses[k];
-<<<<<<< HEAD
-
-    if (!bus_counted[bus_index[k]]) {
-=======
-    
+
     if (!bus_counted[bus_index_t[k]]) {
->>>>>>> d8ee74a9
       for (load = BUS_get_load(bus); load != NULL; load = LOAD_get_next(load)) {
 	if (LOAD_has_flags(load,FLAG_VARS,LOAD_VAR_P))
 	  (*Hcounter)++;
@@ -143,12 +134,12 @@
   buses[1] = BRANCH_get_bus_m(br);
   for (k = 0; k < 2; k++)
     bus_index_t[k] = BUS_get_index(buses[k])*T+t;
-    
+
   // Buses
   for (k = 0; k < 2; k++) {
 
     bus = buses[k];
-    
+
     if (!bus_counted[bus_index_t[k]]) {
       for (load = BUS_get_load(bus); load != NULL; load = LOAD_get_next(load)) {
 	if (LOAD_has_flags(load,FLAG_VARS,LOAD_VAR_P)) {
@@ -204,41 +195,26 @@
   buses[1] = BRANCH_get_bus_m(br);
   for (k = 0; k < 2; k++)
     bus_index_t[k] = BUS_get_index(buses[k])*T+t;
-    
+
   // Buses
   for (k = 0; k < 2; k++) {
 
     bus = buses[k];
-<<<<<<< HEAD
-
-    if (!bus_counted[bus_index[k]]) {
-
-=======
-    
+
     if (!bus_counted[bus_index_t[k]]) {
-      
->>>>>>> d8ee74a9
+
       for (load = BUS_get_load(bus); load != NULL; load = LOAD_get_next(load)) {
-	
+
 	Q0 = LOAD_get_util_coeff_Q0(load);
 	Q1 = LOAD_get_util_coeff_Q1(load);
 	Q2 = LOAD_get_util_coeff_Q2(load);
-<<<<<<< HEAD
-
-=======
-	
+
 	// Variable
->>>>>>> d8ee74a9
 	if (LOAD_has_flags(load,FLAG_VARS,LOAD_VAR_P)) {
 
 	  // Index
-<<<<<<< HEAD
-	  index_P = LOAD_get_index_P(load);
-
-=======
 	  index_P = LOAD_get_index_P(load,t);
-	  
->>>>>>> d8ee74a9
+
 	  // P
 	  P = VEC_get(var_values,index_P);
 
@@ -248,19 +224,19 @@
 	  // gphi
 	  gphi[index_P] = Q1 + 2.*Q2*P;
 	}
-	
+
 	// Constant
 	else {
-	  
+
 	  // P
 	  P = LOAD_get_P(load,t);
-	  
+
 	  // phi
-	  (*phi) += Q0 + Q1*P + Q2*pow(P,2.);	    
+	  (*phi) += Q0 + Q1*P + Q2*pow(P,2.);
 	}
       }
     }
-    
+
     // Update counted flag
     bus_counted[bus_index_t[k]] = TRUE;
   }

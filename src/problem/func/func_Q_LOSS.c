/** @file func_Q_LOSS.c
 *  @brief This file defines the data structure and routines associated with the function of type Q_LOSS.
 *
 * This file is part of PFNET.
 *
 * Copyright (c) 2015, Tomas Tinoco De Rubira.
 *
 * PFNET is released under the BSD 2-clause license.
 */

#include <pfnet/func_Q_LOSS.h>

Func* FUNC_Q_LOSS_new(REAL weight, Net* net) {
  Func* f = FUNC_new(weight,net);
  FUNC_set_func_count_step(f,&FUNC_Q_LOSS_count_step);
  FUNC_set_func_analyze_step(f,&FUNC_Q_LOSS_analyze_step);
  FUNC_set_func_eval_step(f,&FUNC_Q_LOSS_eval_step);
  FUNC_set_name(f,"reactive power loss");
  return f;
}

void FUNC_Q_LOSS_count_step(Func* f, Bus* bus, BusDC* busdc, int t) {

  // Local variables
  int* Hphi_nnz;
  Shunt* shunt;

  // Func data
  Hphi_nnz = FUNC_get_Hphi_nnz_ptr(f);

  // Check pointers
  if (!Hphi_nnz || !bus)
    return;

  // Out of service
  if (!BUS_is_in_service(bus))
    return;

  // Bus
  if (BUS_has_flags(bus,FLAG_VARS,BUS_VAR_VMAG)) {

      // Shunts
      for (shunt = BUS_get_shunt(bus); shunt != NULL; shunt = SHUNT_get_next(shunt)) {
        if (SHUNT_has_flags(shunt,FLAG_VARS,SHUNT_VAR_SUSC) &&
            SHUNT_is_in_service(shunt))

          // b & v var
          (*Hphi_nnz)++;
      }

<<<<<<< HEAD
      //V var
      (*Hphi_nnz)++;

=======
      // v var
      (*Hphi_nnz)++;
>>>>>>> 65249b34
    }
}

void FUNC_Q_LOSS_analyze_step(Func* f, Bus* bus, BusDC* busdc, int t) {

  // Local variables
  Shunt* shunt;
  int* Hphi_nnz;
  Mat* Hphi;

  // Constr data
  Hphi = FUNC_get_Hphi(f);
  Hphi_nnz = FUNC_get_Hphi_nnz_ptr(f);

  // Check pointers
  if (!Hphi_nnz || !Hphi || !bus)
    return;

  // Out of service
  if (!BUS_is_in_service(bus))
    return;

  // v var
  if (BUS_has_flags(bus,FLAG_VARS,BUS_VAR_VMAG)) {

      // Shunts
      for (shunt = BUS_get_shunt(bus); shunt != NULL; shunt = SHUNT_get_next(shunt)) {

        if (!SHUNT_is_in_service(shunt))
          continue;

        if (SHUNT_has_flags(shunt,FLAG_VARS,SHUNT_VAR_SUSC)) {

          // b & v
          MAT_set_i(Hphi,*Hphi_nnz,SHUNT_get_index_b(shunt,t));
          MAT_set_j(Hphi,*Hphi_nnz,BUS_get_index_v_mag(bus,t));
          (*Hphi_nnz)++;
        }
      }

      // Hphi  >> v & v
      MAT_set_i(Hphi, *Hphi_nnz, BUS_get_index_v_mag(bus, t));
      MAT_set_j(Hphi, *Hphi_nnz, BUS_get_index_v_mag(bus, t));
      (*Hphi_nnz)++;
<<<<<<< HEAD
=======

>>>>>>> 65249b34
    }
}

void FUNC_Q_LOSS_eval_step(Func* f, Bus* bus, BusDC* busdc, int t, Vec* var_values) {

  // Local variables
  Branch* br;
  Shunt* shunt;
  Gen* gen;
  Load* load;
  Vargen* vargen;
  REAL* phi;
  REAL* gphi;
  REAL* Hphi;
  int* Hphi_nnz;
  int index_v_mag;
  REAL v;
  REAL tot_b = 0.0;
  REAL gphi_vmag = 0.0;

  // Func data
  phi = FUNC_get_phi_ptr(f);
  gphi = VEC_get_data(FUNC_get_gphi(f));
  Hphi = MAT_get_data_array(FUNC_get_Hphi(f));
  Hphi_nnz = FUNC_get_Hphi_nnz_ptr(f);

  // Check pointers
  if (!phi || !gphi || !Hphi || !Hphi_nnz || !bus)
    return;

  // Out of service
  if (!BUS_is_in_service(bus))
    return;

  // Generators
  for (gen = BUS_get_gen(bus); gen != NULL; gen = GEN_get_next(gen)) {

    // Out of service
    if (!GEN_is_in_service(gen))
      continue;

    if (GEN_has_flags(gen,FLAG_VARS,GEN_VAR_Q)) { // Q var

      // phi
      (*phi) += VEC_get(var_values,GEN_get_index_Q(gen,t));

      // gphi
      gphi[GEN_get_index_Q(gen,t)] = 1.0;
    }
    else {

      // phi
      (*phi) += GEN_get_Q(gen,t);
    }
  }

  // Variable generators
  for (vargen = BUS_get_vargen(bus); vargen != NULL; vargen = VARGEN_get_next(vargen)){

    // Out of service
    if (!VARGEN_is_in_service(vargen))
      continue;

    if (VARGEN_has_flags(vargen,FLAG_VARS,VARGEN_VAR_Q)) { // Q var

      // phi
      (*phi) += VEC_get(var_values,VARGEN_get_index_Q(vargen,t));

      // gphi
      gphi[VARGEN_get_index_Q(vargen,t)] = 1.0;
    }
    else {

      // phi
      (*phi) += VARGEN_get_Q(vargen,t);
    }

  }

  // Loads
    for (load = BUS_get_load(bus); load != NULL; load = LOAD_get_next(load)) {

    // Out of service
    if (!LOAD_is_in_service(load))
      continue;

    // Variable
    if (LOAD_has_flags(load,FLAG_VARS,LOAD_VAR_Q)) {

      // phi
      (*phi) -= VEC_get(var_values,LOAD_get_index_Q(load,t));

      // gphi
      gphi[LOAD_get_index_Q(load,t)] = -1.0;

    }

    // Constant
    else {

      // phi
      (*phi) -= LOAD_get_Q(load,t);
    }
  }

  // Bus voltage
  if (BUS_has_flags(bus,FLAG_VARS,BUS_VAR_VMAG)) {

      index_v_mag = BUS_get_index_v_mag(bus,t);
      v = VEC_get(var_values,index_v_mag);
  }
  else {
      v = BUS_get_v_mag(bus,t);
  }

  // Branches_k
  for (br = BUS_get_branch_k(bus); br != NULL; br = BRANCH_get_next_k(br)) {

    // Out of service
    if (!BRANCH_is_in_service(br))
      continue;

    if (BUS_has_flags(bus,FLAG_VARS,BUS_VAR_VMAG)) {

      // phi
      (*phi) += BRANCH_get_b_k(br) * pow(v, 2.);

      // gphi
      gphi_vmag += 2.* BRANCH_get_b_k(br) * v;

      tot_b += BRANCH_get_b_k(br);
      }

    else {

      // phi
      (*phi) += BRANCH_get_b_k(br) * pow(v, 2.);

      }
  }

  // Branches_m
  for (br = BUS_get_branch_m(bus); br != NULL; br = BRANCH_get_next_m(br)) {

    // Out of service
    if (!BRANCH_is_in_service(br))
      continue;

    if (BUS_has_flags(bus,FLAG_VARS,BUS_VAR_VMAG)) {

      // phi
      (*phi) += BRANCH_get_b_m(br) * pow(v, 2.);

      // gphi
      gphi_vmag += 2.* BRANCH_get_b_m(br) * v;

      tot_b += BRANCH_get_b_m(br);
    }
    else {

      // phi
      (*phi) += BRANCH_get_b_m(br) * pow(v, 2.);
    }
  }

  // Shunts
  for (shunt = BUS_get_shunt(bus); shunt != NULL; shunt = SHUNT_get_next(shunt)) {

    if (!SHUNT_is_in_service(shunt))
      continue;

    if (SHUNT_has_flags(shunt,FLAG_VARS,SHUNT_VAR_SUSC)) { // b var

        // phi
        (*phi) += VEC_get(var_values,SHUNT_get_index_b(shunt,t)) * pow(v,2.);

        // gphi > shunt
        gphi[SHUNT_get_index_b(shunt,t)] = pow(v,2.);


            if (BUS_has_flags(bus,FLAG_VARS,BUS_VAR_VMAG)) {  // V var

                 // gphi > vmag
                gphi_vmag += 2. * VEC_get(var_values,SHUNT_get_index_b(shunt,t)) * v;

                // Hphi > v & b
                Hphi[*Hphi_nnz] = 2. * v;
                (*Hphi_nnz)++;

                tot_b += VEC_get(var_values,SHUNT_get_index_b(shunt,t));
            }

    }
    else{  // b const

        // phi
        (*phi) += SHUNT_get_b(shunt,t) * pow(v,2.);

        if (BUS_has_flags(bus,FLAG_VARS,BUS_VAR_VMAG)) {  // V var

            // gphi
            gphi_vmag += 2. * SHUNT_get_b(shunt,t) * v;

            tot_b += SHUNT_get_b(shunt,t);
        }
    }
  }

  // Hessian for bus
  if (BUS_has_flags(bus,FLAG_VARS,BUS_VAR_VMAG)){

    // gphi
    gphi[index_v_mag] = gphi_vmag;

    // Hphi
    Hphi[*Hphi_nnz] = 2. * tot_b;
    (*Hphi_nnz)++;
  }
}<|MERGE_RESOLUTION|>--- conflicted
+++ resolved
@@ -48,14 +48,12 @@
           (*Hphi_nnz)++;
       }
 
-<<<<<<< HEAD
       //V var
       (*Hphi_nnz)++;
 
-=======
       // v var
       (*Hphi_nnz)++;
->>>>>>> 65249b34
+    
     }
 }
 
@@ -100,10 +98,7 @@
       MAT_set_i(Hphi, *Hphi_nnz, BUS_get_index_v_mag(bus, t));
       MAT_set_j(Hphi, *Hphi_nnz, BUS_get_index_v_mag(bus, t));
       (*Hphi_nnz)++;
-<<<<<<< HEAD
-=======
-
->>>>>>> 65249b34
+
     }
 }
 

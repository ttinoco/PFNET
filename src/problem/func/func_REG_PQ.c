--- conflicted
+++ resolved
@@ -42,7 +42,7 @@
   char* bus_counted;
   int k;
   int T;
- 
+
   // Num periods
   T = BRANCH_get_num_periods(br);
 
@@ -66,13 +66,8 @@
 
   // Buses
   for (k = 0; k < 2; k++) {
-<<<<<<< HEAD
-
-    if (!bus_counted[bus_index[k]]) {
-=======
     
     if (!bus_counted[bus_index_t[k]]) {
->>>>>>> d8ee74a9
 
       // Generators
       for (gen = BUS_get_gen(bus[k]); gen != NULL; gen = GEN_get_next(gen)) {
@@ -120,7 +115,7 @@
   int k;
   REAL dv;
   int T;
- 
+
   // Num periods
   T = BRANCH_get_num_periods(br);
 
@@ -145,15 +140,9 @@
 
   // Buses
   for (k = 0; k < 2; k++) {
-<<<<<<< HEAD
-
-    if (!bus_counted[bus_index[k]]) {
-
-=======
-    
+
     if (!bus_counted[bus_index_t[k]]) {
-      
->>>>>>> d8ee74a9
+
       // Generators
       for (gen = BUS_get_gen(bus[k]); gen != NULL; gen = GEN_get_next(gen)) {
 
@@ -184,13 +173,8 @@
     }
 
     // Update counted flag
-<<<<<<< HEAD
-    bus_counted[bus_index[k]] = TRUE;
+    bus_counted[bus_index_t[k]] = TRUE;
   }
-=======
-    bus_counted[bus_index_t[k]] = TRUE;
-  }  
->>>>>>> d8ee74a9
 }
 
 void FUNC_REG_PQ_eval_step(Func* f, Branch* br, int t, Vec* var_values) {
@@ -210,7 +194,7 @@
   REAL dQ;
   int k;
   int T;
- 
+
   // Num periods
   T = BRANCH_get_num_periods(br);
 
@@ -236,25 +220,8 @@
   // Buses
   for (k = 0; k < 2; k++) {
 
-<<<<<<< HEAD
-    if (!bus_counted[bus_index[k]]) {
-
-      // Generators
-      for (gen = BUS_get_gen(bus[k]); gen != NULL; gen = GEN_get_next(gen)) {
-
-	if (GEN_has_flags(gen,FLAG_VARS,GEN_VAR_Q)) { // Q var
-
-	  // Normalization factor
-	  dv = GEN_get_Q_max(gen)-GEN_get_Q_min(gen); // p.u.
-	  if (dv < FUNC_REG_PQ_PARAM)
-	    dv = FUNC_REG_PQ_PARAM;
-
-	  // Values
-	  vmid = (GEN_get_Q_max(gen)+GEN_get_Q_min(gen))/2.; // p.u.
-	  v = VEC_get(var_values,GEN_get_index_Q(gen));
-=======
     if (!bus_counted[bus_index_t[k]]) {
-      
+
       // Generators
       for (gen = BUS_get_gen(bus[k]); gen != NULL; gen = GEN_get_next(gen)) {
 
@@ -269,44 +236,31 @@
 	dP = GEN_get_P_max(gen)-GEN_get_P_min(gen); // p.u.
 	if (dP < FUNC_REG_PQ_PARAM)
 	  dP = FUNC_REG_PQ_PARAM;
-	
+
 	if (GEN_has_flags(gen,FLAG_VARS,GEN_VAR_Q)) { // Q var
-	  
+
 	  // Value
 	  Q = VEC_get(var_values,GEN_get_index_Q(gen,t));
->>>>>>> d8ee74a9
 
 	  // phi
 	  (*phi) += 0.5*pow((Q-Qmid)/dQ,2.);
-	  
+
 	  // gphi
 	  gphi[GEN_get_index_Q(gen,t)] = (Q-Qmid)/(dQ*dQ);
 	}
 	else {
-	  
+
 	  // Value
 	  Q = GEN_get_Q(gen,t);
 
 	  // phi
-	  (*phi) += 0.5*pow((Q-Qmid)/dQ,2.); 
+	  (*phi) += 0.5*pow((Q-Qmid)/dQ,2.);
 	}
 
 	if (GEN_has_flags(gen,FLAG_VARS,GEN_VAR_P)) { // P var
-<<<<<<< HEAD
-
-	  // Normalization factor
-	  dv = GEN_get_P_max(gen)-GEN_get_P_min(gen); // p.u.
-	  if (dv < FUNC_REG_PQ_PARAM)
-	    dv = FUNC_REG_PQ_PARAM;
-
-	  // Values
-	  vmid = (GEN_get_P_max(gen)+GEN_get_P_min(gen))/2.; // p.u.
-	  v = VEC_get(var_values,GEN_get_index_P(gen));
-=======
-	  	
+
 	  // Value
 	  P = VEC_get(var_values,GEN_get_index_P(gen,t));
->>>>>>> d8ee74a9
 
 	  // phi
 	  (*phi) += 0.5*pow((P-Pmid)/dP,2.);

/** @file func_NETCON_COST.c
 *  @brief This file defines the data structure and routines associated with the function of type NETCON_COST.
 *
 * This file is part of PFNET.
 *
 * Copyright (c) 2015-2016, Tomas Tinoco De Rubira.
 *
 * PFNET is released under the BSD 2-clause license.
 */

#include <pfnet/func_NETCON_COST.h>

void FUNC_NETCON_COST_init(Func* f) {
  // Nothing
}

void FUNC_NETCON_COST_clear(Func* f) {

  // phi
  FUNC_set_phi(f,0);

  // gphi
  // Constant

  // Hphi
  // Zero

  // Flags
  FUNC_clear_bus_counted(f);
}

void FUNC_NETCON_COST_count_step(Func* f, Branch* br, int t) {
  // nothing
}

void FUNC_NETCON_COST_allocate(Func* f) {

  // Local variables
  int num_vars;

  num_vars = NET_get_num_vars(FUNC_get_network(f));

  // gphi
  FUNC_set_gphi(f,VEC_new(num_vars));
  VEC_set_zero(FUNC_get_gphi(f));

  // Hphi
  FUNC_set_Hphi(f,MAT_new(num_vars,
			  num_vars,
			  0));
}

void FUNC_NETCON_COST_analyze_step(Func* f, Branch* br, int t) {

  // Local variables
  Bus* buses[2];
  Bus* bus;
  Load* load;
  Gen* gen;
  Vargen* vargen;
  Bat* bat;
  int bus_index_t[2];
  char* bus_counted;
  REAL price;
  Vec* gphi;
  int k;
  int T;

  // Num periods
  T = BRANCH_get_num_periods(br);

  // Constr data
  gphi = FUNC_get_gphi(f);
  bus_counted = FUNC_get_bus_counted(f);

  // Check pointers
  if (!gphi || !bus_counted)
    return;

  // Check outage
  if (BRANCH_is_on_outage(br))
    return;

  // Bus data
  buses[0] = BRANCH_get_bus_k(br);
  buses[1] = BRANCH_get_bus_m(br);
  for (k = 0; k < 2; k++)
    bus_index_t[k] = BUS_get_index(buses[k])*T+t;

  // Buses
  for (k = 0; k < 2; k++) {

    bus = buses[k];
<<<<<<< HEAD

    price = BUS_get_price(bus);

    if (!bus_counted[bus_index[k]]) {

=======
    
    price = BUS_get_price(bus,t);
    
    if (!bus_counted[bus_index_t[k]]) {
      
>>>>>>> d8ee74a9
      // Generators
      for (gen = BUS_get_gen(bus); gen != NULL; gen = GEN_get_next(gen)) {
	if (GEN_has_flags(gen,FLAG_VARS,GEN_VAR_P))
	  VEC_set(gphi,GEN_get_index_P(gen,t),-price);
      }
      
      // Variable generators
      for (vargen = BUS_get_vargen(bus); vargen != NULL; vargen = VARGEN_get_next(vargen)) {
	if (VARGEN_has_flags(vargen,FLAG_VARS,VARGEN_VAR_P))
	  VEC_set(gphi,VARGEN_get_index_P(vargen,t),-price);
      }
      
      // Loads
      for (load = BUS_get_load(bus); load != NULL; load = LOAD_get_next(load)) {
	if (LOAD_has_flags(load,FLAG_VARS,LOAD_VAR_P))
	  VEC_set(gphi,LOAD_get_index_P(load,t),price);
      }
      
      // Battery charging
      for (bat = BUS_get_bat(bus); bat != NULL; bat = BAT_get_next(bat)) {
	if (BAT_has_flags(bat,FLAG_VARS,BAT_VAR_P)) {
	  VEC_set(gphi,BAT_get_index_Pc(bat,t),price);
	  VEC_set(gphi,BAT_get_index_Pd(bat,t),-price);
	}
      }
    }

    // Update counted flag
    bus_counted[bus_index_t[k]] = TRUE;
  }
}

<<<<<<< HEAD
void FUNC_NETCON_COST_eval_branch(Func* f, Branch* br, Vec* var_values) {

    // Local variables
=======
void FUNC_NETCON_COST_eval_step(Func* f, Branch* br, int t, Vec* var_values) {
  
  // Local variables
>>>>>>> d8ee74a9
  Bus* buses[2];
  Bus* bus;
  Load* load;
  Gen* gen;
  Vargen* vargen;
  Bat* bat;
  int bus_index_t[2];
  char* bus_counted;
  REAL price;
  REAL* phi;
  int k;
  int T;

  // Num periods
  T = BRANCH_get_num_periods(br);

  // Constr data
  phi = FUNC_get_phi_ptr(f);
  bus_counted = FUNC_get_bus_counted(f);

  // Check pointers
  if (!phi || !bus_counted)
    return;

  // Check outage
  if (BRANCH_is_on_outage(br))
    return;

  // Bus data
  buses[0] = BRANCH_get_bus_k(br);
  buses[1] = BRANCH_get_bus_m(br);
  for (k = 0; k < 2; k++)
    bus_index_t[k] = BUS_get_index(buses[k])*T+t;

  // Buses
  for (k = 0; k < 2; k++) {

    bus = buses[k];
<<<<<<< HEAD

    price = BUS_get_price(bus);

    if (!bus_counted[bus_index[k]]) {

=======
    
    price = BUS_get_price(bus,t);
    
    if (!bus_counted[bus_index_t[k]]) {
      
>>>>>>> d8ee74a9
      // Generators
      for (gen = BUS_get_gen(bus); gen != NULL; gen = GEN_get_next(gen)) {
	if (GEN_has_flags(gen,FLAG_VARS,GEN_VAR_P))
	  (*phi) -= price*VEC_get(var_values,GEN_get_index_P(gen,t));
	else
	  (*phi) -= price*GEN_get_P(gen,t);
      }
      
      // Variable generators
      for (vargen = BUS_get_vargen(bus); vargen != NULL; vargen = VARGEN_get_next(vargen)) {
	if (VARGEN_has_flags(vargen,FLAG_VARS,VARGEN_VAR_P))
	  (*phi) -= price*VEC_get(var_values,VARGEN_get_index_P(vargen,t));
	else
	  (*phi) -= price*VARGEN_get_P(vargen,t);
      }
      
      // Loads
      for (load = BUS_get_load(bus); load != NULL; load = LOAD_get_next(load)) {
	if (LOAD_has_flags(load,FLAG_VARS,LOAD_VAR_P))
	  (*phi) += price*VEC_get(var_values,LOAD_get_index_P(load,t));
	else
	  (*phi) += price*LOAD_get_P(load,t);
      }
      
      // Battery charging
      for (bat = BUS_get_bat(bus); bat != NULL; bat = BAT_get_next(bat)) {
	if (BAT_has_flags(bat,FLAG_VARS,BAT_VAR_P)) {
	  (*phi) += price*VEC_get(var_values,BAT_get_index_Pc(bat,t));
	  (*phi) -= price*VEC_get(var_values,BAT_get_index_Pd(bat,t));
	}
	else {
	  (*phi) += price*BAT_get_P(bat,t);
	}
      }
    }

    // Update counted flag
<<<<<<< HEAD
    bus_counted[bus_index[k]] = TRUE;
  }
=======
    bus_counted[bus_index_t[k]] = TRUE;
  }  
>>>>>>> d8ee74a9
}

void FUNC_NETCON_COST_free(Func* f) {
  // Nothing
}<|MERGE_RESOLUTION|>--- conflicted
+++ resolved
@@ -91,37 +91,29 @@
   for (k = 0; k < 2; k++) {
 
     bus = buses[k];
-<<<<<<< HEAD
-
-    price = BUS_get_price(bus);
-
-    if (!bus_counted[bus_index[k]]) {
-
-=======
     
     price = BUS_get_price(bus,t);
-    
+
     if (!bus_counted[bus_index_t[k]]) {
-      
->>>>>>> d8ee74a9
+
       // Generators
       for (gen = BUS_get_gen(bus); gen != NULL; gen = GEN_get_next(gen)) {
 	if (GEN_has_flags(gen,FLAG_VARS,GEN_VAR_P))
 	  VEC_set(gphi,GEN_get_index_P(gen,t),-price);
       }
-      
+
       // Variable generators
       for (vargen = BUS_get_vargen(bus); vargen != NULL; vargen = VARGEN_get_next(vargen)) {
 	if (VARGEN_has_flags(vargen,FLAG_VARS,VARGEN_VAR_P))
 	  VEC_set(gphi,VARGEN_get_index_P(vargen,t),-price);
       }
-      
+
       // Loads
       for (load = BUS_get_load(bus); load != NULL; load = LOAD_get_next(load)) {
 	if (LOAD_has_flags(load,FLAG_VARS,LOAD_VAR_P))
 	  VEC_set(gphi,LOAD_get_index_P(load,t),price);
       }
-      
+
       // Battery charging
       for (bat = BUS_get_bat(bus); bat != NULL; bat = BAT_get_next(bat)) {
 	if (BAT_has_flags(bat,FLAG_VARS,BAT_VAR_P)) {
@@ -136,15 +128,9 @@
   }
 }
 
-<<<<<<< HEAD
-void FUNC_NETCON_COST_eval_branch(Func* f, Branch* br, Vec* var_values) {
-
-    // Local variables
-=======
 void FUNC_NETCON_COST_eval_step(Func* f, Branch* br, int t, Vec* var_values) {
-  
+
   // Local variables
->>>>>>> d8ee74a9
   Bus* buses[2];
   Bus* bus;
   Load* load;
@@ -183,19 +169,11 @@
   for (k = 0; k < 2; k++) {
 
     bus = buses[k];
-<<<<<<< HEAD
-
-    price = BUS_get_price(bus);
-
-    if (!bus_counted[bus_index[k]]) {
-
-=======
-    
+
     price = BUS_get_price(bus,t);
-    
+
     if (!bus_counted[bus_index_t[k]]) {
-      
->>>>>>> d8ee74a9
+
       // Generators
       for (gen = BUS_get_gen(bus); gen != NULL; gen = GEN_get_next(gen)) {
 	if (GEN_has_flags(gen,FLAG_VARS,GEN_VAR_P))
@@ -203,7 +181,7 @@
 	else
 	  (*phi) -= price*GEN_get_P(gen,t);
       }
-      
+
       // Variable generators
       for (vargen = BUS_get_vargen(bus); vargen != NULL; vargen = VARGEN_get_next(vargen)) {
 	if (VARGEN_has_flags(vargen,FLAG_VARS,VARGEN_VAR_P))
@@ -211,7 +189,7 @@
 	else
 	  (*phi) -= price*VARGEN_get_P(vargen,t);
       }
-      
+
       // Loads
       for (load = BUS_get_load(bus); load != NULL; load = LOAD_get_next(load)) {
 	if (LOAD_has_flags(load,FLAG_VARS,LOAD_VAR_P))
@@ -219,7 +197,7 @@
 	else
 	  (*phi) += price*LOAD_get_P(load,t);
       }
-      
+
       // Battery charging
       for (bat = BUS_get_bat(bus); bat != NULL; bat = BAT_get_next(bat)) {
 	if (BAT_has_flags(bat,FLAG_VARS,BAT_VAR_P)) {
@@ -233,13 +211,8 @@
     }
 
     // Update counted flag
-<<<<<<< HEAD
-    bus_counted[bus_index[k]] = TRUE;
+    bus_counted[bus_index_t[k]] = TRUE;
   }
-=======
-    bus_counted[bus_index_t[k]] = TRUE;
-  }  
->>>>>>> d8ee74a9
 }
 
 void FUNC_NETCON_COST_free(Func* f) {

--- conflicted
+++ resolved
@@ -30,7 +30,6 @@
   REAL* v_mag;        /**< @brief Voltage magnitude (p.u.) */
   REAL* v_ang;        /**< @brief Voltage angle (radians) */
   REAL* v_set;        /**< @brief Voltage magnitude set point (p.u.) */
-<<<<<<< HEAD
   REAL v_max_reg;     /**< @brief Regulation maximum voltage magnitude (p.u.) */
   REAL v_min_reg;     /**< @brief Regulation minimum voltage magnitude (p.u.) */
   REAL v_max_norm;    /**< @brief Normal maximum voltage magnitude (p.u.) */
@@ -38,11 +37,6 @@
   REAL v_max_emer;    /**< @brief Emergency maximum voltage magnitude (p.u.) */
   REAL v_min_emer;    /**< @brief Emergency minimum voltage magnitude (p.u.) */
 
-=======
-  REAL v_max;         /**< @brief Maximum voltage magnitude (p.u.) */
-  REAL v_min;         /**< @brief Minimum voltage magnitude (p.u.) */
-  
->>>>>>> fc3d1cb4
   // Flags
   BOOL slack;        /**< @brief Flag for indicating the the bus is a slack bus */
   char fixed;        /**< @brief Flags for indicating which quantities should be fixed to their current value */
@@ -69,15 +63,7 @@
   int index;          /**< @brief Bus index */
   int* index_v_mag;   /**< @brief Voltage magnitude index */
   int* index_v_ang;   /**< @brief Voltage angle index */
-<<<<<<< HEAD
-  int* index_y;       /**< @brief Voltage magnitude positive-deviation index */
-  int* index_z;       /**< @brief Voltage magnitude negative-deviation index */
-  int* index_vl;      /**< @brief Voltage magnitude violation of v_min_reg */
-  int* index_vh;      /**< @brief Voltage magnitude violation of v_max_reg */
-
-=======
-  
->>>>>>> fc3d1cb4
+
   // Sensitivities
   REAL* sens_P_balance;      /**< @brief Sensitivity of active power balance */
   REAL* sens_Q_balance;      /**< @brief Sensitivity of reactive power balance */
@@ -267,21 +253,21 @@
     return FALSE;
   }
 
-  // regulated voltage limits
+  // Regulated voltage limits
   if (bus->v_min_reg > bus->v_max_reg) {
     bus_ok = FALSE;
     if (verbose)
       fprintf(stderr,"bad bus regulated voltage limits\n");
   }
 
-  // normal voltage violation limits
+  // Normal voltage violation limits
   if (bus->v_min_norm > bus->v_max_norm) {
     bus_ok = FALSE;
     if (verbose)
       fprintf(stderr,"bad bus normal voltage violation limits\n");
   }
 
-  // emergency voltage violation limits
+  // Emergency voltage violation limits
   if (bus->v_min_emer > bus->v_max_emer) {
   bus_ok = FALSE;
   if (verbose)

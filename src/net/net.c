--- conflicted
+++ resolved
@@ -24,13 +24,8 @@
   int num_periods;   /**< @brief Number of time periods. */
 
   // Output
-<<<<<<< HEAD
-  char output_string[NET_BUFFER_SIZE]; /**< @brief Output string */
-
-=======
   char output_string[NET_BUFFER_SIZE]; /**< @brief Output string. */
-  
->>>>>>> d8ee74a9
+
   // Components
   Bus* bus;             /**< @brief Bus array. */
   Branch* branch;       /**< @brief Branch array. */
@@ -208,16 +203,6 @@
 
     // Slack gens
     if (BUS_is_slack(bus)) {
-<<<<<<< HEAD
-      num = 0;
-      Ptot = 0;
-      for(gen = BUS_get_gen(bus); gen != NULL; gen = GEN_get_next(gen)) {
-        Ptot += GEN_get_P(gen);
-        num += 1;
-      }
-      for(gen = BUS_get_gen(bus); gen != NULL; gen = GEN_get_next(gen))
-        GEN_set_P(gen,Ptot/num);
-=======
       for (t = 0; t < net->num_periods; t++) {
 	num = 0;
 	Ptot = 0;
@@ -228,28 +213,10 @@
 	for(gen = BUS_get_gen(bus); gen != NULL; gen = GEN_get_next(gen))
 	  GEN_set_P(gen,Ptot/num,t);
       }
->>>>>>> d8ee74a9
     }
 
     // Regulating gens
     if (BUS_is_regulated_by_gen(bus)) {
-<<<<<<< HEAD
-      Qtot = 0;
-      dQtot = 0;
-      Qmintot = 0;
-      for (gen = BUS_get_reg_gen(bus); gen != NULL; gen = GEN_get_reg_next(gen)) {
-        Qtot += GEN_get_Q(gen);
-        dQtot += GEN_get_Q_max(gen)-GEN_get_Q_min(gen);
-        Qmintot += GEN_get_Q_min(gen);
-      }
-      gen = BUS_get_reg_gen(bus);
-      dQ = GEN_get_Q_max(gen)-GEN_get_Q_min(gen);
-      Q = GEN_get_Q_min(gen)+dQ*(Qtot-Qmintot)/dQtot;
-      frac = (Q-GEN_get_Q_min(gen))/dQ;
-      GEN_set_Q(gen,Q);
-      for (gen = BUS_get_reg_gen(bus); gen != NULL; gen = GEN_get_reg_next(gen))
-        GEN_set_Q(gen,GEN_get_Q_min(gen)+frac*(GEN_get_Q_max(gen)-GEN_get_Q_min(gen)));
-=======
       for (t = 0; t < net->num_periods; t++) {
 	Qtot = 0;
 	dQtot = 0;
@@ -267,7 +234,6 @@
 	for (gen = BUS_get_reg_gen(bus); gen != NULL; gen = GEN_get_reg_next(gen))
 	  GEN_set_Q(gen,GEN_get_Q_min(gen)+frac*(GEN_get_Q_max(gen)-GEN_get_Q_min(gen)),t);
       }
->>>>>>> d8ee74a9
     }
   }
 }
@@ -364,16 +330,16 @@
   BUS_hash_number_del(net->bus_hash_number);
   BUS_hash_name_del(net->bus_hash_name);
   VARGEN_hash_name_del(net->vargen_hash_name);
-  
+
   // Free components
   BUS_array_del(net->bus,net->num_buses);
   BRANCH_array_del(net->branch,net->num_branches);
   GEN_array_del(net->gen,net->num_gens);
-  SHUNT_array_del(net->shunt,net->num_shunts); 
+  SHUNT_array_del(net->shunt,net->num_shunts);
   LOAD_array_del(net->load,net->num_loads);
   VARGEN_array_del(net->vargen,net->num_vargens);
   BAT_array_del(net->bat,net->num_bats);
-  
+
   // Free properties
   free(net->bus_v_max);
   free(net->bus_v_min);
@@ -392,10 +358,10 @@
   free(net->load_P_util);
   free(net->load_P_vio);
   free(net->num_actions);
-  
+
   // Free utils
   free(net->bus_counted);
-  
+
   // Re-initialize
   NET_init(net,net->num_periods);
 }
@@ -492,10 +458,10 @@
 }
 
 void NET_clear_outages(Net* net) {
-  
+
   // Local vars
   int i;
-    
+
   // No net
   if (!net)
     return;
@@ -513,51 +479,46 @@
 
   // Local variables
   int i;
-<<<<<<< HEAD
-  if (net) {
-
-=======
   int t;
-  
+
   // No net
   if (!net)
     return;
-    
+
   // Time loop
   for (t = 0; t < net->num_periods; t++) {
-    
->>>>>>> d8ee74a9
+
     // Bus
     net->bus_v_max[t] = 0;
     net->bus_v_min[t] = 0;
     net->bus_v_vio[t] = 0;
     net->bus_P_mis[t] = 0;
     net->bus_Q_mis[t] = 0;
-    
+
     // Gen
     net->gen_P_cost[t] = 0;
     net->gen_v_dev[t] = 0;
     net->gen_Q_vio[t] = 0;
     net->gen_P_vio[t] = 0;
-    
+
     // Branch
     net->tran_v_vio[t] = 0;
     net->tran_r_vio[t] = 0;
     net->tran_p_vio[t] = 0;
-    
+
     // Shunt
     net->shunt_v_vio[t] = 0;
     net->shunt_b_vio[t] = 0;
-    
+
     // Load
     net->load_P_util[t] = 0;
     net->load_P_vio[t] = 0;
-    
+
     // Battery
 
     // Actions
     net->num_actions[t] = 0;
-  }      
+  }
 
   // Counters
   for (i = 0; i < net->num_buses; i++)
@@ -599,23 +560,13 @@
   // Batteries
 }
 
-<<<<<<< HEAD
-Bus* NET_create_sorted_bus_list(Net* net, int sort_by) {
+Bus* NET_create_sorted_bus_list(Net* net, int sort_by, int t) {
 
   // Local variables
   Bus* bus_list = NULL;
   int i;
 
-  if (!net)
-=======
-Bus* NET_create_sorted_bus_list(Net* net, int sort_by, int t) {
-  
-  // Local variables
-  Bus* bus_list = NULL;
-  int i;
-  
   if (!net || t < 0 || t >= net->num_periods)
->>>>>>> d8ee74a9
     return bus_list;
 
   for (i = 0; i < net->num_buses; i++)
@@ -623,17 +574,9 @@
   return bus_list;
 }
 
-<<<<<<< HEAD
-Mat* NET_create_vargen_P_sigma(Net* net, int spread, REAL corr) {
-  /* This function constructs a covariance matrix for the active powers of
-   * variable generators. The matrix is constructed such that the correlation
-   * coefficients of the (variable) active powers of vargens that are less than
-   * "spread" branches away is equal to "corr". Only the lower triangular part
-   * of the covaraicen matrix is stored. The resulting matrix should be checked
-=======
 int NET_get_bus_neighbors(Net* net, Bus* bus, int spread, int* neighbors, char* queued) {
   /* Returns number of neighbors including itself that are at most "spread"
-   * branches away. 
+   * branches away.
    */
 
   // Local variables
@@ -648,12 +591,12 @@
   // Check
   if (!neighbors || !queued)
     return -1;
-  
+
   // Add self to be processed
   neighbors_total = 1;
   neighbors[0] = BUS_get_index(bus);
   queued[BUS_get_index(bus)] = TRUE;
-  
+
   // Neighbors
   neighbors_curr = 0;
   for (i = 0; i < spread; i++) {
@@ -692,14 +635,13 @@
   }
   return neighbors_total;
 }
- 
+
 Mat* NET_create_vargen_P_sigma(Net* net, int spread, REAL corr) {
   /* This function constructs a "spatial" covariance matrix for the active powers of
-   * variable generators. The matrix is constructed such that the correlation 
-   * coefficients of the (variable) active powers of vargens that are less than 
-   * "spread" branches away is equal to "corr". Only the lower triangular part 
-   * of the covaraicen matrix is stored. The resulting matrix should be checked 
->>>>>>> d8ee74a9
+   * variable generators. The matrix is constructed such that the correlation
+   * coefficients of the (variable) active powers of vargens that are less than
+   * "spread" branches away is equal to "corr". Only the lower triangular part
+   * of the covaraicen matrix is stored. The resulting matrix should be checked
    * to make sure it is a valid covariance matrix.
    */
 
@@ -708,20 +650,9 @@
   Bus* bus_main;
   Bus* bus;
   Vargen* vgen_main;
-<<<<<<< HEAD
-  Vargen* vg1;
-
-  char* queued;
-  int* neighbors;
-  int neighbors_total;
-  int neighbors_curr;
-  int num_new;
-
-=======
   Vargen* vg;
   char* queued;
   int* neighbors;
->>>>>>> d8ee74a9
   int nnz_counter;
   int num_neighbors;
   int i;
@@ -756,47 +687,10 @@
       continue;
 
     // Neighbors
-<<<<<<< HEAD
-    neighbors_curr = 0;
-    for (j = 0; j < spread; j++) {
-      num_new = 0;
-      while (neighbors_curr < neighbors_total) {
-	bus1 = NET_get_bus(net,neighbors[neighbors_curr]);
-	for (br = BUS_get_branch_k(bus1); br != NULL; br = BRANCH_get_next_k(br)) {
-	  if (bus1 != BRANCH_get_bus_k(br)) {
-	    sprintf(net->error_string,"unable to construct covariance matrix");
-	    net->error_flag = TRUE;
-	  }
-	  bus2 = BRANCH_get_bus_m(br);
-	  if (!queued[BUS_get_index(bus2)]) {
-	    neighbors[neighbors_total+num_new] = BUS_get_index(bus2);
-	    queued[BUS_get_index(bus2)] = TRUE;
-	    num_new++;
-	  }
-	}
-	for (br = BUS_get_branch_m(bus1); br != NULL; br = BRANCH_get_next_m(br)) {
-	  if (bus1 != BRANCH_get_bus_m(br)) {
-	    sprintf(net->error_string,"unable to construct covariance matrix");
-	    net->error_flag = TRUE;
-	  }
-	  bus2 = BRANCH_get_bus_k(br);
-	  if (!queued[BUS_get_index(bus2)]) {
-	    neighbors[neighbors_total+num_new] = BUS_get_index(bus2);
-	    queued[BUS_get_index(bus2)] = TRUE;
-	    num_new++;
-	  }
-	}
-	neighbors_curr++;
-      }
-      neighbors_total += num_new;
-      if (num_new == 0)
-	break;
-=======
     num_neighbors = NET_get_bus_neighbors(net,bus_main,spread,neighbors,queued);
     if (num_neighbors < 0) {
       sprintf(net->error_string,"unable to construct covariance matrix");
       net->error_flag = TRUE;
->>>>>>> d8ee74a9
     }
 
     // Diagonals
@@ -842,47 +736,10 @@
       continue;
 
     // Neighbors
-<<<<<<< HEAD
-    neighbors_curr = 0;
-    for (j = 0; j < spread; j++) {
-      num_new = 0;
-      while (neighbors_curr < neighbors_total) {
-	bus1 = NET_get_bus(net,neighbors[neighbors_curr]);
-	for (br = BUS_get_branch_k(bus1); br != NULL; br = BRANCH_get_next_k(br)) {
-	  if (bus1 != BRANCH_get_bus_k(br)) {
-	    sprintf(net->error_string,"unable to construct covariance matrix");
-	    net->error_flag = TRUE;
-	  }
-	  bus2 = BRANCH_get_bus_m(br);
-	  if (!queued[BUS_get_index(bus2)]) {
-	    neighbors[neighbors_total+num_new] = BUS_get_index(bus2);
-	    queued[BUS_get_index(bus2)] = TRUE;
-	    num_new++;
-	  }
-	}
-	for (br = BUS_get_branch_m(bus1); br != NULL; br = BRANCH_get_next_m(br)) {
-	  if (bus1 != BRANCH_get_bus_m(br)) {
-	    sprintf(net->error_string,"unable to construct covariance matrix");
-	    net->error_flag = TRUE;
-	  }
-	  bus2 = BRANCH_get_bus_k(br);
-	  if (!queued[BUS_get_index(bus2)]) {
-	    neighbors[neighbors_total+num_new] = BUS_get_index(bus2);
-	    queued[BUS_get_index(bus2)] = TRUE;
-	    num_new++;
-	  }
-	}
-	neighbors_curr++;
-      }
-      neighbors_total += num_new;
-      if (num_new == 0)
-	break;
-=======
     num_neighbors = NET_get_bus_neighbors(net,bus_main,spread,neighbors,queued);
     if (num_neighbors < 0) {
       sprintf(net->error_string,"unable to construct covariance matrix");
       net->error_flag = TRUE;
->>>>>>> d8ee74a9
     }
 
     // Diagonal
@@ -919,26 +776,16 @@
   // Clean up
   free(queued);
   free(neighbors);
-<<<<<<< HEAD
-
-=======
- 
+
   // Return
->>>>>>> d8ee74a9
   return sigma;
 }
 
 void NET_del(Net* net) {
   if (net) {
     NET_clear_data(net);
-<<<<<<< HEAD
     free(net);
-    net = NULL;
-  }
-=======
-    free(net);    
-  } 
->>>>>>> d8ee74a9
+  }
 }
 
 void NET_init(Net* net, int num_periods) {
@@ -950,13 +797,10 @@
   if (!net)
     return;
 
-<<<<<<< HEAD
-=======
   // Number of periods
   T = num_periods;
   net->num_periods = num_periods;
-  
->>>>>>> d8ee74a9
+
   // Error
   net->error_flag = FALSE;
   strcpy(net->error_string,"");
@@ -972,12 +816,12 @@
   net->shunt = NULL;
   net->vargen = NULL;
   net->bat = NULL;
-  
+
   // Hash tables
   net->bus_hash_number = NULL;
   net->bus_hash_name = NULL;
   net->vargen_hash_name = NULL;
-  
+
   // Number of components
   net->num_buses = 0;
   net->num_branches = 0;
@@ -1003,26 +847,26 @@
   // Properties
   ARRAY_zalloc(net->bus_v_max,REAL,T);
   ARRAY_zalloc(net->bus_v_min,REAL,T);
-  ARRAY_zalloc(net->bus_v_vio,REAL,T); 
+  ARRAY_zalloc(net->bus_v_vio,REAL,T);
   ARRAY_zalloc(net->bus_P_mis,REAL,T);
-  ARRAY_zalloc(net->bus_Q_mis,REAL,T); 
-
-  ARRAY_zalloc(net->gen_P_cost,REAL,T); 
-  ARRAY_zalloc(net->gen_v_dev,REAL,T); 
-  ARRAY_zalloc(net->gen_Q_vio,REAL,T); 
-  ARRAY_zalloc(net->gen_P_vio,REAL,T); 
-
-  ARRAY_zalloc(net->tran_v_vio,REAL,T); 
-  ARRAY_zalloc(net->tran_r_vio,REAL,T); 
-  ARRAY_zalloc(net->tran_p_vio,REAL,T); 
-
-  ARRAY_zalloc(net->shunt_v_vio,REAL,T); 
-  ARRAY_zalloc(net->shunt_b_vio,REAL,T); 
-
-  ARRAY_zalloc(net->load_P_util,REAL,T); 
-  ARRAY_zalloc(net->load_P_vio,REAL,T); 
-
-  ARRAY_zalloc(net->num_actions,int,T); 
+  ARRAY_zalloc(net->bus_Q_mis,REAL,T);
+
+  ARRAY_zalloc(net->gen_P_cost,REAL,T);
+  ARRAY_zalloc(net->gen_v_dev,REAL,T);
+  ARRAY_zalloc(net->gen_Q_vio,REAL,T);
+  ARRAY_zalloc(net->gen_P_vio,REAL,T);
+
+  ARRAY_zalloc(net->tran_v_vio,REAL,T);
+  ARRAY_zalloc(net->tran_r_vio,REAL,T);
+  ARRAY_zalloc(net->tran_p_vio,REAL,T);
+
+  ARRAY_zalloc(net->shunt_v_vio,REAL,T);
+  ARRAY_zalloc(net->shunt_b_vio,REAL,T);
+
+  ARRAY_zalloc(net->load_P_util,REAL,T);
+  ARRAY_zalloc(net->load_P_vio,REAL,T);
+
+  ARRAY_zalloc(net->num_actions,int,T);
 
   // Utils
   net->bus_counted = NULL;
@@ -1567,25 +1411,14 @@
 }
 
 Mat* NET_get_var_projection(Net* net, char obj_type, unsigned char var, int t_start, int t_end) {
-  
+
   // Local variables
   int num_subvars;
   Vec* indices;
   Mat* proj;
   int i;
   int j;
-<<<<<<< HEAD
-
-  int num;
-  void* obj;
-  void* array;
-  void* (*get_element)(void* array, int index);
-  BOOL (*has_flags)(void*,char,char);
-  Vec* (*get_var_indices)(void*,char);
-
-=======
-  
->>>>>>> d8ee74a9
+
   // Check
   if (!net)
     return NULL;
@@ -1633,7 +1466,7 @@
     for (i = 0; i < net->num_bats; i++)
       num_subvars += BAT_get_num_vars(NET_get_bat(net,i),var,t_start,t_end);
   }
-    
+
   // Allocate
   proj = MAT_new(num_subvars,
 		 net->num_vars,
@@ -1651,7 +1484,7 @@
 	num_subvars++;
       }
       VEC_del(indices);
-    }      
+    }
   }
   if ((obj_type == OBJ_GEN) || (obj_type == OBJ_ALL)) {
     for (i = 0; i < net->num_gens; i++) {
@@ -1663,7 +1496,7 @@
 	num_subvars++;
       }
       VEC_del(indices);
-    }   
+    }
   }
   if ((obj_type == OBJ_LOAD) || (obj_type == OBJ_ALL)) {
     for (i = 0; i < net->num_loads; i++) {
@@ -1701,9 +1534,6 @@
       VEC_del(indices);
     }
   }
-<<<<<<< HEAD
-
-=======
   if ((obj_type == OBJ_VARGEN) || (obj_type == OBJ_ALL)) {
     for (i = 0; i < net->num_vargens; i++) {
       indices = VARGEN_get_var_indices(NET_get_vargen(net,i),var,t_start,t_end);
@@ -1728,8 +1558,7 @@
       VEC_del(indices);
     }
   }
-         
->>>>>>> d8ee74a9
+
   // Return
   return proj;
 }
@@ -2011,16 +1840,9 @@
 
   if (net) {
 
-<<<<<<< HEAD
-    // Clear array
-    free(net->vargen);
-    net->vargen = NULL;
-    net->num_vargens = 0;
-=======
     // Clear vargens connections to buses
     for (i = 0; i < net->num_buses; i++)
       BUS_clear_vargen(NET_get_bus(net,i));
->>>>>>> d8ee74a9
 
     // Clear hash
     VARGEN_hash_name_del(net->vargen_hash_name);
@@ -2052,12 +1874,8 @@
 }
 
 void NET_set_vargen_buses(Net* net, Bus* bus_list) {
-<<<<<<< HEAD
-
-=======
-  
+
   // Local vars
->>>>>>> d8ee74a9
   int i;
   Bus* bus;
   Vargen* gen;
@@ -2325,36 +2143,6 @@
 
   sprintf(out+strlen(out),"\nNetwork Properties (t = %d)\n",NET_get_num_periods(net));
   sprintf(out+strlen(out),"------------------\n");
-<<<<<<< HEAD
-  sprintf(out+strlen(out),"bus v max   : %.2f     (p.u.)\n",NET_get_bus_v_max(net));
-  sprintf(out+strlen(out),"bus v min   : %.2f     (p.u.)\n",NET_get_bus_v_min(net));
-  sprintf(out+strlen(out),"bus v vio   : %.2f     (p.u.)\n",NET_get_bus_v_vio(net));
-  sprintf(out+strlen(out),"bus P mis   : %.2e (MW)\n",NET_get_bus_P_mis(net));
-  sprintf(out+strlen(out),"bus Q mis   : %.2e (MVAr)\n",NET_get_bus_Q_mis(net));
-  sprintf(out+strlen(out),"gen P cost  : %.2e ($/hr)\n",NET_get_gen_P_cost(net));
-  sprintf(out+strlen(out),"gen v dev   : %.2e (p.u.)\n",NET_get_gen_v_dev(net));
-  sprintf(out+strlen(out),"gen Q vio   : %.2e (MVAr)\n",NET_get_gen_Q_vio(net));
-  sprintf(out+strlen(out),"gen P vio   : %.2e (MW)\n",NET_get_gen_P_vio(net));
-  sprintf(out+strlen(out),"tran v vio  : %.2e (p.u.)\n",NET_get_tran_v_vio(net));
-  sprintf(out+strlen(out),"tran r vio  : %.2e       \n",NET_get_tran_r_vio(net));
-  sprintf(out+strlen(out),"tran p vio  : %.2e (rad)\n",NET_get_tran_p_vio(net));
-  sprintf(out+strlen(out),"shunt v vio : %.2e (p.u.)\n",NET_get_shunt_v_vio(net));
-  sprintf(out+strlen(out),"shunt b vio : %.2e (p.u.)\n",NET_get_shunt_b_vio(net));
-  sprintf(out+strlen(out),"load P util : %.2e ($/hr)\n",NET_get_load_P_util(net));
-  sprintf(out+strlen(out),"load P vio  : %.2e (MW)\n",NET_get_load_P_vio(net));
-  sprintf(out+strlen(out),"num actions : %d\n",NET_get_num_actions(net));
-
-  return out;
-}
-
-void NET_show_properties(Net* net) {
-
-  printf("%s",NET_get_show_properties_str(net));
-}
-
-void NET_show_buses(Net* net, int number, int sort_by) {
-
-=======
   sprintf(out+strlen(out),"bus v max   : %.2f     (p.u.)\n",NET_get_bus_v_max(net,t));
   sprintf(out+strlen(out),"bus v min   : %.2f     (p.u.)\n",NET_get_bus_v_min(net,t));
   sprintf(out+strlen(out),"bus v vio   : %.2f     (p.u.)\n",NET_get_bus_v_vio(net,t));
@@ -2372,18 +2160,17 @@
   sprintf(out+strlen(out),"load P util : %.2e ($/hr)\n",NET_get_load_P_util(net,t));
   sprintf(out+strlen(out),"load P vio  : %.2e (MW)\n",NET_get_load_P_vio(net,t));
   sprintf(out+strlen(out),"num actions : %d\n",NET_get_num_actions(net,t));
-  
+
   return out;
 }
 
 void NET_show_properties(Net* net, int t) {
-  
+
   printf("%s",NET_get_show_properties_str(net,t));
 }
 
 void NET_show_buses(Net* net, int number, int sort_by, int t) {
-  
->>>>>>> d8ee74a9
+
   // Local variables
   Bus* bus;
   int type;
@@ -2417,13 +2204,8 @@
     printf("%7d ",BUS_get_number(bus));
 
     if (BUS_SENS_LARGEST <= sort_by && sort_by <= BUS_SENS_V_REG_BY_SHUNT) { // sensitivity
-<<<<<<< HEAD
-
-      value = BUS_get_quantity(bus,sort_by);
-=======
-      
+
       value = BUS_get_quantity(bus,sort_by,t);
->>>>>>> d8ee74a9
       if (sort_by == BUS_SENS_LARGEST)
 	type = BUS_get_largest_sens_type(bus,t);
       else
@@ -2465,13 +2247,8 @@
     }
 
     else if (BUS_MIS_LARGEST <= sort_by && sort_by <= BUS_MIS_REACTIVE) { // mismatch
-<<<<<<< HEAD
-
-      value = BUS_get_quantity(bus,sort_by);
-=======
-      
+
       value = BUS_get_quantity(bus,sort_by,t);
->>>>>>> d8ee74a9
       if (sort_by == BUS_MIS_LARGEST)
 	type = BUS_get_largest_mis_type(bus,t);
       else
@@ -2515,13 +2292,8 @@
   }
 }
 
-<<<<<<< HEAD
-void NET_update_properties_branch(Net* net, Branch* br, Vec* var_values) {
-
-=======
 void NET_update_properties_step(Net* net, Branch* br, int t, Vec* var_values) {
-  
->>>>>>> d8ee74a9
+
   // Local variables
   Bus* buses[2];
   Bus* bus;
@@ -2564,12 +2336,8 @@
 
   int k;
   int m;
-<<<<<<< HEAD
-
-=======
   int T;
-  
->>>>>>> d8ee74a9
+
   // Check pointers
   if (!net || !br)
     return;
@@ -2578,30 +2346,19 @@
   if (BRANCH_is_on_outage(br))
     return;
 
-<<<<<<< HEAD
-  // Bus data
+  // Bus
   buses[0] = BRANCH_get_bus_k(br);
   buses[1] = BRANCH_get_bus_m(br);
 
+  // Branch
+  b = BRANCH_get_b(br);          // series susceptance
+  b_sh[0] = BRANCH_get_b_k(br);  // shunt susceptances
+  b_sh[1] = BRANCH_get_b_m(br);
+  g = BRANCH_get_g(br);          // series conductance
+  g_sh[0] = BRANCH_get_g_k(br);  // shunt conductances
+  g_sh[1] = BRANCH_get_g_m(br);
+
   // Voltage angle and magnitudes
-=======
-  // Bus 
-  buses[0] = BRANCH_get_bus_from(br);
-  buses[1] = BRANCH_get_bus_to(br);
-
-  // Branch
-  b = BRANCH_get_b(br);
-  b_sh[0] = BRANCH_get_b_from(br);
-  b_sh[1] = BRANCH_get_b_to(br);
-  g = BRANCH_get_g(br);
-  g_sh[0] = BRANCH_get_g_from(br);
-  g_sh[1] = BRANCH_get_g_to(br);
-
-  // Periods
-  T = net->num_periods;
-
-  // Bus data
->>>>>>> d8ee74a9
   for (k = 0; k < 2; k++) {
     bus = buses[k];
     if (BUS_has_flags(bus,FLAG_VARS,BUS_VAR_VANG) && var_values)
@@ -2615,15 +2372,6 @@
   }
 
   // Branch data
-<<<<<<< HEAD
-  // b = BRANCH_get_b(br);           // series susceptance
-  // b_sh[0] = BRANCH_get_b_k(br);   //  shunt susceptance on bus from (i)
-  // b_sh[1] = BRANCH_get_b_m(br);   //  shunt susceptance on bus to (j)
-  // g = BRANCH_get_g(br);           // series conductance
-  // g_sh[0] = BRANCH_get_g_k(br);   //  shunt conductance on bus from (i)
-  // g_sh[1] = BRANCH_get_g_m(br);   //  shunt conductance on bus to (j)
-=======
->>>>>>> d8ee74a9
   if (BRANCH_has_flags(br,FLAG_VARS,BRANCH_VAR_RATIO) && var_values)
     a = VEC_get(var_values,BRANCH_get_index_ratio(br,t));
   else
@@ -2632,10 +2380,10 @@
     phi = VEC_get(var_values,BRANCH_get_index_phase(br,t));
   else
     phi = BRANCH_get_phase(br,t);
-  
+
   // Tap ratios
   if (BRANCH_is_tap_changer(br)) {
-    
+
     // Tap ratio limit violations
     //***************************
     da = 0;
@@ -2645,7 +2393,7 @@
       da = (BRANCH_get_ratio_min(br)-a);
     if (da > net->tran_r_vio[t])
       net->tran_r_vio[t] = da;
-    
+
     // Tap ratio actions
     //******************
     da = BRANCH_get_ratio_max(br)-BRANCH_get_ratio_min(br);
@@ -2654,10 +2402,10 @@
     if (100.*fabs(a-BRANCH_get_ratio(br,t))/da > NET_CONTROL_ACTION_PCT)
       net->num_actions[t]++;
   }
-  
+
   // Phase shifts
   if (BRANCH_is_phase_shifter(br)) {
-    
+
     // Phase shift limit violations
     //*****************************
     dphi = 0;
@@ -2667,7 +2415,7 @@
       dphi = (BRANCH_get_phase_min(br)-phi);
     if (dphi > net->tran_p_vio[t])
       net->tran_p_vio[t] = dphi;
-    
+
     // Phase shift actions
     //********************
     dphi = BRANCH_get_phase_max(br)-BRANCH_get_phase_min(br);
@@ -2676,7 +2424,7 @@
     if (100.*fabs(phi-BRANCH_get_phase(br,t))/dphi > NET_CONTROL_ACTION_PCT)
       net->num_actions[t]++;
   }
-  
+
   // Branch flows
   for (k = 0; k < 2; k++) {
     bus = buses[k];
@@ -2696,23 +2444,9 @@
       BUS_inject_P(bus,-BRANCH_get_P_mk(br, var_values));
       BUS_inject_Q(bus,-BRANCH_get_Q_mk(br, var_values));
     }
-<<<<<<< HEAD
   }
 
   // Other flows
-=======
-    flowP[k] = -a*v[k]*v[m]*(g*cos(w[k]-w[m]-phi_temp)+b*sin(w[k]-w[m]-phi_temp));
-    flowQ[k] = -a*v[k]*v[m]*(g*sin(w[k]-w[m]-phi_temp)-b*cos(w[k]-w[m]-phi_temp));
-    flowP_sh[k] =  a_temp*a_temp*(g_sh[k]+g)*v[k]*v[k];
-    flowQ_sh[k] = -a_temp*a_temp*(b_sh[k]+b)*v[k]*v[k];
-    
-    // Flows
-    BUS_inject_P(bus,-flowP_sh[k]-flowP[k],t); 
-    BUS_inject_Q(bus,-flowQ_sh[k]-flowQ[k],t);
-  }
-  
-  // Other quantities
->>>>>>> d8ee74a9
   for (k = 0; k < 2; k++) {
 
     bus = buses[k];
@@ -2721,13 +2455,8 @@
     if (net->bus_counted[BUS_get_index(bus)*T+t])
       continue;
     else
-<<<<<<< HEAD
-      net->bus_counted[BUS_get_index(bus)] = TRUE;
-
-=======
       net->bus_counted[BUS_get_index(bus)*T+t] = TRUE;
-    
->>>>>>> d8ee74a9
+
     // Maximum and minimum voltage magnitudes
     //***************************************
     if (net->bus_v_max[t] == 0 && net->bus_v_min[t] == 0) {
@@ -2735,19 +2464,12 @@
       net->bus_v_min[t] = v[k];
     }
     else {
-<<<<<<< HEAD
-      if (v[k] > net->bus_v_max)
-        net->bus_v_max = v[k];
-      if (v[k] < net->bus_v_min)
-        net->bus_v_min = v[k];
-=======
       if (v[k] > net->bus_v_max[t])
 	net->bus_v_max[t] = v[k];
       if (v[k] < net->bus_v_min[t])
 	net->bus_v_min[t] = v[k];
->>>>>>> d8ee74a9
-    }
-    
+    }
+
     // Voltage limit violations
     //*************************
     dv = 0;
@@ -2755,79 +2477,42 @@
       dv = v[k]-BUS_get_v_max(bus);
     if (v[k] < BUS_get_v_min(bus))
       dv = BUS_get_v_min(bus)-v[k];
-<<<<<<< HEAD
-    if (dv > net->bus_v_vio)
-      net->bus_v_vio = dv;
-
-    // Tran-controlled
-    if (BUS_is_regulated_by_tran(bus)) {
-      if (dv > net->tran_v_vio)
-        net->tran_v_vio = dv;
-=======
     if (dv > net->bus_v_vio[t])
       net->bus_v_vio[t] = dv;
-    
+
     // Tran-controlled
     if (BUS_is_regulated_by_tran(bus)) {
       if (dv > net->tran_v_vio[t])
 	net->tran_v_vio[t] = dv;
->>>>>>> d8ee74a9
     }
 
     // Shunt-controlled
     if (BUS_is_regulated_by_shunt(bus)) {
-<<<<<<< HEAD
-      if (dv > net->shunt_v_vio)
-        net->shunt_v_vio = dv;
-=======
       if (dv > net->shunt_v_vio[t])
 	net->shunt_v_vio[t] = dv;
->>>>>>> d8ee74a9
-    }
-    
+    }
+
     // Bus regulated by gen
     if (BUS_is_regulated_by_gen(bus)) {
-      
+
       // Voltage set point deviation
       //****************************
-<<<<<<< HEAD
-      if (fabs(v[k]-BUS_get_v_set(bus)) > net->gen_v_dev)
-        net->gen_v_dev = fabs(v[k]-BUS_get_v_set(bus));
-
-=======
       if (fabs(v[k]-BUS_get_v_set(bus,t)) > net->gen_v_dev[t])
 	net->gen_v_dev[t] = fabs(v[k]-BUS_get_v_set(bus,t));
-      
->>>>>>> d8ee74a9
+
       // Voltage set point action
       //*************************
       dv = BUS_get_v_max(bus)-BUS_get_v_min(bus);
       if (dv < NET_CONTROL_EPS)
-<<<<<<< HEAD
-        dv = NET_CONTROL_EPS;
-      if (100.*fabs(v[k]-BUS_get_v_set(bus))/dv > NET_CONTROL_ACTION_PCT)
-        net->num_actions++;
-=======
 	dv = NET_CONTROL_EPS;
       if (100.*fabs(v[k]-BUS_get_v_set(bus,t))/dv > NET_CONTROL_ACTION_PCT)
 	net->num_actions[t]++;
->>>>>>> d8ee74a9
-    }
-    
+    }
+
     // Generators
     for (gen = BUS_get_gen(bus); gen != NULL; gen = GEN_get_next(gen)) {
-      
+
       if (GEN_has_flags(gen,FLAG_VARS,GEN_VAR_P) && var_values)
-<<<<<<< HEAD
-        P = VEC_get(var_values,GEN_get_index_P(gen));
-      else
-        P = GEN_get_P(gen);
-      if (GEN_has_flags(gen,FLAG_VARS,GEN_VAR_Q) && var_values)
-        Q = VEC_get(var_values,GEN_get_index_Q(gen));
-      else
-        Q = GEN_get_Q(gen);
-
-=======
 	P = VEC_get(var_values,GEN_get_index_P(gen,t));
       else
 	P = GEN_get_P(gen,t);
@@ -2835,173 +2520,100 @@
 	Q = VEC_get(var_values,GEN_get_index_Q(gen,t));
       else
 	Q = GEN_get_Q(gen,t);
-      
->>>>>>> d8ee74a9
+
       // Injections
       BUS_inject_P(bus,P,t);
       BUS_inject_Q(bus,Q,t);
-      
+
       // Active power generation cost
       //*****************************
-<<<<<<< HEAD
-      net->gen_P_cost += GEN_get_P_cost_at(gen,P);
-
-      // Reactive power
-      if (GEN_is_regulator(gen)) { // Should this be done for all generators?
-
-        // Reactive power limit violations
-        //********************************
-        dQ = 0;
-        if (Q > GEN_get_Q_max(gen))
-        dQ = (Q-GEN_get_Q_max(gen))*net->base_power; // MVAr
-        if (Q < GEN_get_Q_min(gen))
-        dQ = (GEN_get_Q_min(gen)-Q)*net->base_power; // MVAr
-        if (dQ > net->gen_Q_vio)
-        net->gen_Q_vio = dQ;
-=======
       net->gen_P_cost[t] += GEN_get_P_cost_for(gen,P);
-      
+
       // Reacive power
       if (GEN_is_regulator(gen)) { // Should this be done for all generators?
-	
+
 	// Reactive power limit violations
 	//********************************
 	dQ = 0;
 	if (Q > GEN_get_Q_max(gen))
 	  dQ = (Q-GEN_get_Q_max(gen))*net->base_power; // MVAr
-	if (Q < GEN_get_Q_min(gen)) 
+	if (Q < GEN_get_Q_min(gen))
 	  dQ = (GEN_get_Q_min(gen)-Q)*net->base_power; // MVAr
 	if (dQ > net->gen_Q_vio[t])
 	  net->gen_Q_vio[t] = dQ;
->>>>>>> d8ee74a9
       }
-      
+
       // Active power limit violations
       //******************************
       dP = 0;
       if (P > GEN_get_P_max(gen))
-<<<<<<< HEAD
-        dP = (P-GEN_get_P_max(gen))*net->base_power; // MW
+	dP = (P-GEN_get_P_max(gen))*net->base_power; // MW
       if (P < GEN_get_P_min(gen))
-        dP = (GEN_get_P_min(gen)-P)*net->base_power; // MW
-      if (dP > net->gen_P_vio)
-        net->gen_P_vio = dP;
-
-=======
-	dP = (P-GEN_get_P_max(gen))*net->base_power; // MW
-      if (P < GEN_get_P_min(gen)) 
 	dP = (GEN_get_P_min(gen)-P)*net->base_power; // MW
       if (dP > net->gen_P_vio[t])
 	net->gen_P_vio[t] = dP;
-      
->>>>>>> d8ee74a9
+
       // Active power actions
       //*********************
       dP = GEN_get_P_max(gen)-GEN_get_P_min(gen);
       if (dP < NET_CONTROL_EPS)
-<<<<<<< HEAD
-        dP = NET_CONTROL_EPS;
-      if (100.*fabs(P-GEN_get_P(gen))/dP > NET_CONTROL_ACTION_PCT)
-        net->num_actions++;
-=======
 	dP = NET_CONTROL_EPS;
       if (100.*fabs(P-GEN_get_P(gen,t))/dP > NET_CONTROL_ACTION_PCT)
 	net->num_actions[t]++;
->>>>>>> d8ee74a9
-    }
-    
+    }
+
     // Loads
     for (load = BUS_get_load(bus); load != NULL; load = LOAD_get_next(load)) {
-      
+
       if (LOAD_has_flags(load,FLAG_VARS,LOAD_VAR_P) && var_values)
-<<<<<<< HEAD
-        P = VEC_get(var_values,LOAD_get_index_P(load));
-      else
-        P = LOAD_get_P(load);
-
-=======
 	P = VEC_get(var_values,LOAD_get_index_P(load,t));
       else
 	P = LOAD_get_P(load,t);
-      
->>>>>>> d8ee74a9
+
       // Injections
       BUS_inject_P(bus,-P,t);
       BUS_inject_Q(bus,-LOAD_get_Q(load,t),t);
-      
+
       // Active power consumption utility
       //*********************************
       net->load_P_util[t] += LOAD_get_P_util_for(load,P);
-      
+
       // Active power limit violations
       //******************************
       dP = 0;
       if (P > LOAD_get_P_max(load))
-<<<<<<< HEAD
-        dP = (P-LOAD_get_P_max(load))*net->base_power; // MW
+	dP = (P-LOAD_get_P_max(load))*net->base_power; // MW
       if (P < LOAD_get_P_min(load))
-        dP = (LOAD_get_P_min(load)-P)*net->base_power; // MW
-      if (dP > net->load_P_vio)
-        net->load_P_vio = dP;
-
-=======
-	dP = (P-LOAD_get_P_max(load))*net->base_power; // MW
-      if (P < LOAD_get_P_min(load)) 
 	dP = (LOAD_get_P_min(load)-P)*net->base_power; // MW
       if (dP > net->load_P_vio[t])
 	net->load_P_vio[t] = dP;
-      
->>>>>>> d8ee74a9
+
       // Active power actions
       //*********************
       dP = LOAD_get_P_max(load)-LOAD_get_P_min(load);
       if (dP < NET_CONTROL_EPS)
-<<<<<<< HEAD
-        dP = NET_CONTROL_EPS;
-      if (100.*fabs(P-LOAD_get_P(load))/dP > NET_CONTROL_ACTION_PCT)
-        net->num_actions++;
-=======
 	dP = NET_CONTROL_EPS;
       if (100.*fabs(P-LOAD_get_P(load,t))/dP > NET_CONTROL_ACTION_PCT)
 	net->num_actions[t]++;
->>>>>>> d8ee74a9
-    }
-    
+    }
+
     // Batteries
     for (bat = BUS_get_bat(bus); bat != NULL; bat = BAT_get_next(bat)) {
 
       if (BAT_has_flags(bat,FLAG_VARS,BAT_VAR_P) && var_values)
-<<<<<<< HEAD
-        P = (VEC_get(var_values,BAT_get_index_Pc(bat))-
-        VEC_get(var_values,BAT_get_index_Pd(bat)));
-      else
-        P = BAT_get_P(bat);
-
-=======
 	P = (VEC_get(var_values,BAT_get_index_Pc(bat,t))-
 	     VEC_get(var_values,BAT_get_index_Pd(bat,t)));
       else
 	P = BAT_get_P(bat,t);
-      
->>>>>>> d8ee74a9
+
       // Injections
       BUS_inject_P(bus,-P,t);
     }
-    
+
     // Variable generators
     for (vargen = BUS_get_vargen(bus); vargen != NULL; vargen = VARGEN_get_next(vargen)) {
-      
+
       if (VARGEN_has_flags(vargen,FLAG_VARS,VARGEN_VAR_P) && var_values)
-<<<<<<< HEAD
-        P = VEC_get(var_values,VARGEN_get_index_P(vargen));
-      else
-        P = VARGEN_get_P(vargen);
-      if (VARGEN_has_flags(vargen,FLAG_VARS,VARGEN_VAR_Q) && var_values)
-        Q = VEC_get(var_values,VARGEN_get_index_Q(vargen));
-      else
-        Q = VARGEN_get_Q(vargen);
-
-=======
 	P = VEC_get(var_values,VARGEN_get_index_P(vargen,t));
       else
 	P = VARGEN_get_P(vargen,t);
@@ -3009,70 +2621,38 @@
 	Q = VEC_get(var_values,VARGEN_get_index_Q(vargen,t));
       else
 	Q = VARGEN_get_Q(vargen,t);
-      
->>>>>>> d8ee74a9
+
       // Injections
       BUS_inject_P(bus,P,t);
       BUS_inject_Q(bus,Q,t);
     }
-    
+
     // Shunts
     for (shunt = BUS_get_shunt(bus); shunt != NULL; shunt = SHUNT_get_next(shunt)) {
-      
+
       shunt_g = SHUNT_get_g(shunt);
       if (SHUNT_has_flags(shunt,FLAG_VARS,SHUNT_VAR_SUSC) && var_values)
-<<<<<<< HEAD
-        shunt_b = VEC_get(var_values,SHUNT_get_index_b(shunt));
-      else
-        shunt_b = SHUNT_get_b(shunt);
-
-      // Flows
-      BUS_inject_P(bus,-shunt_g*v[k]*v[k]);
-      BUS_inject_Q(bus,shunt_b*v[k]*v[k]);
-
-
-      // Switched shunts
-      if (SHUNT_is_switched_v(shunt)) {
-
-        // Switched shunt susceptance violations
-        //**************************************
-        shunt_db = 0;
-        if (shunt_b > SHUNT_get_b_max(shunt))
-          shunt_db = (shunt_b-SHUNT_get_b_max(shunt));
-        if (shunt_b < SHUNT_get_b_min(shunt))
-          shunt_db = (SHUNT_get_b_min(shunt)-shunt_b);
-        if (shunt_db > net->shunt_b_vio)
-          net->shunt_b_vio = shunt_db;
-
-        // Swtiched shunt susceptance actions
-        //***********************************
-        shunt_db = SHUNT_get_b_max(shunt)-SHUNT_get_b_min(shunt);
-        if (shunt_db < NET_CONTROL_EPS)
-          shunt_db = NET_CONTROL_EPS;
-        if (100.*fabs(shunt_b-SHUNT_get_b(shunt))/shunt_db > NET_CONTROL_ACTION_PCT)
-          net->num_actions++;
-=======
 	shunt_b = VEC_get(var_values,SHUNT_get_index_b(shunt,t));
       else
 	shunt_b = SHUNT_get_b(shunt,t);
-      
+
       // Flows
       BUS_inject_P(bus,-shunt_g*v[k]*v[k],t);
       BUS_inject_Q(bus,shunt_b*v[k]*v[k],t);
-      
+
       // Switched shunts
       if (SHUNT_is_switched_v(shunt)) {
-	
+
 	// Switched shunt susceptance violations
 	//**************************************
 	shunt_db = 0;
 	if (shunt_b > SHUNT_get_b_max(shunt))
 	  shunt_db = (shunt_b-SHUNT_get_b_max(shunt));
-	if (shunt_b < SHUNT_get_b_min(shunt)) 
+	if (shunt_b < SHUNT_get_b_min(shunt))
 	  shunt_db = (SHUNT_get_b_min(shunt)-shunt_b);
 	if (shunt_db > net->shunt_b_vio[t])
 	  net->shunt_b_vio[t] = shunt_db;
-	
+
 	// Swtiched shunt susceptance actions
 	//***********************************
 	shunt_db = SHUNT_get_b_max(shunt)-SHUNT_get_b_min(shunt);
@@ -3080,28 +2660,19 @@
 	  shunt_db = NET_CONTROL_EPS;
 	if (100.*fabs(shunt_b-SHUNT_get_b(shunt,t))/shunt_db > NET_CONTROL_ACTION_PCT)
 	  net->num_actions[t]++;
->>>>>>> d8ee74a9
       }
     }
   }
-  
+
   // Power mismatches
   if (BRANCH_get_index(br) == net->num_branches-1) {
     BUS_array_get_max_mismatches(net->bus,
-<<<<<<< HEAD
-      net->num_buses,
-      &(net->bus_P_mis),
-      &(net->bus_Q_mis));
-    net->bus_P_mis *= net->base_power;
-    net->bus_Q_mis *= net->base_power;
-=======
 				 net->num_buses,
 				 &(net->bus_P_mis[t]),
 				 &(net->bus_Q_mis[t]),
 				 t);
     net->bus_P_mis[t] *= net->base_power;
     net->bus_Q_mis[t] *= net->base_power;
->>>>>>> d8ee74a9
   }
 }
 
@@ -3120,14 +2691,14 @@
   for (i = 0; i < net->num_buses; i++) {
     bus = BUS_array_get(net->bus,i);
     if (BUS_is_regulated_by_gen(bus)) {
-      for (t = 0; t < net->num_periods; t++) 
+      for (t = 0; t < net->num_periods; t++)
 	BUS_set_v_set(bus,BUS_get_v_mag(bus,t),t);
     }
   }
 }
 
 void NET_propagate_data_in_time(Net* net) {
-  
+
   // Local variables
   int i;
 
@@ -3136,30 +2707,30 @@
     return;
 
   // Buses
-  for (i = 0; i < net->num_buses; i++) 
+  for (i = 0; i < net->num_buses; i++)
     BUS_propagate_data_in_time(BUS_array_get(net->bus,i));
 
   // Branches
-  for (i = 0; i < net->num_branches; i++) 
+  for (i = 0; i < net->num_branches; i++)
     BRANCH_propagate_data_in_time(BRANCH_array_get(net->branch,i));
 
   // Generators
-  for (i = 0; i < net->num_gens; i++) 
+  for (i = 0; i < net->num_gens; i++)
     GEN_propagate_data_in_time(GEN_array_get(net->gen,i));
 
   // Loads
-  for (i = 0; i < net->num_loads; i++) 
+  for (i = 0; i < net->num_loads; i++)
     LOAD_propagate_data_in_time(LOAD_array_get(net->load,i));
 
   // Vargens
-  for (i = 0; i < net->num_vargens; i++) 
+  for (i = 0; i < net->num_vargens; i++)
     VARGEN_propagate_data_in_time(VARGEN_array_get(net->vargen,i));
 
   // Shunts
-  for (i = 0; i < net->num_shunts; i++) 
+  for (i = 0; i < net->num_shunts; i++)
     SHUNT_propagate_data_in_time(SHUNT_array_get(net->shunt,i));
 
   // Batteries
-  for (i = 0; i < net->num_bats; i++) 
+  for (i = 0; i < net->num_bats; i++)
     BAT_propagate_data_in_time(BAT_array_get(net->bat,i));
 }
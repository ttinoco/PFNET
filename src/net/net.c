/** @file net.c
 *  @brief This file defines the Net data structure and its associated methods.
 *
 * This file is part of PFNET.
 *
 * Copyright (c) 2015-2017, Tomas Tinoco De Rubira.
 *
 * PFNET is released under the BSD 2-clause license.
 */

#include <pfnet/net.h>
#include <pfnet/array.h>
#include <pfnet/parser_RAW.h>
#include <pfnet/parser_MAT.h>
#include <pfnet/parser_ART.h>
#include <pfnet/parser_PYTHON.h>

struct Net {

  // Error
  BOOL error_flag;                    /**< @brief Error flag. */
  char error_string[NET_BUFFER_SIZE]; /**< @brief Error string. */

  // Num periods
  int num_periods;   /**< @brief Number of time periods. */

  // Output
  char output_string[NET_BUFFER_SIZE]; /**< @brief Output string. */

  // Components
  Bus* bus;             /**< @brief Bus array. */
  Branch* branch;       /**< @brief Branch array. */
  Gen* gen;             /**< @brief Gen array. */
  Load* load;           /**< @brief Load array. */
  Shunt* shunt;         /**< @brief Shunt array. */
  Vargen* vargen;       /**< @brief Vargen array. */
  Bat* bat;             /**< @brief Bat array. */

  // Hash tables
  Bus* bus_hash_number;     /**< @brief Bus hash table indexed by bus numbers. */
  Bus* bus_hash_name;       /**< @brief Bus hash table indexed by bus names. */
  Vargen* vargen_hash_name; /**< @brief Vargen hash table indexed by vargen names. */

  // Number of components
  int num_buses;     /**< @brief Number of buses (size of Bus array). */
  int num_branches;  /**< @brief Number of branches (size of Branch array). */
  int num_gens;      /**< @brief Number of generators (size of Gen array). */
  int num_loads;     /**< @brief Number of loads (size of Load array). */
  int num_shunts;    /**< @brief Number of shunts (size of Shunt array). */
  int num_vargens;   /**< @brief Number of variable generators (size of Vargen array). */
  int num_bats;      /**< @brief Number of batteries (size of Bat array). */

  // Number of flags
  int num_vars;      /**< @brief Number of variable quantities. */
  int num_fixed;     /**< @brief Number of fixed quantities. */
  int num_bounded;   /**< @brief Number of bounded quantities. */
  int num_sparse;    /**< @brief Number of sparse control quantities. */

  // Base power
  REAL base_power; /**< @brief System base power (MVA). */

  // Properties
  REAL* bus_v_max;    /**< @brief Maximum bus voltage magnitude (p.u.). */
  REAL* bus_v_min;    /**< @brief Minimum bus volatge magnitude (p.u.). */
  REAL* bus_v_vio;    /**< @brief Maximum bus voltage limits violation (p.u.). */
  REAL* bus_P_mis;    /**< @brief Maximum bus active power mismatch (MW). */
  REAL* bus_Q_mis;    /**< @brief Maximum bus reactive power mismatch (MVAr). */

  REAL* gen_P_cost;   /**< @brief Total active power generation cost ($/hr). */
  REAL* gen_v_dev;    /**< @brief Maximum generator voltage setpoint deviation (p.u.). */
  REAL* gen_Q_vio;    /**< @brief Maximum generator reactive power limit violation (MVAr). */
  REAL* gen_P_vio;    /**< @brief Maximum generator active power limit violation (MW). */

  REAL* tran_v_vio;   /**< @brief Maximum transformer-controlled bus voltage magnitude band violation (p.u.). */
  REAL* tran_r_vio;   /**< @brief Maximum tap ratio limit violation of tap-changing transformer (unitless). */
  REAL* tran_p_vio;   /**< @brief Maximum phase shift limit violation of phase-shifting trasnformer (radians). */

  REAL* shunt_v_vio;  /**< @brief Maximum shunt-controlled bus voltage mangnitude band violation (p.u.). */
  REAL* shunt_b_vio;  /**< @brief Maximum susceptance limit volation of switched shunt device (p.u.). */

  REAL* load_P_util;  /**< @brief Total active power consumption utility ($/hr). */
  REAL* load_P_vio;   /**< @brief Maximum load active power limit violation (MW). */

  int* num_actions;   /**< @brief Number of control actions. */

  // Spatial correlation
  REAL vargen_corr_radius; /**< @brief Correlation radius for variable generators. **/
  REAL vargen_corr_value;  /**< @brief Correlation value for variable generators. **/

  // Utils
  char* bus_counted;  /**< @brief Flags for processing buses */
};

void NET_add_vargens(Net* net, Bus* bus_list, REAL penetration, REAL uncertainty, REAL corr_radius, REAL corr_value) {

  // Local variables
  REAL total_load_P;
  REAL max_total_load_P;
  Vargen* vargen;
  int num;
  int i;
  int t;

  // Check
  if (!net)
    return;

  // Check
  if (penetration < 0 || // percentage of capacity
      uncertainty < 0 || // percentage of capacity
      corr_radius < 0 || // correlation radius
      corr_value < -1 || // correlation coefficient
      corr_value > 1) {
    sprintf(net->error_string,"invalid arguments for adding variable generators");
    net->error_flag = TRUE;
    return;
  }

  // Clear
  VARGEN_hash_name_del(net->vargen_hash_name);
  VARGEN_array_del(net->vargen,net->num_vargens);
  net->vargen_hash_name = NULL;
  net->vargen = NULL;
  net->num_vargens = 0;

  // Save
  net->vargen_corr_radius = corr_radius;
  net->vargen_corr_value = corr_value;

  // Max total load
  max_total_load_P = 0;
  for (t = 0; t < net->num_periods; t++) {
    total_load_P = 0;
    for (i = 0; i < net->num_loads; i++)
      total_load_P += LOAD_get_P(NET_get_load(net,i),t);
    if (total_load_P > max_total_load_P)
      max_total_load_P = total_load_P;
  }

  // Number
  num = BUS_list_len(bus_list);

  // Allocate
  NET_set_vargen_array(net,VARGEN_array_new(num,net->num_periods),num);

  // Set buses
  NET_set_vargen_buses(net,bus_list);

  // Set hash
  for (i = 0; i < net->num_vargens; i++) {
    vargen = NET_get_vargen(net,i);
    NET_vargen_hash_name_add(net,vargen);
  }

  // Set properties
  for (i = 0; i < net->num_vargens; i++) {
    vargen = NET_get_vargen(net,i);
    VARGEN_set_P_min(vargen,0.);
    VARGEN_set_P_max(vargen,max_total_load_P/net->num_vargens);
    for (t = 0; t < net->num_periods; t++) {
      VARGEN_set_P_std(vargen,(uncertainty/100.)*VARGEN_get_P_max(vargen),t);
      VARGEN_set_P(vargen,(penetration/100.)*VARGEN_get_P_max(vargen),t);
    }
  }

  // Check hash
  if (VARGEN_hash_name_len(net->vargen_hash_name) != num) {
    sprintf(net->error_string,"unable to create vargen hash table");
    net->error_flag = TRUE;
    return;
  }
}

void NET_adjust_generators(Net* net) {
  /** This function adjusts the powers of slack or regulator generators
   *  connected to the same bus or regulating the same bus voltage magnitude.
   *  The adjustment is done to obtain specific participations without affecting
   *  their total power. For active power, the participation is equal for every
   *  generator. For reactive power, the participaion is proportional to the generator
   *  reactive power resources.
   */

  // Local variables
  Bus* bus;
  Gen* gen;
  REAL num;
  REAL Ptot;
  REAL Qtot;
  REAL dQtot;
  REAL Q;
  REAL dQ;
  REAL Qmintot;
  REAL frac;
  int i;
  int t;

  // No net
  if (!net)
    return;

  for (i = 0; i < net->num_buses; i++) {

    bus = NET_get_bus(net,i);

    // Slack gens
    if (BUS_is_slack(bus)) {
      for (t = 0; t < net->num_periods; t++) {
	num = 0;
	Ptot = 0;
	for(gen = BUS_get_gen(bus); gen != NULL; gen = GEN_get_next(gen)) {
	  Ptot += GEN_get_P(gen,t);
	  num += 1;
	}
	for(gen = BUS_get_gen(bus); gen != NULL; gen = GEN_get_next(gen))
	  GEN_set_P(gen,Ptot/num,t);
      }
    }

    // Regulating gens
    if (BUS_is_regulated_by_gen(bus)) {
      for (t = 0; t < net->num_periods; t++) {
	Qtot = 0;
	dQtot = 0;
	Qmintot = 0;
	for (gen = BUS_get_reg_gen(bus); gen != NULL; gen = GEN_get_reg_next(gen)) {
	  Qtot += GEN_get_Q(gen,t);
	  dQtot += GEN_get_Q_max(gen)-GEN_get_Q_min(gen);
	  Qmintot += GEN_get_Q_min(gen);
	}
	gen = BUS_get_reg_gen(bus);
	dQ = GEN_get_Q_max(gen)-GEN_get_Q_min(gen);
	Q = GEN_get_Q_min(gen)+dQ*(Qtot-Qmintot)/dQtot;
	frac = (Q-GEN_get_Q_min(gen))/dQ;
	GEN_set_Q(gen,Q,t);
	for (gen = BUS_get_reg_gen(bus); gen != NULL; gen = GEN_get_reg_next(gen))
	  GEN_set_Q(gen,GEN_get_Q_min(gen)+frac*(GEN_get_Q_max(gen)-GEN_get_Q_min(gen)),t);
      }
    }
  }
}

void NET_bus_hash_number_add(Net* net, Bus* bus) {
  if (net)
    net->bus_hash_number = BUS_hash_number_add(net->bus_hash_number,bus);
}

Bus* NET_bus_hash_number_find(Net* net, int number) {
  if (net)
    return BUS_hash_number_find(net->bus_hash_number,number);
  else
    return NULL;
}

void NET_bus_hash_name_add(Net* net, Bus* bus) {
  if (net)
    net->bus_hash_name = BUS_hash_name_add(net->bus_hash_name,bus);
}

Bus* NET_bus_hash_name_find(Net* net, char* name) {
  if (net)
    return BUS_hash_name_find(net->bus_hash_name,name);
  else
    return NULL;
}

void NET_vargen_hash_name_add(Net* net, Vargen* vargen) {
  if (net)
    net->vargen_hash_name = VARGEN_hash_name_add(net->vargen_hash_name,vargen);
}

Vargen* NET_vargen_hash_name_find(Net* net, char* name) {
  if (net)
    return VARGEN_hash_name_find(net->vargen_hash_name,name);
  else
    return NULL;
}

BOOL NET_check(Net* net, BOOL verbose) {

  // Local variables
  BOOL bus_ok = TRUE;
  BOOL base_ok = TRUE;

  // Net
  if (!net) {
    fprintf(stderr,"NULL network\n");
  }

  // Base
  if (net->base_power > 0)
    base_ok = TRUE;
  else {
    base_ok = FALSE;
    if (verbose)
      fprintf(stderr,"non-positive base power\n");
  }

  // Buses
  if (!(net->bus)) {
    bus_ok = FALSE;
    if (verbose)
      fprintf(stderr,"NULL net bus array\n");
  }
  else
    bus_ok = BUS_array_check(net->bus,net->num_buses,verbose);

  // Branches

  // Gens

  // Loads

  // Shunt

  // Vargens

  // Bats

  // Overall
  return (base_ok & bus_ok);

}

void NET_clear_data(Net* net) {

  // No net
  if (!net)
    return;

  // Free hash tables
  BUS_hash_number_del(net->bus_hash_number);
  BUS_hash_name_del(net->bus_hash_name);
  VARGEN_hash_name_del(net->vargen_hash_name);

  // Free components
  BUS_array_del(net->bus,net->num_buses);
  BRANCH_array_del(net->branch,net->num_branches);
  GEN_array_del(net->gen,net->num_gens);
  SHUNT_array_del(net->shunt,net->num_shunts);
  LOAD_array_del(net->load,net->num_loads);
  VARGEN_array_del(net->vargen,net->num_vargens);
  BAT_array_del(net->bat,net->num_bats);

  // Free properties
  free(net->bus_v_max);
  free(net->bus_v_min);
  free(net->bus_v_vio);
  free(net->bus_P_mis);
  free(net->bus_Q_mis);
  free(net->gen_P_cost);
  free(net->gen_v_dev);
  free(net->gen_Q_vio);
  free(net->gen_P_vio);
  free(net->tran_v_vio);
  free(net->tran_r_vio);
  free(net->tran_p_vio);
  free(net->shunt_v_vio);
  free(net->shunt_b_vio);
  free(net->load_P_util);
  free(net->load_P_vio);
  free(net->num_actions);

  // Free utils
  free(net->bus_counted);

  // Re-initialize
  NET_init(net,net->num_periods);
}

void NET_clear_error(Net* net) {
  if (net) {
    net->error_flag = FALSE;
    strcpy(net->error_string,"");
  }
}

void NET_clear_flags(Net* net) {
  Branch* br;
  Gen* gen;
  Bus* bus;
  Shunt* shunt;
  Vargen* vargen;
  Load* load;
  Bat* bat;
  int i;

  // Check
  if (!net)
    return;

  // Branches
  for (i = 0; i < net->num_branches; i++) {
    br = BRANCH_array_get(net->branch,i);
    BRANCH_clear_flags(br,FLAG_VARS);
    BRANCH_clear_flags(br,FLAG_FIXED);
    BRANCH_clear_flags(br,FLAG_BOUNDED);
    BRANCH_clear_flags(br,FLAG_SPARSE);
  }

  // Buses
  for (i = 0; i < net->num_buses; i++) {
    bus = BUS_array_get(net->bus,i);
    BUS_clear_flags(bus,FLAG_VARS);
    BUS_clear_flags(bus,FLAG_FIXED);
    BUS_clear_flags(bus,FLAG_BOUNDED);
    BUS_clear_flags(bus,FLAG_SPARSE);
  }

  // Gens
  for (i = 0; i < net->num_gens; i++) {
    gen = GEN_array_get(net->gen,i);
    GEN_clear_flags(gen,FLAG_VARS);
    GEN_clear_flags(gen,FLAG_FIXED);
    GEN_clear_flags(gen,FLAG_BOUNDED);
    GEN_clear_flags(gen,FLAG_SPARSE);
  }

  // Shunts
  for (i = 0; i < net->num_shunts; i++) {
    shunt = SHUNT_array_get(net->shunt,i);
    SHUNT_clear_flags(shunt,FLAG_VARS);
    SHUNT_clear_flags(shunt,FLAG_FIXED);
    SHUNT_clear_flags(shunt,FLAG_BOUNDED);
    SHUNT_clear_flags(shunt,FLAG_SPARSE);
  }

  // Loads
  for (i = 0; i < net->num_loads; i++) {
    load = LOAD_array_get(net->load,i);
    LOAD_clear_flags(load,FLAG_VARS);
    LOAD_clear_flags(load,FLAG_FIXED);
    LOAD_clear_flags(load,FLAG_BOUNDED);
    LOAD_clear_flags(load,FLAG_SPARSE);
  }

  // Vargens
  for (i = 0; i < net->num_vargens; i++) {
    vargen = VARGEN_array_get(net->vargen,i);
    VARGEN_clear_flags(vargen,FLAG_VARS);
    VARGEN_clear_flags(vargen,FLAG_FIXED);
    VARGEN_clear_flags(vargen,FLAG_BOUNDED);
    VARGEN_clear_flags(vargen,FLAG_SPARSE);
  }

  // Batteries
  for (i = 0; i < net->num_bats; i++) {
    bat = BAT_array_get(net->bat,i);
    BAT_clear_flags(bat,FLAG_VARS);
    BAT_clear_flags(bat,FLAG_FIXED);
    BAT_clear_flags(bat,FLAG_BOUNDED);
    BAT_clear_flags(bat,FLAG_SPARSE);
  }

  // Clear counters
  net->num_vars = 0;
  net->num_fixed = 0;
  net->num_bounded = 0;
  net->num_sparse = 0;
}

void NET_clear_outages(Net* net) {

  // Local vars
  int i;

  // No net
  if (!net)
    return;

  // Generators
  for (i = 0; i < net->num_gens; i++)
    GEN_set_outage(NET_get_gen(net,i),FALSE);

  // Branches
  for (i = 0; i < net->num_branches; i++)
    BRANCH_set_outage(NET_get_branch(net,i),FALSE);
}

void NET_clear_properties(Net* net) {

  // Local variables
  int i;
  int t;

  // No net
  if (!net)
    return;

  // Time loop
  for (t = 0; t < net->num_periods; t++) {

    // Bus
    net->bus_v_max[t] = 0;
    net->bus_v_min[t] = 0;
    net->bus_v_vio[t] = 0;
    net->bus_P_mis[t] = 0;
    net->bus_Q_mis[t] = 0;

    // Gen
    net->gen_P_cost[t] = 0;
    net->gen_v_dev[t] = 0;
    net->gen_Q_vio[t] = 0;
    net->gen_P_vio[t] = 0;

    // Branch
    net->tran_v_vio[t] = 0;
    net->tran_r_vio[t] = 0;
    net->tran_p_vio[t] = 0;

    // Shunt
    net->shunt_v_vio[t] = 0;
    net->shunt_b_vio[t] = 0;

    // Load
    net->load_P_util[t] = 0;
    net->load_P_vio[t] = 0;

    // Battery

    // Actions
    net->num_actions[t] = 0;
  }

  // Counters
  for (i = 0; i < net->num_buses; i++)
    BUS_clear_mismatches(BUS_array_get(net->bus,i));

  // Bus counted
  ARRAY_clear(net->bus_counted,char,net->num_buses*net->num_periods);
}

void NET_clear_sensitivities(Net* net) {

  // Local variables
  int i;

  // No net
  if (!net)
    return;

  // Buses
  for (i = 0; i < net->num_buses; i++)
    BUS_clear_sensitivities(BUS_array_get(net->bus,i));

  // Branches
  for (i = 0; i < net->num_branches; i++)
    BRANCH_clear_sensitivities(BRANCH_array_get(net->branch,i));

  // Generators
  for (i = 0; i < net->num_gens; i++)
    GEN_clear_sensitivities(GEN_array_get(net->gen,i));

  // Loads
  for (i = 0; i < net->num_loads; i++)
    LOAD_clear_sensitivities(LOAD_array_get(net->load,i));

  // Vargens

  // Shunts

  // Batteries
}

Bus* NET_create_sorted_bus_list(Net* net, int sort_by, int t) {

  // Local variables
  Bus* bus_list = NULL;
  int i;

  if (!net || t < 0 || t >= net->num_periods)
    return bus_list;

  for (i = 0; i < net->num_buses; i++)
    bus_list = BUS_list_add_sorting(bus_list,BUS_array_get(net->bus,i),sort_by,t);
  return bus_list;
}

int NET_get_bus_neighbors(Net* net, Bus* bus, int spread, int* neighbors, char* queued) {
  /** Returns number of neighbors including itself that are at most "spread"
   *  branches away.
   */

  // Local variables
  Bus* bus1;
  Bus* bus2;
  Branch* br;
  int neighbors_total;
  int neighbors_curr;
  int num_new;
  int i;

  // Check
  if (!neighbors || !queued)
    return -1;

  // Add self to be processed
  neighbors_total = 1;
  neighbors[0] = BUS_get_index(bus);
  queued[BUS_get_index(bus)] = TRUE;

  // Neighbors
  neighbors_curr = 0;
  for (i = 0; i < spread; i++) {
    num_new = 0;
    while (neighbors_curr < neighbors_total) {
      bus1 = NET_get_bus(net,neighbors[neighbors_curr]);
      for (br = BUS_get_branch_k(bus1); br != NULL; br = BRANCH_get_next_k(br)) {
	if (bus1 != BRANCH_get_bus_k(br)) {
	  sprintf(net->error_string,"unable to construct covariance matrix");
	  net->error_flag = TRUE;
	}
	bus2 = BRANCH_get_bus_m(br);
	if (!queued[BUS_get_index(bus2)]) {
	  neighbors[neighbors_total+num_new] = BUS_get_index(bus2);
	  queued[BUS_get_index(bus2)] = TRUE;
	  num_new++;
	}
      }
      for (br = BUS_get_branch_m(bus1); br != NULL; br = BRANCH_get_next_m(br)) {
	if (bus1 != BRANCH_get_bus_m(br)) {
	  sprintf(net->error_string,"unable to construct covariance matrix");
	  net->error_flag = TRUE;
	}
	bus2 = BRANCH_get_bus_k(br);
	if (!queued[BUS_get_index(bus2)]) {
	  neighbors[neighbors_total+num_new] = BUS_get_index(bus2);
	  queued[BUS_get_index(bus2)] = TRUE;
	  num_new++;
	}
      }
      neighbors_curr++;
    }
    neighbors_total += num_new;
    if (num_new == 0)
      break;
  }
  return neighbors_total;
}

Mat* NET_create_vargen_P_sigma(Net* net, int spread, REAL corr) {
  /** This function constructs a "spatial" covariance matrix for the active powers of
   *  variable generators. The matrix is constructed such that the correlation
   *  coefficients of the (variable) active powers of vargens that are less than
   *  "spread" branches away is equal to "corr". Only the lower triangular part
   *  of the covaraicen matrix is stored. The resulting matrix should be checked
   *  to make sure it is a valid covariance matrix.
   */

  // Local variables
  Mat* sigma;
  Bus* bus_main;
  Bus* bus;
  Vargen* vgen_main;
  Vargen* vg;
  char* queued;
  int* neighbors;
  int nnz_counter;
  int num_neighbors;
  int i;
  int j;
  int t;

  // Check
  if (!net)
    return NULL;

  // Allocate arrays
  ARRAY_alloc(queued,char,net->num_buses);
  ARRAY_alloc(neighbors,int,net->num_buses);

  // Count nnz
  //**********
  nnz_counter = 0;
  for (i = 0; i < net->num_vargens; i++) {

    // Clear arrays
    for (j = 0; j < net->num_buses; j++) {
      neighbors[j] = 0;
      queued[j] = FALSE;
    }

    // Main
    vgen_main = NET_get_vargen(net,i);
    bus_main = VARGEN_get_bus(vgen_main);

    // Check variable
    if (!VARGEN_has_flags(vgen_main,FLAG_VARS,VARGEN_VAR_P))
      continue;

    // Neighbors
    num_neighbors = NET_get_bus_neighbors(net,bus_main,spread,neighbors,queued);
    if (num_neighbors < 0) {
      sprintf(net->error_string,"unable to construct covariance matrix");
      net->error_flag = TRUE;
    }

    // Diagonals
    nnz_counter += net->num_periods;

    // Off diagonals
    for (j = 0; j < num_neighbors; j++) {
      bus = NET_get_bus(net,neighbors[j]);
      for (vg = BUS_get_vargen(bus); vg != NULL; vg = VARGEN_get_next(vg)) {
	for (t = 0; t < net->num_periods; t++) {
	  if (VARGEN_has_flags(vg,FLAG_VARS,VARGEN_VAR_P) &&
	      VARGEN_get_index_P(vgen_main,t) > VARGEN_get_index_P(vg,t)) {
	    nnz_counter++;
	  }
	}
      }
    }
  }

  // Allocate
  //*********
  sigma = MAT_new(net->num_vars,
		  net->num_vars,
		  nnz_counter);

  // Fill
  //*****
  nnz_counter = 0;
  for (i = 0; i < net->num_vargens; i++) {

    // Clear arrays
    for (j = 0; j < net->num_buses; j++) {
      neighbors[j] = 0;
      queued[j] = FALSE;
    }

    // Main
    vgen_main = NET_get_vargen(net,i);
    bus_main = VARGEN_get_bus(vgen_main);

    // Check variable
    if (!VARGEN_has_flags(vgen_main,FLAG_VARS,VARGEN_VAR_P))
      continue;

    // Neighbors
    num_neighbors = NET_get_bus_neighbors(net,bus_main,spread,neighbors,queued);
    if (num_neighbors < 0) {
      sprintf(net->error_string,"unable to construct covariance matrix");
      net->error_flag = TRUE;
    }

    // Diagonal
    for (t = 0; t < net->num_periods; t++) {
      MAT_set_i(sigma,nnz_counter,VARGEN_get_index_P(vgen_main,t));
      MAT_set_j(sigma,nnz_counter,VARGEN_get_index_P(vgen_main,t));
      MAT_set_d(sigma,nnz_counter,pow(VARGEN_get_P_std(vgen_main,t),2.));
      nnz_counter++;
    }

    // Off diagonals
    for (j = 0; j < num_neighbors; j++) {
      bus = NET_get_bus(net,neighbors[j]);
      for (vg = BUS_get_vargen(bus); vg != NULL; vg = VARGEN_get_next(vg)) {
	for (t = 0; t < net->num_periods; t++) {
	  if (VARGEN_has_flags(vg,FLAG_VARS,VARGEN_VAR_P) &&
	      VARGEN_get_index_P(vgen_main,t) > VARGEN_get_index_P(vg,t)) {
	    MAT_set_i(sigma,nnz_counter,VARGEN_get_index_P(vgen_main,t));
	    MAT_set_j(sigma,nnz_counter,VARGEN_get_index_P(vg,t));
	    MAT_set_d(sigma,nnz_counter,VARGEN_get_P_std(vgen_main,t)*VARGEN_get_P_std(vg,t)*corr);
	    nnz_counter++;
	  }
	}
      }
    }
  }

  // Check
  if (nnz_counter != MAT_get_nnz(sigma)) {
    sprintf(net->error_string,"unable to construct covariance matrix");
    net->error_flag = TRUE;
  }

  // Clean up
  free(queued);
  free(neighbors);

  // Return
  return sigma;
}

void NET_del(Net* net) {
  if (net) {
    NET_clear_data(net);
    free(net);
  }
}

void NET_init(Net* net, int num_periods) {

  // Local vars
  int T;

  // No net
  if (!net)
    return;

  // Number of periods
  T = num_periods;
  net->num_periods = num_periods;

  // Error
  net->error_flag = FALSE;
  strcpy(net->error_string,"");

  // Output
  strcpy(net->output_string,"");

  // Components
  net->bus = NULL;
  net->branch = NULL;
  net->gen = NULL;
  net->load = NULL;
  net->shunt = NULL;
  net->vargen = NULL;
  net->bat = NULL;

  // Hash tables
  net->bus_hash_number = NULL;
  net->bus_hash_name = NULL;
  net->vargen_hash_name = NULL;

  // Number of components
  net->num_buses = 0;
  net->num_branches = 0;
  net->num_gens = 0;
  net->num_loads = 0;
  net->num_shunts = 0;
  net->num_vargens = 0;
  net->num_bats = 0;

  // Number flags
  net->num_vars = 0;
  net->num_fixed = 0;
  net->num_bounded = 0;
  net->num_sparse = 0;

  // Base power
  net->base_power = NET_BASE_POWER;

  // Spatial correlation
  net->vargen_corr_radius = 1;
  net->vargen_corr_value = 0;

  // Properties
  ARRAY_zalloc(net->bus_v_max,REAL,T);
  ARRAY_zalloc(net->bus_v_min,REAL,T);
  ARRAY_zalloc(net->bus_v_vio,REAL,T);
  ARRAY_zalloc(net->bus_P_mis,REAL,T);
  ARRAY_zalloc(net->bus_Q_mis,REAL,T);

  ARRAY_zalloc(net->gen_P_cost,REAL,T);
  ARRAY_zalloc(net->gen_v_dev,REAL,T);
  ARRAY_zalloc(net->gen_Q_vio,REAL,T);
  ARRAY_zalloc(net->gen_P_vio,REAL,T);

  ARRAY_zalloc(net->tran_v_vio,REAL,T);
  ARRAY_zalloc(net->tran_r_vio,REAL,T);
  ARRAY_zalloc(net->tran_p_vio,REAL,T);

  ARRAY_zalloc(net->shunt_v_vio,REAL,T);
  ARRAY_zalloc(net->shunt_b_vio,REAL,T);

  ARRAY_zalloc(net->load_P_util,REAL,T);
  ARRAY_zalloc(net->load_P_vio,REAL,T);

  ARRAY_zalloc(net->num_actions,int,T);

  // Utils
  net->bus_counted = NULL;
}

REAL NET_get_base_power(Net* net) {
  if (net)
    return net->base_power;
  else
    return NET_BASE_POWER;
}

Branch* NET_get_branch(Net* net, int index) {
  if (!net || index < 0 || index >= net->num_branches)
    return NULL;
  else
    return BRANCH_array_get(net->branch,index);
}

Bus* NET_get_bus(Net* net, int index) {
  if (!net || index < 0 || index >= net->num_buses)
    return NULL;
  else
    return BUS_array_get(net->bus,index);
}

Bus* NET_get_bus_hash_number(Net* net) {
  if (!net)
    return NULL;
  else
    return net->bus_hash_number;
}

Bus* NET_get_bus_hash_name(Net* net) {
  if (!net)
    return NULL;
  else
    return net->bus_hash_name;
}

Vargen* NET_get_vargen_hash_name(Net* net) {
  if (!net)
    return NULL;
  else
    return net->vargen_hash_name;
}

char* NET_get_error_string(Net* net) {
  if (!net)
    return NULL;
  else
    return net->error_string;
}

Gen* NET_get_gen(Net* net, int index) {
  if (!net || index < 0 || index >= net->num_gens)
    return NULL;
  else
    return GEN_array_get(net->gen,index);
}

Load* NET_get_load(Net* net, int index) {
  if (!net || index < 0 || index >= net->num_loads)
    return NULL;
  else
    return LOAD_array_get(net->load,index);
}

Shunt* NET_get_shunt(Net* net, int index) {
  if (!net || index < 0 || index >= net->num_shunts)
    return NULL;
  else
    return SHUNT_array_get(net->shunt,index);
}

Vargen* NET_get_vargen(Net* net, int index) {
  if (!net || index < 0 || index >= net->num_vargens)
    return NULL;
  else
    return VARGEN_array_get(net->vargen,index);
}

Bat* NET_get_bat(Net* net, int index) {
  if (!net || index < 0 || index >= net->num_bats)
    return NULL;
  else
    return BAT_array_get(net->bat,index);
}

Bus* NET_get_gen_buses(Net* net) {

  Bus* bus_list = NULL;
  Bus* bus;
  int i;

  if (!net)
    return bus_list;

  for (i = 0; i < net->num_buses; i++) {
    bus = NET_get_bus(net,i);
    if (BUS_get_gen(bus))
      bus_list = BUS_list_add(bus_list,bus);
  }
  return bus_list;
}

Bus* NET_get_load_buses(Net* net) {

  Bus* bus_list = NULL;
  Bus* bus;
  int i;

  if (!net)
    return bus_list;

  for (i = 0; i < net->num_buses; i++) {
    bus = NET_get_bus(net,i);
    if (BUS_get_load(bus))
      bus_list = BUS_list_add(bus_list,bus);
  }
  return bus_list;
}

int NET_get_num_periods(Net* net) {
  if (net)
    return net->num_periods;
  else
    return 0;
}

int NET_get_num_buses(Net* net) {
  if (net)
    return net->num_buses;
  else
    return 0;
}

int NET_get_num_slack_buses(Net* net) {
  int i;
  int n = 0;
  if (!net)
    return 0;
  for (i = 0; i < net->num_buses; i++) {
    if (BUS_is_slack(BUS_array_get(net->bus,i)))
      n++;
  }
  return n;
}

int NET_get_num_buses_reg_by_gen(Net* net) {
  int i;
  int n = 0;
  if (!net)
    return 0;
  for (i = 0; i < net->num_buses; i++) {
    if (BUS_is_regulated_by_gen(BUS_array_get(net->bus,i)))
      n++;
  }
  return n;
}

int NET_get_num_buses_reg_by_tran(Net* net) {
  int i;
  int n = 0;
  if (!net)
    return 0;
  for (i = 0; i < net->num_buses; i++) {
    if (BUS_is_regulated_by_tran(BUS_array_get(net->bus,i)))
      n++;
  }
  return n;
}

int NET_get_num_buses_reg_by_tran_only(Net* net) {
  int i;
  int n = 0;
  Bus* bus;
  if (!net)
    return 0;
  for (i = 0; i < net->num_buses; i++) {
    bus = BUS_array_get(net->bus,i);
    if (BUS_is_regulated_by_tran(bus) &&
	!BUS_is_regulated_by_gen(bus) &&
	!BUS_is_regulated_by_shunt(bus))
      n++;
  }
  return n;
}

int NET_get_num_buses_reg_by_shunt(Net* net) {
  int i;
  int n = 0;
  if (!net)
    return 0;
  for (i = 0; i < net->num_buses; i++) {
    if (BUS_is_regulated_by_shunt(BUS_array_get(net->bus,i)))
      n++;
  }
  return n;
}

int NET_get_num_buses_reg_by_shunt_only(Net* net) {
  int i;
  int n = 0;
  Bus* bus;
  if (!net)
    return 0;
  for (i = 0; i < net->num_buses; i++) {
    bus = BUS_array_get(net->bus,i);
    if (BUS_is_regulated_by_shunt(bus) &&
	!BUS_is_regulated_by_gen(bus) &&
	!BUS_is_regulated_by_tran(bus))
      n++;
  }
  return n;
}

int NET_get_num_branches(Net* net) {
  if (net)
    return net->num_branches;
  else
    return 0;
}

int NET_get_num_branches_not_on_outage(Net* net) {
  int i;
  int n = 0;
  if (!net)
    return 0;
  for(i = 0; i < net->num_branches; i++) {
    if (!BRANCH_is_on_outage(BRANCH_array_get(net->branch,i)))
      n++;
  }
  return n;
}

int NET_get_num_fixed_trans(Net* net) {
  int i;
  int n = 0;
  if (!net)
    return 0;
  for (i = 0; i < net->num_branches; i++) {
    if (BRANCH_is_fixed_tran(BRANCH_array_get(net->branch,i)))
      n++;
  }
  return n;
}

int NET_get_num_lines(Net* net) {
  int i;
  int n = 0;
  if (!net)
    return 0;
  for (i = 0; i < net->num_branches; i++) {
    if (BRANCH_is_line(BRANCH_array_get(net->branch,i)))
      n++;
  }
  return n;
}

int NET_get_num_phase_shifters(Net* net) {
  int i;
  int n = 0;
  if (!net)
    return 0;
  for (i = 0; i < net->num_branches; i++) {
    if (BRANCH_is_phase_shifter(BRANCH_array_get(net->branch,i)))
      n++;
  }
  return n;
}

int NET_get_num_tap_changers(Net* net) {
  int i;
  int n = 0;
  if (!net)
    return 0;
  for (i = 0; i < net->num_branches; i++) {
    if (BRANCH_is_tap_changer(BRANCH_array_get(net->branch,i)))
      n++;
  }
  return n;
}

int NET_get_num_tap_changers_v(Net* net) {
  int i;
  int n = 0;
  if (!net)
    return 0;
  for (i = 0; i < net->num_branches; i++) {
    if (BRANCH_is_tap_changer_v(BRANCH_array_get(net->branch,i)))
      n++;
  }
  return n;
}

int NET_get_num_tap_changers_Q(Net* net) {
  int i;
  int n = 0;
  if (!net)
    return 0;
  for (i = 0; i < net->num_branches; i++) {
    if (BRANCH_is_tap_changer_Q(BRANCH_array_get(net->branch,i)))
      n++;
  }
  return n;
}

int NET_get_num_gens(Net* net) {
  if (net)
    return net->num_gens;
  else
    return 0;
}

int NET_get_num_gens_not_on_outage(Net* net) {
  int i;
  int n = 0;
  if (!net)
    return 0;
  for(i = 0; i < net->num_gens; i++) {
    if (!GEN_is_on_outage(GEN_array_get(net->gen,i)))
      n++;
  }
  return n;
}

int NET_get_num_reg_gens(Net* net) {
  int i;
  int n = 0;
  if (!net)
    return 0;
  for(i = 0; i < net->num_gens; i++) {
    if (GEN_is_regulator(GEN_array_get(net->gen,i)))
      n++;
  }
  return n;
}

int NET_get_num_slack_gens(Net* net) {
  int i;
  int n = 0;
  if (!net)
    return 0;
  for(i = 0; i < net->num_gens; i++) {
    if (GEN_is_slack(GEN_array_get(net->gen,i)))
      n++;
  }
  return n;
}

int NET_get_num_P_adjust_gens(Net* net) {
  int i;
  int n = 0;
  if (!net)
    return 0;
  for(i = 0; i < net->num_gens; i++) {
    if (GEN_is_P_adjustable(GEN_array_get(net->gen,i)))
      n++;
  }
  return n;
}

int NET_get_num_loads(Net* net) {
  if (net)
    return net->num_loads;
  else
    return 0;
}

int NET_get_num_P_adjust_loads(Net* net) {
  int i;
  int n = 0;
  if (!net)
    return 0;
  for(i = 0; i < net->num_loads; i++) {
    if (LOAD_is_P_adjustable(LOAD_array_get(net->load,i)))
      n++;
  }
  return n;
}

int NET_get_num_shunts(Net* net) {
  if (net)
    return net->num_shunts;
  else
    return 0;
}

int NET_get_num_fixed_shunts(Net* net) {
  int i;
  int n = 0;
  if (!net)
    return 0;
  for (i = 0; i < net->num_shunts; i++) {
    if (SHUNT_is_fixed(SHUNT_array_get(net->shunt,i)))
      n++;
  }
  return n;
}

int NET_get_num_switched_shunts(Net* net) {
  int i;
  int n = 0;
  if (!net)
    return 0;
  for (i = 0; i < net->num_shunts; i++) {
    if (SHUNT_is_switched(SHUNT_array_get(net->shunt,i)))
      n++;
  }
  return n;
}

int NET_get_num_vargens(Net* net) {
  if (net)
    return net->num_vargens;
  else
    return 0;
}

int NET_get_num_bats(Net* net) {
  if (net)
    return net->num_bats;
  else
    return 0;
}

int NET_get_num_bounded(Net* net) {
  if (net)
    return net->num_bounded;
  else
    return 0;
}

int NET_get_num_sparse(Net* net) {
  if (net)
    return net->num_sparse;
  else
    return 0;
}

int NET_get_num_fixed(Net* net) {
  if (net)
    return net->num_fixed;
  else
    return 0;
}

int NET_get_num_vars(Net* net) {
  if (net)
    return net->num_vars;
  else
    return 0;
}

REAL NET_get_total_gen_P(Net* net, int t) {
  int i;
  REAL P = 0;
  if (!net)
    return 0;
  for (i = 0; i < net->num_gens; i++) {
    P += GEN_get_P(GEN_array_get(net->gen,i),t); // p.u.
  }
  return P*net->base_power; // MW
}

REAL NET_get_total_gen_Q(Net* net, int t) {
  int i;
  REAL Q = 0;
  if (!net)
    return 0;
  for (i = 0; i < net->num_gens; i++) {
    Q += GEN_get_Q(GEN_array_get(net->gen,i),t); // p.u.
  }
  return Q*net->base_power; // MVAr
}

REAL NET_get_total_load_P(Net* net, int t) {
  int i;
  REAL P = 0;
  if (!net)
    return 0;
  for (i = 0; i < net->num_loads; i++) {
    P += LOAD_get_P(LOAD_array_get(net->load,i),t); // p.u.
  }
  return P*net->base_power; // MW
}

REAL NET_get_total_load_Q(Net* net, int t) {
  int i;
  REAL Q = 0;
  if (!net)
    return 0;
  for (i = 0; i < net->num_loads; i++) {
    Q += LOAD_get_Q(LOAD_array_get(net->load,i),t); // p.u.
  }
  return Q*net->base_power; // MVAr
}

Vec* NET_get_var_values(Net* net, int code) {

  // Local variables
  int i;
  Vec* values;

  if (!net)
    return NULL;

  // Vector of var values
  values = VEC_new(net->num_vars);

  // Buses
  for (i = 0; i < net->num_buses; i++)
    BUS_get_var_values(BUS_array_get(net->bus,i),values,code);

  // Generators
  for (i = 0; i < net->num_gens; i++)
    GEN_get_var_values(GEN_array_get(net->gen,i),values,code);

  // Branches
  for (i = 0; i < net->num_branches; i++)
    BRANCH_get_var_values(BRANCH_array_get(net->branch,i),values,code);

  // Shunts
  for (i = 0; i < net->num_shunts; i++)
    SHUNT_get_var_values(SHUNT_array_get(net->shunt,i),values,code);

  // Loads
  for (i = 0; i < net->num_loads; i++)
    LOAD_get_var_values(LOAD_array_get(net->load,i),values,code);

  // Variable generators
  for (i = 0; i < net->num_vargens; i++)
    VARGEN_get_var_values(VARGEN_array_get(net->vargen,i),values,code);

  // Batteries
  for (i = 0; i < net->num_bats; i++)
    BAT_get_var_values(BAT_array_get(net->bat,i),values,code);

  // Return
  return values;
}

Mat* NET_get_var_projection(Net* net, char obj_type, unsigned char var, int t_start, int t_end) {

  // Local variables
  int num_subvars;
  Vec* indices;
  Mat* proj;
  int i;
  int j;

  // Check
  if (!net)
    return NULL;

  // Check
  if (t_start < 0)
    t_start = 0;
  if (t_end > net->num_periods-1)
    t_end = net->num_periods-1;

  // Check
  if ((obj_type == OBJ_ALL) && (var != 0xFF)) {
    sprintf(net->error_string,"component-specific flag cannot be used on all components");
    net->error_flag = TRUE;
    return NULL;
  }

  // Count
  num_subvars = 0;
  if ((obj_type == OBJ_BUS) || (obj_type == OBJ_ALL)) {
    for (i = 0; i < net->num_buses; i++)
      num_subvars += BUS_get_num_vars(NET_get_bus(net,i),var,t_start,t_end);
  }
  if ((obj_type == OBJ_GEN) || (obj_type == OBJ_ALL)) {
    for (i = 0; i < net->num_gens; i++)
      num_subvars += GEN_get_num_vars(NET_get_gen(net,i),var,t_start,t_end);
  }
  if ((obj_type == OBJ_LOAD) || (obj_type == OBJ_ALL)) {
    for (i = 0; i < net->num_loads; i++)
      num_subvars += LOAD_get_num_vars(NET_get_load(net,i),var,t_start,t_end);
  }
  if ((obj_type == OBJ_BRANCH) || (obj_type == OBJ_ALL)) {
    for (i = 0; i < net->num_branches; i++)
      num_subvars += BRANCH_get_num_vars(NET_get_branch(net,i),var,t_start,t_end);
  }
  if ((obj_type == OBJ_SHUNT) || (obj_type == OBJ_ALL)) {
    for (i = 0; i < net->num_shunts; i++)
      num_subvars += SHUNT_get_num_vars(NET_get_shunt(net,i),var,t_start,t_end);
  }
  if ((obj_type == OBJ_VARGEN) || (obj_type == OBJ_ALL)) {
    for (i = 0; i < net->num_vargens; i++)
      num_subvars += VARGEN_get_num_vars(NET_get_vargen(net,i),var,t_start,t_end);
  }
  if ((obj_type == OBJ_BAT) || (obj_type == OBJ_ALL)) {
    for (i = 0; i < net->num_bats; i++)
      num_subvars += BAT_get_num_vars(NET_get_bat(net,i),var,t_start,t_end);
  }

  // Allocate
  proj = MAT_new(num_subvars,
		 net->num_vars,
		 num_subvars);

  // Fill
  num_subvars = 0;
  if ((obj_type == OBJ_BUS) || (obj_type == OBJ_ALL)) {
    for (i = 0; i < net->num_buses; i++) {
      indices = BUS_get_var_indices(NET_get_bus(net,i),var,t_start,t_end);
      for (j = 0; j < VEC_get_size(indices); j++) {
	MAT_set_i(proj,num_subvars,num_subvars);
	MAT_set_j(proj,num_subvars,(int)VEC_get(indices,j));
	MAT_set_d(proj,num_subvars,1.);
	num_subvars++;
      }
      VEC_del(indices);
    }
  }
  if ((obj_type == OBJ_GEN) || (obj_type == OBJ_ALL)) {
    for (i = 0; i < net->num_gens; i++) {
      indices = GEN_get_var_indices(NET_get_gen(net,i),var,t_start,t_end);
      for (j = 0; j < VEC_get_size(indices); j++) {
	MAT_set_i(proj,num_subvars,num_subvars);
	MAT_set_j(proj,num_subvars,(int)VEC_get(indices,j));
	MAT_set_d(proj,num_subvars,1.);
	num_subvars++;
      }
      VEC_del(indices);
    }
  }
  if ((obj_type == OBJ_LOAD) || (obj_type == OBJ_ALL)) {
    for (i = 0; i < net->num_loads; i++) {
      indices = LOAD_get_var_indices(NET_get_load(net,i),var,t_start,t_end);
      for (j = 0; j < VEC_get_size(indices); j++) {
	MAT_set_i(proj,num_subvars,num_subvars);
	MAT_set_j(proj,num_subvars,(int)VEC_get(indices,j));
	MAT_set_d(proj,num_subvars,1.);
	num_subvars++;
      }
      VEC_del(indices);
    }
  }
  if ((obj_type == OBJ_BRANCH) || (obj_type == OBJ_ALL)) {
    for (i = 0; i < net->num_branches; i++) {
      indices = BRANCH_get_var_indices(NET_get_branch(net,i),var,t_start,t_end);
      for (j = 0; j < VEC_get_size(indices); j++) {
	MAT_set_i(proj,num_subvars,num_subvars);
	MAT_set_j(proj,num_subvars,(int)VEC_get(indices,j));
	MAT_set_d(proj,num_subvars,1.);
	num_subvars++;
      }
      VEC_del(indices);
    }
  }
  if ((obj_type == OBJ_SHUNT) || (obj_type == OBJ_ALL)) {
    for (i = 0; i < net->num_shunts; i++) {
      indices = SHUNT_get_var_indices(NET_get_shunt(net,i),var,t_start,t_end);
      for (j = 0; j < VEC_get_size(indices); j++) {
	MAT_set_i(proj,num_subvars,num_subvars);
	MAT_set_j(proj,num_subvars,(int)VEC_get(indices,j));
	MAT_set_d(proj,num_subvars,1.);
	num_subvars++;
      }
      VEC_del(indices);
    }
  }
  if ((obj_type == OBJ_VARGEN) || (obj_type == OBJ_ALL)) {
    for (i = 0; i < net->num_vargens; i++) {
      indices = VARGEN_get_var_indices(NET_get_vargen(net,i),var,t_start,t_end);
      for (j = 0; j < VEC_get_size(indices); j++) {
	MAT_set_i(proj,num_subvars,num_subvars);
	MAT_set_j(proj,num_subvars,(int)VEC_get(indices,j));
	MAT_set_d(proj,num_subvars,1.);
	num_subvars++;
      }
      VEC_del(indices);
    }
  }
  if ((obj_type == OBJ_BAT) || (obj_type == OBJ_ALL)) {
    for (i = 0; i < net->num_bats; i++) {
      indices = BAT_get_var_indices(NET_get_bat(net,i),var,t_start,t_end);
      for (j = 0; j < VEC_get_size(indices); j++) {
	MAT_set_i(proj,num_subvars,num_subvars);
	MAT_set_j(proj,num_subvars,(int)VEC_get(indices,j));
	MAT_set_d(proj,num_subvars,1.);
	num_subvars++;
      }
      VEC_del(indices);
    }
  }

  // Return
  return proj;
}

REAL NET_get_bus_v_max(Net* net, int t) {
  if (net && t >= 0 && t < net->num_periods)
    return net->bus_v_max[t];
  else
    return 0;
}

REAL NET_get_bus_v_min(Net* net, int t) {
  if (net && t >= 0 && t < net->num_periods)
    return net->bus_v_min[t];
  else
    return 0;
}

REAL NET_get_bus_v_vio(Net* net, int t) {
  if (net && t >= 0 && t < net->num_periods)
    return net->bus_v_vio[t];
  else
    return 0;
}

REAL NET_get_bus_P_mis(Net* net, int t) {
  if (net && t >= 0 && t < net->num_periods)
    return net->bus_P_mis[t];
  else
    return 0;
}

REAL NET_get_bus_Q_mis(Net* net, int t) {
  if (net && t >= 0 && t < net->num_periods)
    return net->bus_Q_mis[t];
  else
    return 0;
}

REAL NET_get_gen_P_cost(Net* net, int t) {
  if (net && t >= 0 && t < net->num_periods)
    return net->gen_P_cost[t];
  else
    return 0;
}

REAL NET_get_gen_v_dev(Net* net, int t) {
  if (net && t >= 0 && t < net->num_periods)
    return net->gen_v_dev[t];
  else
    return 0;
}

REAL NET_get_gen_Q_vio(Net* net, int t) {
  if (net && t >= 0 && t < net->num_periods)
    return net->gen_Q_vio[t];
  else
    return 0;
}

REAL NET_get_gen_P_vio(Net* net, int t) {
  if (net && t >= 0 && t < net->num_periods)
    return net->gen_P_vio[t];
  else
    return 0;
}

REAL NET_get_tran_v_vio(Net* net, int t) {
  if (net && t >= 0 && t < net->num_periods)
    return net->tran_v_vio[t];
  else
    return 0;
}

REAL NET_get_tran_r_vio(Net* net, int t) {
  if (net && t >= 0 && t < net->num_periods)
    return net->tran_r_vio[t];
  else
    return 0;
}

REAL NET_get_tran_p_vio(Net* net, int t) {
  if (net && t >= 0 && t < net->num_periods)
    return net->tran_p_vio[t];
  else
    return 0;
}

REAL NET_get_shunt_v_vio(Net* net, int t) {
  if (net && t >= 0 && t < net->num_periods)
    return net->shunt_v_vio[t];
  else
    return 0;
}

REAL NET_get_shunt_b_vio(Net* net, int t) {
  if (net && t >= 0 && t < net->num_periods)
    return net->shunt_b_vio[t];
  else
    return 0;
}

REAL NET_get_load_P_util(Net* net, int t) {
  if (net && t >= 0 && t < net->num_periods)
    return net->load_P_util[t];
  else
    return 0;
}

REAL NET_get_load_P_vio(Net* net, int t) {
  if (net && t >= 0 && t < net->num_periods)
    return net->load_P_vio[t];
  else
    return 0;
}

int NET_get_num_actions(Net* net, int t) {
  if (net && t >= 0 && t < net->num_periods)
    return net->num_actions[t];
  else
    return 0;
}

REAL NET_get_vargen_corr_radius(Net* net) {
  if (net)
    return net->vargen_corr_radius;
  else
    return 0;
}

REAL NET_get_vargen_corr_value(Net* net) {
  if (net)
    return net->vargen_corr_value;
  else
    return 0;
}

BOOL NET_has_error(Net* net) {
  if (net)
    return net->error_flag;
  else
    return FALSE;
}

void NET_load(Net* net, char* filename, int output_level) {

  // Local variables
  char* ext;

  // No network
  if (!net)
    return;

  // Free data
  NET_clear_data(net);

  // Extension
  ext = strrchr(filename,'.');
  ext = strtolower(ext);

  // Parse
  if (!ext) {
    sprintf(net->error_string,"unable to find extension in %s",filename);
    net->error_flag = TRUE;
  }

  // PSSE RAW
  else if (strcmp(ext+1,"raw") == 0) {
<<<<<<< HEAD
=======

    // PSSE RAW
>>>>>>> 7fad5094
    RAW_Parser* parser = RAW_PARSER_new();
    RAW_PARSER_set(parser,"output_level",output_level);
    RAW_PARSER_read(parser,filename);
    RAW_PARSER_show(parser);
    if (!RAW_PARSER_has_error(parser))
      RAW_PARSER_load(parser,net);
    if (RAW_PARSER_has_error(parser)) {
      strcpy(net->error_string,RAW_PARSER_get_error_string(parser));
      net->error_flag = TRUE;
    }
    RAW_PARSER_del(parser);
  }

  // MATPOWER MAT
  else if (strcmp(ext+1,"mat") == 0) {
<<<<<<< HEAD
=======

    // MATPOWER MAT
>>>>>>> 7fad5094
    MAT_Parser* parser = MAT_PARSER_new();
    MAT_PARSER_set(parser,"output_level",output_level);
    MAT_PARSER_read(parser,filename);
    MAT_PARSER_show(parser);
    if (!MAT_PARSER_has_error(parser))
      MAT_PARSER_load(parser,net);
    if (MAT_PARSER_has_error(parser)) {
      strcpy(net->error_string,MAT_PARSER_get_error_string(parser));
      net->error_flag = TRUE;
    }
    MAT_PARSER_del(parser);
  }

  // ARTERE ART  
  else if (strcmp(ext+1,"art") == 0) {
<<<<<<< HEAD
=======

    // ARTERE ART
>>>>>>> 7fad5094
    ART_Parser* parser = ART_PARSER_new();
    ART_PARSER_set(parser,"output_level",output_level);
    ART_PARSER_read(parser,filename);
    ART_PARSER_show(parser);
    if (!ART_PARSER_has_error(parser))
      ART_PARSER_load(parser,net);
    if (ART_PARSER_has_error(parser)) {
      strcpy(net->error_string,ART_PARSER_get_error_string(parser));
      net->error_flag = TRUE;
    }
    ART_PARSER_del(parser);
  }

  // DUMMY PYTHON
  #if HAVE_PYTHON_PARSER
  else if (strcmp(ext+1,"dummy") == 0) {
    PYTHON_Parser* parser = PYTHON_PARSER_new("DummyParser");
    PYTHON_PARSER_set(parser,"output_level",output_level);
    PYTHON_PARSER_read(parser,filename);
    PYTHON_PARSER_show(parser);
    if (!PYTHON_PARSER_has_error(parser))
      PYTHON_PARSER_load(parser,net);
    if (PYTHON_PARSER_has_error(parser)) {
      strcpy(net->error_string,PYTHON_PARSER_get_error_string(parser));
      net->error_flag = TRUE;
    }
    PYTHON_PARSER_del(parser);
  }
  #endif

  // UNKNOWN
  else {
    sprintf(net->error_string,"invalid file type (%s)",ext+1);
    net->error_flag = TRUE;
  }

  // Propagate data
  NET_propagate_data_in_time(net);

  // Set up utilities
  ARRAY_zalloc(net->bus_counted,char,net->num_buses*net->num_periods);

  // Update properties
  NET_update_properties(net,NULL);
}

Net* NET_new(int num_periods) {
  if (num_periods > 0) {
    Net* net = (Net*)malloc(sizeof(Net));
    NET_init(net,num_periods);
    return net;
  }
  else
    return NULL;
}

void NET_set_base_power(Net* net, REAL base_power) {
  if (net)
    net->base_power = base_power;
}

void NET_set_branch_array(Net* net, Branch* branch, int num) {
  if (net) {
    net->branch = branch;
    net->num_branches = num;
  }
}

void NET_set_load_array(Net* net, Load* load, int num) {
  if (net) {
    net->load = load;
    net->num_loads = num;
  }
}

void NET_set_shunt_array(Net* net, Shunt* shunt, int num) {
  if (net) {
    net->shunt = shunt;
    net->num_shunts = num;
  }
}

void NET_set_bus_array(Net* net, Bus* bus, int num) {
  if (net) {
    net->bus = bus;
    net->num_buses = num;
  }
}

void NET_set_gen_array(Net* net, Gen* gen, int num) {
  if (net) {
    net->gen = gen;
    net->num_gens = num;
  }
}

void NET_set_vargen_array(Net* net, Vargen* gen, int num) {

  // Local variables
  int i;

  if (net) {

    // Clear vargens connections to buses
    for (i = 0; i < net->num_buses; i++)
      BUS_clear_vargen(NET_get_bus(net,i));

    // Clear hash
    VARGEN_hash_name_del(net->vargen_hash_name);
    net->vargen_hash_name = NULL;

    // Clear array
    VARGEN_array_del(net->vargen,net->num_vargens);
    net->vargen = NULL;
    net->num_vargens = 0;

    // Check hash length
    if (VARGEN_hash_name_len(net->vargen_hash_name) != 0) {
      sprintf(net->error_string,"unable to clear vargen hash table");
      net->error_flag = TRUE;
      return;
    }

    // Set
    net->vargen = gen;         // array
    net->num_vargens = num;    // number
  }
}

void NET_set_bat_array(Net* net, Bat* bat, int num) {
  if (net) {
    net->bat = bat;
    net->num_bats = num;
  }
}

void NET_set_vargen_buses(Net* net, Bus* bus_list) {

  // Local vars
  int i;
  Bus* bus;
  Vargen* gen;

  // No net
  if (!net)
    return;

  // Clear connections
  for (i = 0; i < net->num_buses; i++)
    BUS_clear_vargen(NET_get_bus(net,i));

  i = 0;
  bus = bus_list;
  while (i < net->num_vargens && bus) {
    gen = VARGEN_array_get(net->vargen,i);
    VARGEN_set_bus(gen,bus);
    BUS_add_vargen(bus,gen);
    bus = BUS_get_next(bus);
    i++;
  }
}

void NET_set_flags(Net* net, char obj_type, char flag_mask, char prop_mask, unsigned char val_mask) {

  // Local variables
  int i;
  int num;
  void* obj;
  void* array;
  void* (*get_element)(void* array, int index);
  int (*set_flags)(void*,char,unsigned char,int);
  BOOL (*has_properties)(void*,char);

  // Check
  if (!net)
    return;

  // Set pointers
  switch (obj_type) {
  case OBJ_BUS:
    num = net->num_buses;
    array = net->bus;
    get_element = &BUS_array_get;
    set_flags = &BUS_set_flags;
    has_properties = &BUS_has_properties;
    break;
  case OBJ_GEN:
    num = net->num_gens;
    array = net->gen;
    get_element = &GEN_array_get;
    set_flags = &GEN_set_flags;
    has_properties = &GEN_has_properties;
    break;
  case OBJ_LOAD:
    num = net->num_loads;
    array = net->load;
    get_element = &LOAD_array_get;
    set_flags = &LOAD_set_flags;
    has_properties = &LOAD_has_properties;
    break;
  case OBJ_BRANCH:
    num = net->num_branches;
    array = net->branch;
    get_element = &BRANCH_array_get;
    set_flags = &BRANCH_set_flags;
    has_properties = &BRANCH_has_properties;
    break;
  case OBJ_SHUNT:
    num = net->num_shunts;
    array = net->shunt;
    get_element = &SHUNT_array_get;
    set_flags = &SHUNT_set_flags;
    has_properties = &SHUNT_has_properties;
    break;
  case OBJ_VARGEN:
    num = net->num_vargens;
    array = net->vargen;
    get_element = &VARGEN_array_get;
    set_flags = &VARGEN_set_flags;
    has_properties = &VARGEN_has_properties;
    break;
  case OBJ_BAT:
    num = net->num_bats;
    array = net->bat;
    get_element = &BAT_array_get;
    set_flags = &BAT_set_flags;
    has_properties = &BAT_has_properties;
    break;
  default:
    sprintf(net->error_string,"invalid object type");
    net->error_flag = TRUE;
    return;
  }

  // Set flags
  for (i = 0; i < num; i++) {
    obj = get_element(array,i);
    if (has_properties(obj,prop_mask)) {
      if (flag_mask & FLAG_VARS)
	net->num_vars = set_flags(obj,FLAG_VARS,val_mask,net->num_vars);
      if (flag_mask & FLAG_FIXED)
	net->num_fixed = set_flags(obj,FLAG_FIXED,val_mask,net->num_fixed);
      if (flag_mask & FLAG_BOUNDED)
	net->num_bounded = set_flags(obj,FLAG_BOUNDED,val_mask,net->num_bounded);
      if (flag_mask & FLAG_SPARSE)
	net->num_sparse = set_flags(obj,FLAG_SPARSE,val_mask,net->num_sparse);
    }
  }
}

void NET_set_flags_of_component(Net* net, void* obj, char obj_type, char flag_mask, unsigned char val_mask) {

  // Local variables
  int (*set_flags)(void*,char,unsigned char,int);
  char (*get_obj_type)(void*);

  // Check
  if (!net)
    return;

  // Set pointers
  switch (obj_type) {
  case OBJ_BUS:
    set_flags = &BUS_set_flags;
    get_obj_type = &BUS_get_obj_type;
    break;
  case OBJ_GEN:
    set_flags = &GEN_set_flags;
    get_obj_type = &GEN_get_obj_type;
    break;
  case OBJ_LOAD:
    set_flags = &LOAD_set_flags;
    get_obj_type = &LOAD_get_obj_type;
    break;
  case OBJ_BRANCH:
    set_flags = &BRANCH_set_flags;
    get_obj_type = &BRANCH_get_obj_type;
    break;
  case OBJ_SHUNT:
    set_flags = &SHUNT_set_flags;
    get_obj_type = &SHUNT_get_obj_type;
    break;
  case OBJ_VARGEN:
    set_flags = &VARGEN_set_flags;
    get_obj_type = &VARGEN_get_obj_type;
    break;
  case OBJ_BAT:
    set_flags = &BAT_set_flags;
    get_obj_type = &BAT_get_obj_type;
    break;
  default:
    sprintf(net->error_string,"invalid object type");
    net->error_flag = TRUE;
    return;
  }

  // Check type
  if (obj_type != get_obj_type(obj)) {
    sprintf(net->error_string,"object type mismatch");
    net->error_flag = TRUE;
    return;
  }

  // Set flags
  if (flag_mask & FLAG_VARS)
    net->num_vars = set_flags(obj,FLAG_VARS,val_mask,net->num_vars);
  if (flag_mask & FLAG_FIXED)
    net->num_fixed = set_flags(obj,FLAG_FIXED,val_mask,net->num_fixed);
  if (flag_mask & FLAG_BOUNDED)
    net->num_bounded = set_flags(obj,FLAG_BOUNDED,val_mask,net->num_bounded);
  if (flag_mask & FLAG_SPARSE)
    net->num_sparse = set_flags(obj,FLAG_SPARSE,val_mask,net->num_sparse);
}

void NET_set_var_values(Net* net, Vec* values) {

  // Local variables
  int i;

  if (!net)
    return;

  // Buses
  for (i = 0; i < net->num_buses; i++)
    BUS_set_var_values(BUS_array_get(net->bus,i),values);

  // Generators
  for (i = 0; i < net->num_gens; i++)
    GEN_set_var_values(GEN_array_get(net->gen,i),values);

  // Branches
  for (i = 0; i < net->num_branches; i++)
    BRANCH_set_var_values(BRANCH_array_get(net->branch,i),values);

  // Shunts
  for (i = 0; i < net->num_shunts; i++)
    SHUNT_set_var_values(SHUNT_array_get(net->shunt,i),values);

  // Loads
  for (i = 0; i < net->num_loads; i++)
    LOAD_set_var_values(LOAD_array_get(net->load,i),values);

  // Vargens
  for (i = 0; i < net->num_vargens; i++)
    VARGEN_set_var_values(VARGEN_array_get(net->vargen,i),values);

  // Batteries
  for (i = 0; i < net->num_bats; i++)
    BAT_set_var_values(BAT_array_get(net->bat,i),values);
}

char* NET_get_show_components_str(Net* net) {

  char* out;

  if (!net)
    return NULL;

  out = net->output_string;
  strcpy(out,"");

  sprintf(out+strlen(out),"\nNetwork Components\n");
  sprintf(out+strlen(out),"------------------\n");
  sprintf(out+strlen(out),"buses            : %d\n",NET_get_num_buses(net));
  sprintf(out+strlen(out),"  slack          : %d\n",NET_get_num_slack_buses(net));
  sprintf(out+strlen(out),"  reg by gen     : %d\n",NET_get_num_buses_reg_by_gen(net));
  sprintf(out+strlen(out),"  reg by tran    : %d\n",NET_get_num_buses_reg_by_tran(net));
  sprintf(out+strlen(out),"  reg by shunt   : %d\n",NET_get_num_buses_reg_by_shunt(net));
  sprintf(out+strlen(out),"shunts           : %d\n",NET_get_num_shunts(net));
  sprintf(out+strlen(out),"  fixed          : %d\n",NET_get_num_fixed_shunts(net));
  sprintf(out+strlen(out),"  switched v     : %d\n",NET_get_num_switched_shunts(net));
  sprintf(out+strlen(out),"branches         : %d\n",NET_get_num_branches(net));
  sprintf(out+strlen(out),"  lines          : %d\n",NET_get_num_lines(net));
  sprintf(out+strlen(out),"  fixed trans    : %d\n",NET_get_num_fixed_trans(net));
  sprintf(out+strlen(out),"  phase shifters : %d\n",NET_get_num_phase_shifters(net));
  sprintf(out+strlen(out),"  tap changers v : %d\n",NET_get_num_tap_changers_v(net));
  sprintf(out+strlen(out),"  tap changers Q : %d\n",NET_get_num_tap_changers_Q(net));
  sprintf(out+strlen(out),"generators       : %d\n",NET_get_num_gens(net));
  sprintf(out+strlen(out),"  slack          : %d\n",NET_get_num_slack_gens(net));
  sprintf(out+strlen(out),"  reg            : %d\n",NET_get_num_reg_gens(net));
  sprintf(out+strlen(out),"  P adjust       : %d\n",NET_get_num_P_adjust_gens(net));
  sprintf(out+strlen(out),"loads            : %d\n",NET_get_num_loads(net));
  sprintf(out+strlen(out),"  P adjust       : %d\n",NET_get_num_P_adjust_loads(net));
  sprintf(out+strlen(out),"vargens          : %d\n",NET_get_num_vargens(net));
  sprintf(out+strlen(out),"batteries        : %d\n",NET_get_num_bats(net));

  return out;
}

void NET_show_components(Net* net) {

  printf("%s",NET_get_show_components_str(net));
}

char* NET_get_show_properties_str(Net* net, int t) {

  char* out;

  if (!net || t < 0 || t >= net->num_periods)
    return NULL;

  out = net->output_string;
  strcpy(out,"");

  sprintf(out+strlen(out),"\nNetwork Properties (t = %d)\n",NET_get_num_periods(net));
  sprintf(out+strlen(out),"------------------\n");
  sprintf(out+strlen(out),"bus v max   : %.2f     (p.u.)\n",NET_get_bus_v_max(net,t));
  sprintf(out+strlen(out),"bus v min   : %.2f     (p.u.)\n",NET_get_bus_v_min(net,t));
  sprintf(out+strlen(out),"bus v vio   : %.2f     (p.u.)\n",NET_get_bus_v_vio(net,t));
  sprintf(out+strlen(out),"bus P mis   : %.2e (MW)\n",NET_get_bus_P_mis(net,t));
  sprintf(out+strlen(out),"bus Q mis   : %.2e (MVAr)\n",NET_get_bus_Q_mis(net,t));
  sprintf(out+strlen(out),"gen P cost  : %.2e ($/hr)\n",NET_get_gen_P_cost(net,t));
  sprintf(out+strlen(out),"gen v dev   : %.2e (p.u.)\n",NET_get_gen_v_dev(net,t));
  sprintf(out+strlen(out),"gen Q vio   : %.2e (MVAr)\n",NET_get_gen_Q_vio(net,t));
  sprintf(out+strlen(out),"gen P vio   : %.2e (MW)\n",NET_get_gen_P_vio(net,t));
  sprintf(out+strlen(out),"tran v vio  : %.2e (p.u.)\n",NET_get_tran_v_vio(net,t));
  sprintf(out+strlen(out),"tran r vio  : %.2e       \n",NET_get_tran_r_vio(net,t));
  sprintf(out+strlen(out),"tran p vio  : %.2e (rad)\n",NET_get_tran_p_vio(net,t));
  sprintf(out+strlen(out),"shunt v vio : %.2e (p.u.)\n",NET_get_shunt_v_vio(net,t));
  sprintf(out+strlen(out),"shunt b vio : %.2e (p.u.)\n",NET_get_shunt_b_vio(net,t));
  sprintf(out+strlen(out),"load P util : %.2e ($/hr)\n",NET_get_load_P_util(net,t));
  sprintf(out+strlen(out),"load P vio  : %.2e (MW)\n",NET_get_load_P_vio(net,t));
  sprintf(out+strlen(out),"num actions : %d\n",NET_get_num_actions(net,t));

  return out;
}

void NET_show_properties(Net* net, int t) {

  printf("%s",NET_get_show_properties_str(net,t));
}

void NET_show_buses(Net* net, int number, int sort_by, int t) {

  // Local variables
  Bus* bus;
  int type;
  REAL value;
  int counter;
  char type_string[100];
  char units[100];

  printf("\nTop Buses\n");
  printf("---------\n");

  if (BUS_SENS_LARGEST <= sort_by && sort_by <= BUS_SENS_V_REG_BY_SHUNT) { // sensitivity
    strcpy(type_string,"  sensitivity  ");
    strcpy(units,"  normalized  ");
    printf("%7s %7s %15s %9s %14s\n","  index"," number",type_string,"   value ","     units    ");
  }
  else if (BUS_MIS_LARGEST <= sort_by && sort_by <= BUS_MIS_REACTIVE) { // mismatch
    strcpy(type_string,"   mismatch  ");
    printf("%7s %7s %13s %9s %10s\n","  index"," number",type_string,"   value ","   units  ");
  }
  else {
    printf("invalid sort option\n");
    return;
  }

  counter = 0;
  bus = NET_create_sorted_bus_list(net,sort_by,t);
  while (bus != NULL && counter < number) {

    printf("%7d ",BUS_get_index(bus));
    printf("%7d ",BUS_get_number(bus));

    if (BUS_SENS_LARGEST <= sort_by && sort_by <= BUS_SENS_V_REG_BY_SHUNT) { // sensitivity

      value = BUS_get_quantity(bus,sort_by,t);
      if (sort_by == BUS_SENS_LARGEST)
	type = BUS_get_largest_sens_type(bus,t);
      else
	type = sort_by;

      switch (type) {
      case BUS_SENS_P_BALANCE:
	printf("%15s ","   P_balance   ");
	break;
      case BUS_SENS_Q_BALANCE:
	printf("%15s ","   Q_balance   ");
	break;
      case BUS_SENS_V_MAG_U_BOUND:
	printf("%15s "," v_mag_u_bound ");
	break;
      case BUS_SENS_V_MAG_L_BOUND:
	printf("%15s "," v_mag_l_bound ");
	break;
      case BUS_SENS_V_ANG_U_BOUND:
	printf("%15s "," v_ang_u_bound ");
	break;
      case BUS_SENS_V_ANG_L_BOUND:
	printf("%15s "," v_ang_l_bound ");
	break;
      case BUS_SENS_V_REG_BY_GEN:
	printf("%15s ","  v_reg_by_gen ");
	break;
      case BUS_SENS_V_REG_BY_TRAN:
	printf("%15s "," v_reg_by_tran ");
	break;
      case BUS_SENS_V_REG_BY_SHUNT:
	printf("%15s "," v_reg_by_shunt");
	break;
      default:
	printf("%15s ","    unknown    ");
      }
      printf("% 9.2e ",value);
      printf("%14s\n",units);
    }

    else if (BUS_MIS_LARGEST <= sort_by && sort_by <= BUS_MIS_REACTIVE) { // mismatch

      value = BUS_get_quantity(bus,sort_by,t);
      if (sort_by == BUS_MIS_LARGEST)
	type = BUS_get_largest_mis_type(bus,t);
      else
	type = sort_by;

      switch (type) {
      case BUS_MIS_ACTIVE:
	printf("%13s ","    active   ");
	strcpy(units,"    MW    ");
	break;
      case BUS_MIS_REACTIVE:
	printf("%13s ","   reactive  ");
	strcpy(units,"   MVAr   ");
	break;
      default:
	printf("%13s ","   unknown   ");
	strcpy(units,"  unknown ");
      }
      printf("% 9.2e ",value);
      printf("%10s\n",units);
    }

    bus = BUS_get_next(bus);
    counter++;
  }
}

void NET_update_properties(Net* net, Vec* values) {

  // Local variables
  int i;
  int t;

  // Clear
  NET_clear_properties(net);

  // Update
  for (t = 0; t < NET_get_num_periods(net); t++) {
    for (i = 0; i < NET_get_num_branches(net); i++)
      NET_update_properties_step(net,NET_get_branch(net,i),t,values);
  }
}

void NET_update_properties_step(Net* net, Branch* br, int t, Vec* var_values) {

  // Local variables
  Bus* buses[2];
  Bus* bus;
  Gen* gen;
  Vargen* vargen;
  Load* load;
  Shunt* shunt;
  Bat* bat;

  REAL P;
  REAL Q;
  REAL dQ;
  REAL dP;

  REAL v[2];
  REAL dv;

  REAL a;
  REAL da;
  REAL phi;
  REAL dphi;

  REAL shunt_b;
  REAL shunt_db;
  REAL shunt_g;

  int k;
  int T;

  // Check pointers
  if (!net || !br)
    return;

  // Check outage
  if (BRANCH_is_on_outage(br))
    return;

  // Bus
  buses[0] = BRANCH_get_bus_k(br);
  buses[1] = BRANCH_get_bus_m(br);

  // Periods
  T = net->num_periods;

  // Voltage magnitudes
  for (k = 0; k < 2; k++) {
    bus = buses[k];
    if (BUS_has_flags(bus,FLAG_VARS,BUS_VAR_VMAG) && var_values)
      v[k] = VEC_get(var_values,BUS_get_index_v_mag(bus,t));
    else
      v[k] = BUS_get_v_mag(bus,t);
  }

  // Branch data
  if (BRANCH_has_flags(br,FLAG_VARS,BRANCH_VAR_RATIO) && var_values)
    a = VEC_get(var_values,BRANCH_get_index_ratio(br,t));
  else
    a = BRANCH_get_ratio(br,t);
  if (BRANCH_has_flags(br,FLAG_VARS,BRANCH_VAR_PHASE) && var_values)
    phi = VEC_get(var_values,BRANCH_get_index_phase(br,t));
  else
    phi = BRANCH_get_phase(br,t);

  // Tap ratios
  if (BRANCH_is_tap_changer(br)) {

    // Tap ratio limit violations
    //***************************
    da = 0;
    if (a > BRANCH_get_ratio_max(br))
      da = (a-BRANCH_get_ratio_max(br));
    if (a < BRANCH_get_ratio_min(br))
      da = (BRANCH_get_ratio_min(br)-a);
    if (da > net->tran_r_vio[t])
      net->tran_r_vio[t] = da;

    // Tap ratio actions
    //******************
    da = BRANCH_get_ratio_max(br)-BRANCH_get_ratio_min(br);
    if (da < NET_CONTROL_EPS)
      da = NET_CONTROL_EPS;
    if (100.*fabs(a-BRANCH_get_ratio(br,t))/da > NET_CONTROL_ACTION_PCT)
      net->num_actions[t]++;
  }

  // Phase shifts
  if (BRANCH_is_phase_shifter(br)) {

    // Phase shift limit violations
    //*****************************
    dphi = 0;
    if (phi > BRANCH_get_phase_max(br))
      dphi = (phi-BRANCH_get_phase_max(br));
    if (phi < BRANCH_get_phase_min(br))
      dphi = (BRANCH_get_phase_min(br)-phi);
    if (dphi > net->tran_p_vio[t])
      net->tran_p_vio[t] = dphi;

    // Phase shift actions
    //********************
    dphi = BRANCH_get_phase_max(br)-BRANCH_get_phase_min(br);
    if (dphi < NET_CONTROL_EPS)
      dphi = NET_CONTROL_EPS;
    if (100.*fabs(phi-BRANCH_get_phase(br,t))/dphi > NET_CONTROL_ACTION_PCT)
      net->num_actions[t]++;
  }

  // Branch flows
  for (k = 0; k < 2; k++) {
    
    bus = buses[k];
    
    // Update injected P,Q at buses k and m
    if (k == 0) {
      BUS_inject_P(bus,-BRANCH_get_P_km(br,var_values,t),t);
      BUS_inject_Q(bus,-BRANCH_get_Q_km(br,var_values,t),t);
    }
    else {
      BUS_inject_P(bus,-BRANCH_get_P_mk(br,var_values,t),t);
      BUS_inject_Q(bus,-BRANCH_get_Q_mk(br,var_values,t),t);
    }
  }

  // Other flows
  for (k = 0; k < 2; k++) {

    bus = buses[k];

    // Skip if already counted
    if (net->bus_counted[BUS_get_index(bus)*T+t])
      continue;
    else
      net->bus_counted[BUS_get_index(bus)*T+t] = TRUE;

    // Maximum and minimum voltage magnitudes
    //***************************************
    if (net->bus_v_max[t] == 0 && net->bus_v_min[t] == 0) {
      net->bus_v_max[t] = v[k];
      net->bus_v_min[t] = v[k];
    }
    else {
      if (v[k] > net->bus_v_max[t])
	net->bus_v_max[t] = v[k];
      if (v[k] < net->bus_v_min[t])
	net->bus_v_min[t] = v[k];
    }

    // Voltage limit violations
    //*************************
    dv = 0;
    if (v[k] > BUS_get_v_max(bus))
      dv = v[k]-BUS_get_v_max(bus);
    if (v[k] < BUS_get_v_min(bus))
      dv = BUS_get_v_min(bus)-v[k];
    if (dv > net->bus_v_vio[t])
      net->bus_v_vio[t] = dv;

    // Tran-controlled
    if (BUS_is_regulated_by_tran(bus)) {
      if (dv > net->tran_v_vio[t])
	net->tran_v_vio[t] = dv;
    }

    // Shunt-controlled
    if (BUS_is_regulated_by_shunt(bus)) {
      if (dv > net->shunt_v_vio[t])
	net->shunt_v_vio[t] = dv;
    }

    // Bus regulated by gen
    if (BUS_is_regulated_by_gen(bus)) {

      // Voltage set point deviation
      //****************************
      if (fabs(v[k]-BUS_get_v_set(bus,t)) > net->gen_v_dev[t])
	net->gen_v_dev[t] = fabs(v[k]-BUS_get_v_set(bus,t));

      // Voltage set point action
      //*************************
      dv = BUS_get_v_max(bus)-BUS_get_v_min(bus);
      if (dv < NET_CONTROL_EPS)
	dv = NET_CONTROL_EPS;
      if (100.*fabs(v[k]-BUS_get_v_set(bus,t))/dv > NET_CONTROL_ACTION_PCT)
	net->num_actions[t]++;
    }

    // Generators
    for (gen = BUS_get_gen(bus); gen != NULL; gen = GEN_get_next(gen)) {

      if (GEN_has_flags(gen,FLAG_VARS,GEN_VAR_P) && var_values)
	P = VEC_get(var_values,GEN_get_index_P(gen,t));
      else
	P = GEN_get_P(gen,t);
      if (GEN_has_flags(gen,FLAG_VARS,GEN_VAR_Q) && var_values)
	Q = VEC_get(var_values,GEN_get_index_Q(gen,t));
      else
	Q = GEN_get_Q(gen,t);

      // Injections
      BUS_inject_P(bus,P,t);
      BUS_inject_Q(bus,Q,t);

      // Active power generation cost
      //*****************************
      net->gen_P_cost[t] += GEN_get_P_cost_for(gen,P);

      // Reacive power
      if (GEN_is_regulator(gen)) { // Should this be done for all generators?

	// Reactive power limit violations
	//********************************
	dQ = 0;
	if (Q > GEN_get_Q_max(gen))
	  dQ = (Q-GEN_get_Q_max(gen))*net->base_power; // MVAr
	if (Q < GEN_get_Q_min(gen))
	  dQ = (GEN_get_Q_min(gen)-Q)*net->base_power; // MVAr
	if (dQ > net->gen_Q_vio[t])
	  net->gen_Q_vio[t] = dQ;
      }

      // Active power limit violations
      //******************************
      dP = 0;
      if (P > GEN_get_P_max(gen))
	dP = (P-GEN_get_P_max(gen))*net->base_power; // MW
      if (P < GEN_get_P_min(gen))
	dP = (GEN_get_P_min(gen)-P)*net->base_power; // MW
      if (dP > net->gen_P_vio[t])
	net->gen_P_vio[t] = dP;

      // Active power actions
      //*********************
      dP = GEN_get_P_max(gen)-GEN_get_P_min(gen);
      if (dP < NET_CONTROL_EPS)
	dP = NET_CONTROL_EPS;
      if (100.*fabs(P-GEN_get_P(gen,t))/dP > NET_CONTROL_ACTION_PCT)
	net->num_actions[t]++;
    }

    // Loads
    for (load = BUS_get_load(bus); load != NULL; load = LOAD_get_next(load)) {

      if (LOAD_has_flags(load,FLAG_VARS,LOAD_VAR_P) && var_values)
	P = VEC_get(var_values,LOAD_get_index_P(load,t));
      else
	P = LOAD_get_P(load,t);

      // Injections
      BUS_inject_P(bus,-P,t);
      BUS_inject_Q(bus,-LOAD_get_Q(load,t),t);

      // Active power consumption utility
      //*********************************
      net->load_P_util[t] += LOAD_get_P_util_for(load,P);

      // Active power limit violations
      //******************************
      dP = 0;
      if (P > LOAD_get_P_max(load))
	dP = (P-LOAD_get_P_max(load))*net->base_power; // MW
      if (P < LOAD_get_P_min(load))
	dP = (LOAD_get_P_min(load)-P)*net->base_power; // MW
      if (dP > net->load_P_vio[t])
	net->load_P_vio[t] = dP;

      // Active power actions
      //*********************
      dP = LOAD_get_P_max(load)-LOAD_get_P_min(load);
      if (dP < NET_CONTROL_EPS)
	dP = NET_CONTROL_EPS;
      if (100.*fabs(P-LOAD_get_P(load,t))/dP > NET_CONTROL_ACTION_PCT)
	net->num_actions[t]++;
    }

    // Batteries
    for (bat = BUS_get_bat(bus); bat != NULL; bat = BAT_get_next(bat)) {

      if (BAT_has_flags(bat,FLAG_VARS,BAT_VAR_P) && var_values)
	P = (VEC_get(var_values,BAT_get_index_Pc(bat,t))-
	     VEC_get(var_values,BAT_get_index_Pd(bat,t)));
      else
	P = BAT_get_P(bat,t);

      // Injections
      BUS_inject_P(bus,-P,t);
    }

    // Variable generators
    for (vargen = BUS_get_vargen(bus); vargen != NULL; vargen = VARGEN_get_next(vargen)) {

      if (VARGEN_has_flags(vargen,FLAG_VARS,VARGEN_VAR_P) && var_values)
	P = VEC_get(var_values,VARGEN_get_index_P(vargen,t));
      else
	P = VARGEN_get_P(vargen,t);
      if (VARGEN_has_flags(vargen,FLAG_VARS,VARGEN_VAR_Q) && var_values)
	Q = VEC_get(var_values,VARGEN_get_index_Q(vargen,t));
      else
	Q = VARGEN_get_Q(vargen,t);

      // Injections
      BUS_inject_P(bus,P,t);
      BUS_inject_Q(bus,Q,t);
    }

    // Shunts
    for (shunt = BUS_get_shunt(bus); shunt != NULL; shunt = SHUNT_get_next(shunt)) {

      shunt_g = SHUNT_get_g(shunt);
      if (SHUNT_has_flags(shunt,FLAG_VARS,SHUNT_VAR_SUSC) && var_values)
	shunt_b = VEC_get(var_values,SHUNT_get_index_b(shunt,t));
      else
	shunt_b = SHUNT_get_b(shunt,t);

      // Flows
      BUS_inject_P(bus,-shunt_g*v[k]*v[k],t);
      BUS_inject_Q(bus,shunt_b*v[k]*v[k],t);

      // Switched shunts
      if (SHUNT_is_switched_v(shunt)) {

	// Switched shunt susceptance violations
	//**************************************
	shunt_db = 0;
	if (shunt_b > SHUNT_get_b_max(shunt))
	  shunt_db = (shunt_b-SHUNT_get_b_max(shunt));
	if (shunt_b < SHUNT_get_b_min(shunt))
	  shunt_db = (SHUNT_get_b_min(shunt)-shunt_b);
	if (shunt_db > net->shunt_b_vio[t])
	  net->shunt_b_vio[t] = shunt_db;

	// Swtiched shunt susceptance actions
	//***********************************
	shunt_db = SHUNT_get_b_max(shunt)-SHUNT_get_b_min(shunt);
	if (shunt_db < NET_CONTROL_EPS)
	  shunt_db = NET_CONTROL_EPS;
	if (100.*fabs(shunt_b-SHUNT_get_b(shunt,t))/shunt_db > NET_CONTROL_ACTION_PCT)
	  net->num_actions[t]++;
      }
    }
  }

  // Power mismatches
  if (BRANCH_get_index(br) == net->num_branches-1) {
    BUS_array_get_max_mismatches(net->bus,
				 net->num_buses,
				 &(net->bus_P_mis[t]),
				 &(net->bus_Q_mis[t]),
				 t);
    net->bus_P_mis[t] *= net->base_power;
    net->bus_Q_mis[t] *= net->base_power;
  }
}

void NET_update_set_points(Net* net) {

  // Local variables
  Bus* bus;
  int i;
  int t;

  // No net
  if (!net)
    return;

  // Update
  for (i = 0; i < net->num_buses; i++) {
    bus = BUS_array_get(net->bus,i);
    if (BUS_is_regulated_by_gen(bus)) {
      for (t = 0; t < net->num_periods; t++)
	BUS_set_v_set(bus,BUS_get_v_mag(bus,t),t);
    }
  }
}

void NET_propagate_data_in_time(Net* net) {

  // Local variables
  int i;

  // No net
  if (!net)
    return;

  // Buses
  for (i = 0; i < net->num_buses; i++)
    BUS_propagate_data_in_time(BUS_array_get(net->bus,i));

  // Branches
  for (i = 0; i < net->num_branches; i++)
    BRANCH_propagate_data_in_time(BRANCH_array_get(net->branch,i));

  // Generators
  for (i = 0; i < net->num_gens; i++)
    GEN_propagate_data_in_time(GEN_array_get(net->gen,i));

  // Loads
  for (i = 0; i < net->num_loads; i++)
    LOAD_propagate_data_in_time(LOAD_array_get(net->load,i));

  // Vargens
  for (i = 0; i < net->num_vargens; i++)
    VARGEN_propagate_data_in_time(VARGEN_array_get(net->vargen,i));

  // Shunts
  for (i = 0; i < net->num_shunts; i++)
    SHUNT_propagate_data_in_time(SHUNT_array_get(net->shunt,i));

  // Batteries
  for (i = 0; i < net->num_bats; i++)
    BAT_propagate_data_in_time(BAT_array_get(net->bat,i));
}<|MERGE_RESOLUTION|>--- conflicted
+++ resolved
@@ -1728,11 +1728,6 @@
 
   // PSSE RAW
   else if (strcmp(ext+1,"raw") == 0) {
-<<<<<<< HEAD
-=======
-
-    // PSSE RAW
->>>>>>> 7fad5094
     RAW_Parser* parser = RAW_PARSER_new();
     RAW_PARSER_set(parser,"output_level",output_level);
     RAW_PARSER_read(parser,filename);
@@ -1748,11 +1743,6 @@
 
   // MATPOWER MAT
   else if (strcmp(ext+1,"mat") == 0) {
-<<<<<<< HEAD
-=======
-
-    // MATPOWER MAT
->>>>>>> 7fad5094
     MAT_Parser* parser = MAT_PARSER_new();
     MAT_PARSER_set(parser,"output_level",output_level);
     MAT_PARSER_read(parser,filename);
@@ -1768,11 +1758,6 @@
 
   // ARTERE ART  
   else if (strcmp(ext+1,"art") == 0) {
-<<<<<<< HEAD
-=======
-
-    // ARTERE ART
->>>>>>> 7fad5094
     ART_Parser* parser = ART_PARSER_new();
     ART_PARSER_set(parser,"output_level",output_level);
     ART_PARSER_read(parser,filename);

/** @file parser_MAT.c
 *  @brief This file defines the MAT_Parser and related data structures and their associated methods.
 *
 * This file is part of PFNET.
 *
 * Copyright (c) 2015-2017, Tomas Tinoco De Rubira.
 *
 * PFNET is released under the BSD 2-clause license.
 */

#include <pfnet/parser_MAT.h>

struct MAT_Bus {
  int number;
  char name[MAT_BUS_NAME_BUFFER_SIZE];
  int type;
  REAL Pd;                // MW
  REAL Qd;                // MVAr
  REAL Gs;                // MW
  REAL Bs;                // MVAr
  int area;
  REAL Vm;                // per unit
  REAL Va;                // degrees
  REAL basekv;            // kV
  int zone;
  REAL maxVm;             // per unit
  REAL minVm;             // per unit
  struct MAT_Bus* next;
  UT_hash_handle hh;
};

struct MAT_Gen {
  int bus_number;
  REAL Pg;                // MW
  REAL Qg;                // MVAr
  REAL Qmax;              // MVAr
  REAL Qmin;              // MVAr
  REAL Vg;                // per unit
  REAL mBase;             // MVA
  int status;
  REAL Pmax;              // MW
  REAL Pmin;              // MW
  struct MAT_Gen* next;

};

struct MAT_Branch {
  int bus_k_number;         // from/i bus number (1st bus listed)
  int bus_m_number;         // to/j bus number (2nd bus listed)
  REAL r;                   // per unit
  REAL x;                   // per unit
  REAL b;                   // per unit
  REAL rateA;               // MVA
  REAL rateB;               // MVA
  REAL rateC;               // MVA
  REAL ratio;
  REAL angle;               // degrees
  int status;
  struct MAT_Branch* next;
};

struct MAT_Cost {
  REAL Q2;       // $/(hr MW^2)
  REAL Q1;       // $/(hr MW)
  REAL Q0;       // $/(hr)
  struct MAT_Cost* next;
};

struct MAT_Util {
  REAL Q2;       // $/(hr MW^2)
  REAL Q1;       // $/(hr MW)
  REAL Q0;       // $/(hr)
  struct MAT_Util* next;
};

struct MAT_Parser {

  // Error
  BOOL error_flag;
  char error_string[MAT_PARSER_BUFFER_SIZE];
  
  // State
  int state;
  int field;
  int record;
  char token[MAT_PARSER_BUFFER_SIZE];

  // Options
  int output_level;

  // Base
  REAL base_power;

  // Buses
  MAT_Bus* bus;
  MAT_Bus* bus_list;
  MAT_Bus* bus_hash;

  // Generators
  MAT_Gen* gen;
  MAT_Gen* gen_list;

  // Branches
  MAT_Branch* branch;
  MAT_Branch* branch_list;

  // Cost
  MAT_Cost* cost;
  MAT_Cost* cost_list;

  // Util
  MAT_Util* util;
  MAT_Util* util_list;
};

Parser* MAT_PARSER_new(void) {
  Parser* p = PARSER_new();
  PARSER_set_func_init(p,&MAT_PARSER_init);
  PARSER_set_func_parse(p,&MAT_PARSER_parse);
  PARSER_set_func_set(p,&MAT_PARSER_set);
  PARSER_set_func_show(p,&MAT_PARSER_show);
  PARSER_set_func_write(p,&MAT_PARSER_write);
  PARSER_set_func_free(p,&MAT_PARSER_free);
  PARSER_init(p);
  return p;
}

void MAT_PARSER_init(Parser* p) {

  // No parser
  if (!p)
    return;

  // Allocate
  MAT_Parser* parser = (MAT_Parser*)malloc(sizeof(MAT_Parser));
  
  // Error
  parser->error_flag = FALSE;
  strcpy(parser->error_string,"");

  // State
  parser->state = MAT_PARSER_STATE_TITLE;
  parser->field = 0;
  parser->record = 0;
  MAT_PARSER_clear_token(parser);
  
  // Options
  parser->output_level = 0;

  // Base
  parser->base_power = MAT_PARSER_BASE_POWER;

  // Buses
  parser->bus = NULL;
  parser->bus_list = NULL;
  parser->bus_hash = NULL;

  // Generators
  parser->gen = NULL;
  parser->gen_list = NULL;

  // Branches
  parser->branch = NULL;
  parser->branch_list = NULL;

  // Cost
  parser->cost = NULL;
  parser->cost_list = NULL;

  // Util
  parser->util = NULL;
  parser->util_list = NULL;
  
  // Set parser
  PARSER_set_data(p,(void*)parser);
}

Net* MAT_PARSER_parse(Parser* p, char* filename, int num_periods) {

  // Local variables
  Net* net;
  char* ext;
  FILE* file;
  CSV_Parser* csv;
  size_t bytes_read;
  MAT_Parser* parser;
  char buffer[MAT_PARSER_BUFFER_SIZE];
  
  // Parser
  parser = (MAT_Parser*)PARSER_get_data(p);
  if (!parser)
    return NULL;

  // Check extension
  ext = strrchr(filename,'.');
  ext = strtolower(ext);
  if (!ext || strcmp(ext+1,"mat") != 0) {
    PARSER_set_error(p,"invalid file extension");
    return NULL;
  }

  // CSV parser
  csv = CSV_PARSER_new();

  // Open file
  file = fopen(filename,"rb");
  if (!file) {
    PARSER_set_error(p,"unable to open file");
    CSV_PARSER_del(csv);
    return NULL;
  }

  // Parse
  while ((bytes_read=fread(buffer,1,MAT_PARSER_BUFFER_SIZE,file)) > 0) {
    if (CSV_PARSER_parse(csv,
			 buffer,
			 bytes_read,
			 feof(file),
			 ',',
			 '\n',
			 0,
			 MAT_PARSER_callback_field,
			 MAT_PARSER_callback_row,
			 parser) != bytes_read) {
      PARSER_set_error(p,"error parsing buffer");
      break;
    }
  }

  // Free and close
  CSV_PARSER_del(csv);
  fclose(file);

  // Check error
  if (PARSER_has_error(p))
    return NULL;
  
  // Network
  net = NET_new(num_periods);
  MAT_PARSER_load(parser,net);
  
  // Check error
  if (parser->error_flag)
    PARSER_set_error(p,parser->error_string);
 
  // Return
  return net;
}

void MAT_PARSER_set(Parser* p, char* key, REAL value) {

  // Local variables
  MAT_Parser* parser = (MAT_Parser*)PARSER_get_data(p);

  // No parser
  if (!parser)
    return;

  // Output level
  if (strcmp(key,"output_level") == 0)
    parser->output_level = (int)value;
}

void MAT_PARSER_show(Parser* p) {

  // Local variables
  MAT_Parser* parser = (MAT_Parser*)PARSER_get_data(p);
  int len_bus_list;
  int len_branch_list;
  int len_gen_list;
  int len_cost_list;
  int len_util_list;

  // No parser
  if (!parser)
    return;

  // List lengths
  LIST_len(MAT_Bus,parser->bus_list,next,len_bus_list);
  LIST_len(MAT_Branch,parser->branch_list,next,len_branch_list);
  LIST_len(MAT_Gen,parser->gen_list,next,len_gen_list);
  LIST_len(MAT_Cost,parser->cost_list,next,len_cost_list);
  LIST_len(MAT_Util,parser->util_list,next,len_util_list);

  // Show
  printf("\nParsed Data\n");
  printf("base power : %.2f\n",parser->base_power);
  printf("bus list   : %d\n",len_bus_list);
  printf("bus hash   : %d\n",HASH_COUNT(parser->bus_hash));
  printf("gen list   : %d\n",len_gen_list);
  printf("branch list: %d\n",len_branch_list);
  printf("cost list  : %d\n",len_cost_list);
  printf("util list  : %d\n",len_util_list);
}

void MAT_PARSER_write(Parser* p, Net* net, char* f) {
  // nothing
}

void MAT_PARSER_free(Parser* p) {

  // Local variables
  MAT_Parser* parser = (MAT_Parser*)PARSER_get_data(p);
  
  // No parser
  if (!parser)
    return;

  // Buses
  while (parser->bus_hash)
    HASH_DEL(parser->bus_hash,parser->bus_hash);
  LIST_map(MAT_Bus,parser->bus_list,bus,next,{free(bus);});

  // Gens
  LIST_map(MAT_Gen,parser->gen_list,gen,next,{free(gen);});
  
  // Branches
  LIST_map(MAT_Branch,parser->branch_list,branch,next,{free(branch);});

  // Costs
  LIST_map(MAT_Cost,parser->cost_list,cost,next,{free(cost);});

  // Utils
  LIST_map(MAT_Util,parser->util_list,util,next,{free(util);});

  // Free parser
  free(parser);
}

void MAT_PARSER_load(MAT_Parser* parser, Net* net) {

  // Local variables
  int index;
  int num_buses;
  int num_loads;
  int num_shunts;
  int num_gens;
  int num_branches;
  MAT_Bus* mat_bus;
  MAT_Gen* mat_gen;
  MAT_Branch* mat_branch;
  MAT_Cost* mat_cost;
  MAT_Util* mat_util;
  Bus* bus;
  Bus* busA;
  Bus* busB;
  Load* load;
  Shunt* shunt;
  Gen* gen;
  Branch* branch;
  REAL r;
  REAL x;
  REAL den;
  REAL g;
  REAL b;
  REAL t;
  REAL z;
  int num_periods;
  int len_gen_list;
  int len_cost_list;
  
  // Check inputs
  if (!parser || !net)
    return;

  // Check cost length
  LIST_len(MAT_Gen,parser->gen_list,next,len_gen_list);
  LIST_len(MAT_Cost,parser->cost_list,next,len_cost_list);
  if (len_gen_list != len_cost_list) {
    sprintf(parser->error_string,"invalid number of gen cost entries");
    parser->error_flag = TRUE;
    return;
  }
  
  // Base
  NET_set_base_power(net,parser->base_power);

  // Num periods
  num_periods = NET_get_num_periods(net);

  // Buses
  index = 0;
  num_buses = 0;
  for (mat_bus = parser->bus_list; mat_bus != NULL; mat_bus = mat_bus->next) {
    if (mat_bus->type != MAT_BUS_TYPE_IS)
      num_buses++;
  }
  NET_set_bus_array(net,BUS_array_new(num_buses,num_periods),num_buses); // allocate buses
  for (mat_bus = parser->bus_list; mat_bus != NULL; mat_bus = mat_bus->next) {
    bus = NET_get_bus(net,index);             // get bus
    BUS_set_number(bus,mat_bus->number);
    BUS_set_name(bus,mat_bus->name);
    BUS_set_v_mag(bus,mat_bus->Vm,0);         // per unit
    BUS_set_v_ang(bus,mat_bus->Va*PI/180.,0); // radians
<<<<<<< HEAD
    BUS_set_v_max(bus,mat_bus->maxVm);        // per unit
    BUS_set_v_min(bus,mat_bus->minVm);        // per unit
    BUS_set_v_norm_hi_limit(bus,mat_bus->maxVm);        // per unit
    BUS_set_v_norm_lo_limit(bus,mat_bus->minVm);        // per unit
=======
    BUS_set_v_max_norm(bus,mat_bus->maxVm);   // per unit
    BUS_set_v_min_norm(bus,mat_bus->minVm);   // per unit
>>>>>>> bf8bec03
    if (mat_bus->type == MAT_BUS_TYPE_SL)
      BUS_set_slack(bus,TRUE);
    NET_bus_hash_number_add(net,bus);
    NET_bus_hash_name_add(net,bus);
    index++;
  }

  // Loads
  index = 0;
  num_loads = 0;
  for (mat_bus = parser->bus_list; mat_bus != NULL; mat_bus = mat_bus->next) {
    if (mat_bus->type != MAT_BUS_TYPE_IS && (mat_bus->Pd != 0 || mat_bus->Qd != 0))
      num_loads++;
  }
  NET_set_load_array(net,LOAD_array_new(num_loads,num_periods),num_loads);
  for (mat_bus = parser->bus_list; mat_bus != NULL; mat_bus = mat_bus->next) {
    if (mat_bus->type != MAT_BUS_TYPE_IS && (mat_bus->Pd != 0 || mat_bus->Qd != 0)) {
      bus = BUS_hash_number_find(NET_get_bus_hash_number(net),mat_bus->number);
      load = NET_get_load(net,index);
      BUS_add_load(bus,load);                              // connect load to bus
      LOAD_set_bus(load,bus);                              // connect bus to load
      LOAD_set_P(load,mat_bus->Pd/parser->base_power,0);   // per unit
      LOAD_set_Q(load,mat_bus->Qd/parser->base_power,0);   // per unit
      LOAD_set_P_min(load,LOAD_get_P(load,0),0);           // Pmin = P = Pmax
      LOAD_set_P_max(load,LOAD_get_P(load,0),0);           // Pmin = P = Pmax
      index++;
    }
  }

  // Shunts
  index = 0;
  num_shunts = 0;
  for (mat_bus = parser->bus_list; mat_bus != NULL; mat_bus = mat_bus->next) {
    if (mat_bus->type != MAT_BUS_TYPE_IS && (mat_bus->Gs != 0 || mat_bus->Bs != 0))
      num_shunts++;
  }
  NET_set_shunt_array(net,SHUNT_array_new(num_shunts,num_periods),num_shunts);
  for (mat_bus = parser->bus_list; mat_bus != NULL; mat_bus = mat_bus->next) {
    if (mat_bus->type != MAT_BUS_TYPE_IS && (mat_bus->Gs != 0 || mat_bus->Bs != 0)) {
      bus = BUS_hash_number_find(NET_get_bus_hash_number(net),mat_bus->number);
      shunt = NET_get_shunt(net,index);
      BUS_add_shunt(bus,shunt);                            // connect shunt to bus
      SHUNT_set_bus(shunt,bus);                            // connect bus to shunt
      SHUNT_set_g(shunt,mat_bus->Gs/parser->base_power);   // per unit
      SHUNT_set_b(shunt,mat_bus->Bs/parser->base_power,0); // per unit
      SHUNT_set_b_max(shunt,SHUNT_get_b(shunt,0));         // per unit
      SHUNT_set_b_min(shunt,SHUNT_get_b(shunt,0));         // per unit
      index++;
    }
  }

  // Gens
  index = 0;
  num_gens = 0;
  for (mat_gen = parser->gen_list; mat_gen != NULL; mat_gen = mat_gen->next) {
    if (mat_gen->status > 0)
      num_gens++;
  }
  NET_set_gen_array(net,GEN_array_new(num_gens,num_periods),num_gens);
  for (mat_gen = parser->gen_list; mat_gen != NULL; mat_gen = mat_gen->next) {
    if (mat_gen->status > 0) {
      bus = BUS_hash_number_find(NET_get_bus_hash_number(net),mat_gen->bus_number);
      gen = NET_get_gen(net,index);
      BUS_add_gen(bus,gen);                                // connect gen to bus
      GEN_set_bus(gen,bus);                                // connect bus to gen
      GEN_set_P(gen,mat_gen->Pg/parser->base_power,0);     // per unit
      GEN_set_P_max(gen,mat_gen->Pmax/parser->base_power); // per unit
      GEN_set_P_min(gen,mat_gen->Pmin/parser->base_power); // per unit
      GEN_set_Q(gen,mat_gen->Qg/parser->base_power,0);     // per unit
      GEN_set_Q_max(gen,mat_gen->Qmax/parser->base_power); // per unit
      GEN_set_Q_min(gen,mat_gen->Qmin/parser->base_power); // per unit
      if (BUS_is_slack(bus))  { // generator provides regulation
	GEN_set_reg_bus(gen,bus);
	BUS_add_reg_gen(bus,gen);
	BUS_set_v_set(bus,mat_gen->Vg,0); // p.u.
      }
      else if (GEN_get_Q_max(gen) > GEN_get_Q_min(gen)) { // generator provides regulation
	GEN_set_reg_bus(gen,bus);
	BUS_add_reg_gen(bus,gen);
	BUS_set_v_set(bus,mat_gen->Vg,0); // p.u.
      }
      else if (GEN_get_Q_max(gen) < GEN_get_Q_min(gen)) {
	GEN_set_Q_max(gen,mat_gen->Qmin/parser->base_power); // per unit
	GEN_set_Q_min(gen,mat_gen->Qmax/parser->base_power); // per unit
      }
      index++;
    }
  }

  // Branches
  index = 0;
  num_branches = 0;
  LIST_len(MAT_Branch,parser->branch_list,next,num_branches);
  NET_set_branch_array(net,BRANCH_array_new(num_branches,num_periods),num_branches);
  for (mat_branch = parser->branch_list; mat_branch != NULL; mat_branch = mat_branch->next) {
    busA = BUS_hash_number_find(NET_get_bus_hash_number(net),mat_branch->bus_k_number);
    busB = BUS_hash_number_find(NET_get_bus_hash_number(net),mat_branch->bus_m_number);
    branch = NET_get_branch(net,index);
    r = mat_branch->r;
    x = mat_branch->x;
    den = pow(r,2.)+pow(x,2.);
    g = r/den;
    b = -x/den;
    if (mat_branch->ratio > 0)
      t = mat_branch->ratio;
    else
      t = 1.;
    z = mat_branch->angle*PI/180.;
    if (t == 1. && z == 0)
      BRANCH_set_type(branch,BRANCH_TYPE_LINE);
    else
      BRANCH_set_type(branch,BRANCH_TYPE_TRAN_FIXED);
    BRANCH_set_bus_k(branch,busA);
    BRANCH_set_bus_m(branch,busB);
    BUS_add_branch_k(busA,branch);
    BUS_add_branch_m(busB,branch);
    BRANCH_set_ratio(branch,1./t,0);                         // units of bus_k_base/bus_m_base
    BRANCH_set_ratio_max(branch,BRANCH_get_ratio(branch,0));
    BRANCH_set_ratio_min(branch,BRANCH_get_ratio(branch,0));
    BRANCH_set_phase(branch,z,0);                            // radians
    BRANCH_set_phase_max(branch,BRANCH_get_phase(branch,0));
    BRANCH_set_phase_min(branch,BRANCH_get_phase(branch,0));
    BRANCH_set_g(branch,g);                                // per unit
    BRANCH_set_b(branch,b);                                // per unit
    BRANCH_set_b_k(branch,mat_branch->b/2.);            // per unit
    BRANCH_set_b_m(branch,mat_branch->b/2.);              // per unit
    BRANCH_set_ratingA(branch,mat_branch->rateA/parser->base_power); // p.u.
    BRANCH_set_ratingB(branch,mat_branch->rateB/parser->base_power); // p.u.
    BRANCH_set_ratingC(branch,mat_branch->rateC/parser->base_power); // p.u.
    index++;
  }

  // Costs
  index = 0;
  mat_gen = parser->gen_list;
  for (mat_cost = parser->cost_list; mat_cost != NULL; mat_cost = mat_cost->next) {
    if (!mat_gen)
      break;
    if (mat_gen->status > 0) {
      gen = NET_get_gen(net,index);
      GEN_set_cost_coeff_Q2(gen,mat_cost->Q2*pow(parser->base_power,2.)); // $/(hr p.u.^2)
      GEN_set_cost_coeff_Q1(gen,mat_cost->Q1*parser->base_power);         // $/(hr p.u.)
      GEN_set_cost_coeff_Q0(gen,mat_cost->Q0);                            // $/(hr)
      index++;
    }
    mat_gen = mat_gen->next;
  }

  // Utils
  index = 0;
  mat_bus = parser->bus_list;
  for (mat_util = parser->util_list; mat_util != NULL; mat_util = mat_util->next) {
    if (!mat_bus)
      break;
    if (mat_bus->type != MAT_BUS_TYPE_IS && (mat_bus->Pd != 0 || mat_bus->Qd != 0)) {
      load = NET_get_load(net,index);
      LOAD_set_util_coeff_Q2(load,mat_util->Q2*pow(parser->base_power,2.)); // $/(hr p.u.^2)
      LOAD_set_util_coeff_Q1(load,mat_util->Q1*parser->base_power);         // $/(hr p.u.)
      LOAD_set_util_coeff_Q0(load,mat_util->Q0);                            // $/(hr)
      index++;
    }
    mat_bus = mat_bus->next;
  }
}

void MAT_PARSER_clear_token(MAT_Parser* parser) {
  int i;
  for (i = 0; i < MAT_PARSER_BUFFER_SIZE; i++)
    parser->token[i] = 0;
}

BOOL MAT_PARSER_has_error(MAT_Parser* parser) {
  if (!parser)
    return TRUE;
  else
    return parser->error_flag;
}

char* MAT_PARSER_get_error_string(MAT_Parser* parser) {
  if (parser)
    return parser->error_string;
  else
    return "empty parser";
}

void MAT_PARSER_callback_field(char* s, void* data) {

  // Local variables
  MAT_Parser* parser = (MAT_Parser*)data;

  // Field callback
  switch (parser->state) {
  case MAT_PARSER_STATE_TOKEN:
    MAT_PARSER_parse_token_field((char*)s,parser);
    break;
  case MAT_PARSER_STATE_TITLE:
    MAT_PARSER_parse_title_field((char*)s,parser);
    break;
  case MAT_PARSER_STATE_BUS:
    MAT_PARSER_parse_bus_field((char*)s,parser);
    break;
  case MAT_PARSER_STATE_GEN:
    MAT_PARSER_parse_gen_field((char*)s,parser);
    break;
  case MAT_PARSER_STATE_BRANCH:
    MAT_PARSER_parse_branch_field((char*)s,parser);
    break;
  case MAT_PARSER_STATE_COST:
    MAT_PARSER_parse_cost_field((char*)s,parser);
    break;
  case MAT_PARSER_STATE_UTIL:
    MAT_PARSER_parse_util_field((char*)s,parser);
    break;
  }

  // Update field
  parser->field++;

}

void MAT_PARSER_callback_row(void *data) {

  // Local variables
  MAT_Parser* parser = (MAT_Parser*)data;

  // Row callback
  switch (parser->state) {
  case MAT_PARSER_STATE_TOKEN:
    MAT_PARSER_parse_token_row(parser);
    break;
  case MAT_PARSER_STATE_TITLE:
    MAT_PARSER_parse_title_row(parser);
    break;
  case MAT_PARSER_STATE_BUS:
    MAT_PARSER_parse_bus_row(parser);
    break;
  case MAT_PARSER_STATE_GEN:
    MAT_PARSER_parse_gen_row(parser);
    break;
  case MAT_PARSER_STATE_BRANCH:
    MAT_PARSER_parse_branch_row(parser);
    break;
  case MAT_PARSER_STATE_COST:
    MAT_PARSER_parse_cost_row(parser);
    break;
  case MAT_PARSER_STATE_UTIL:
    MAT_PARSER_parse_util_row(parser);
    break;
  }
}

void MAT_PARSER_parse_token_field(char* s, MAT_Parser* parser) {

  if (!parser)
    return;

  if (strcmp(s,MAT_GEN_TOKEN) == 0) {
    parser->state = MAT_PARSER_STATE_GEN;
    parser->field = 0;
    parser->record = -2;
  }
  else if (strcmp(s,MAT_BRANCH_TOKEN) == 0) {
    parser->state = MAT_PARSER_STATE_BRANCH;
    parser->field = 0;
    parser->record = -2;
  }
  else if (strcmp(s,MAT_COST_TOKEN) == 0) {
    parser->state = MAT_PARSER_STATE_COST;
    parser->field = 0;
    parser->record = -2;
  }
  else if (strcmp(s,MAT_UTIL_TOKEN) == 0) {
    parser->state = MAT_PARSER_STATE_UTIL;
    parser->field = 0;
    parser->record = -2;
  }
}

void MAT_PARSER_parse_token_row(MAT_Parser* parser) {

  if (!parser)
    return;

  parser->field = 0;
  parser->record = 0;
}

void MAT_PARSER_parse_title_field(char* s, MAT_Parser* parser) {

  if (!parser)
    return;

  // Token
  if (strstr(s,MAT_BUS_TOKEN) != NULL) {
    parser->state = MAT_PARSER_STATE_BUS;
    parser->field = 0;
    parser->record = -2;
    return;
  }

  // Base power
  if (parser->field == 0 && parser->record == 1) {
    parser->base_power = atof(s);
  }
}

void MAT_PARSER_parse_title_row(MAT_Parser* parser) {

  if (!parser)
    return;

  parser->field = 0;
  parser->record++;
}

void MAT_PARSER_parse_bus_field(char* s, MAT_Parser* parser) {

  if (!parser)
    return;

  // Token
  if (strstr(s,MAT_END_TOKEN) != NULL) {
    parser->state = MAT_PARSER_STATE_TOKEN;
    parser->field = 0;
    parser->record = 0;
    return;
  }

  // Labels
  if (parser->record < 0)
    return;

  // New bus
  if (parser->field == 0) {
    parser->bus = (MAT_Bus*)malloc(sizeof(MAT_Bus));
  }

  // Fields
  if (parser->bus) {
    switch (parser->field) {
    case 0:
      parser->bus->number = atoi(s);
      snprintf(parser->bus->name,(size_t)(MAT_BUS_NAME_BUFFER_SIZE-1),
	       "BUS %d",parser->bus->number);
      break;
    case 1:
      parser->bus->type = atoi(s);
      break;
    case 2:
      parser->bus->Pd = atof(s);
      break;
    case 3:
      parser->bus->Qd = atof(s);
      break;
    case 4:
      parser->bus->Gs = atof(s);
      break;
    case 5:
      parser->bus->Bs = atof(s);
      break;
    case 6:
      parser->bus->area = atoi(s);
      break;
    case 7:
      parser->bus->Vm = atof(s);
      break;
    case 8:
      parser->bus->Va = atof(s);
      break;
    case 9:
      parser->bus->basekv = atof(s);
      break;
    case 10:
      parser->bus->zone = atoi(s);
      break;
    case 11:
      parser->bus->maxVm = atof(s);
      break;
    case 12:
      parser->bus->minVm = atof(s);
      break;
    }
  }
}

void MAT_PARSER_parse_bus_row(MAT_Parser* parser) {

  if (!parser)
    return;

  if (parser->bus && parser->record >= 0) {
    LIST_push(parser->bus_list,parser->bus,next);
    HASH_ADD_INT(parser->bus_hash,number,parser->bus);
  }
  parser->bus = NULL;
  parser->field = 0;
  parser->record++;
}

void MAT_PARSER_parse_gen_field(char* s, MAT_Parser* parser) {

  if (!parser)
    return;

  // Token
  if (strstr(s,MAT_END_TOKEN) != NULL) {
    parser->state = MAT_PARSER_STATE_TOKEN;
    parser->field = 0;
    parser->record = 0;
    return;
  }

  // Labels
  if (parser->record < 0)
    return;

  // New gen
  if (parser->field == 0) {
    parser->gen = (MAT_Gen*)malloc(sizeof(MAT_Gen));
  }

  // Fields
  if (parser->gen) {
    switch (parser->field) {
    case 0:
      parser->gen->bus_number = atoi(s);
      break;
    case 1:
      parser->gen->Pg = atof(s);
      break;
    case 2:
      parser->gen->Qg = atof(s);
      break;
    case 3:
      parser->gen->Qmax = atof(s);
      break;
    case 4:
      parser->gen->Qmin = atof(s);
      break;
    case 5:
      parser->gen->Vg = atof(s);
      break;
    case 6:
      parser->gen->mBase = atof(s);
      break;
    case 7:
      parser->gen->status = atoi(s);
      break;
    case 8:
      parser->gen->Pmax = atof(s);
      break;
    case 9:
      parser->gen->Pmin = atof(s);
      break;
    }
  }
}

void MAT_PARSER_parse_gen_row(MAT_Parser* parser) {

  if (!parser)
    return;

  if (parser->gen && parser->record >= 0)
    LIST_push(parser->gen_list,parser->gen,next);
  parser->gen = NULL;
  parser->field = 0;
  parser->record++;
}

void MAT_PARSER_parse_branch_field(char* s, MAT_Parser* parser) {

  if (!parser)
    return;

  // Token
  if (strstr(s,MAT_END_TOKEN) != NULL) {
    parser->state = MAT_PARSER_STATE_TOKEN;
    parser->field = 0;
    parser->record = 0;
    return;
  }

  // Labels
  if (parser->record < 0)
    return;

  // New branch
  if (parser->field == 0) {
    parser->branch = (MAT_Branch*)malloc(sizeof(MAT_Branch));
  }

  // Fields
  if (parser->branch) {
    switch (parser->field) {
    case 0:
      parser->branch->bus_k_number = atoi(s);
      break;
    case 1:
      parser->branch->bus_m_number = atoi(s);
      break;
    case 2:
      parser->branch->r = atof(s);
      break;
    case 3:
      parser->branch->x = atof(s);
      break;
    case 4:
      parser->branch->b = atof(s);
      break;
    case 5:
      parser->branch->rateA = atof(s);
      break;
    case 6:
      parser->branch->rateB = atof(s);
      break;
    case 7:
      parser->branch->rateC = atof(s);
      break;
    case 8:
      parser->branch->ratio = atof(s);
      break;
    case 9:
      parser->branch->angle = atof(s);
      break;
    }
  }
}

void MAT_PARSER_parse_branch_row(MAT_Parser* parser) {

  if (!parser)
    return;

  if (parser->branch && parser->record >= 0)
    LIST_push(parser->branch_list,parser->branch,next);
  parser->branch = NULL;
  parser->field = 0;
  parser->record++;
}

void MAT_PARSER_parse_cost_field(char* s, MAT_Parser* parser) {

  if (!parser)
    return;

  // Token
  if (strstr(s,MAT_END_TOKEN) != NULL) {
    parser->state = MAT_PARSER_STATE_TOKEN;
    parser->field = 0;
    parser->record = 0;
    return;
  }

  // Labels
  if (parser->record < 0)
    return;

  // New cost
  if (parser->field == 0) {
    parser->cost = (MAT_Cost*)malloc(sizeof(MAT_Cost));
  }

  // Fields
  if (parser->cost) {
    switch (parser->field) {
    case 0:
      parser->cost->Q2 = atof(s);
      break;
    case 1:
      parser->cost->Q1 = atof(s);
      break;
    case 2:
      parser->cost->Q0 = atof(s);
      break;
    }
  }
}

void MAT_PARSER_parse_cost_row(MAT_Parser* parser) {

  if (!parser)
    return;

  if (parser->cost && parser->record >= 0)
    LIST_push(parser->cost_list,parser->cost,next);
  parser->cost = NULL;
  parser->field = 0;
  parser->record++;
}

void MAT_PARSER_parse_util_field(char* s, MAT_Parser* parser) {

  if (!parser)
    return;

  // Token
  if (strstr(s,MAT_END_TOKEN) != NULL) {
    parser->state = MAT_PARSER_STATE_TOKEN;
    parser->field = 0;
    parser->record = 0;
    return;
  }

  // Labels
  if (parser->record < 0)
    return;

  // New util
  if (parser->field == 0) {
    parser->util = (MAT_Util*)malloc(sizeof(MAT_Util));
  }

  // Fields
  if (parser->util) {
    switch (parser->field) {
    case 0:
      parser->util->Q2 = atof(s);
      break;
    case 1:
      parser->util->Q1 = atof(s);
      break;
    case 2:
      parser->util->Q0 = atof(s);
      break;
    }
  }
}

void MAT_PARSER_parse_util_row(MAT_Parser* parser) {

  if (!parser)
    return;

  if (parser->util && parser->record >= 0)
    LIST_push(parser->util_list,parser->util,next);
  parser->util = NULL;
  parser->field = 0;
  parser->record++;
}<|MERGE_RESOLUTION|>--- conflicted
+++ resolved
@@ -392,15 +392,8 @@
     BUS_set_name(bus,mat_bus->name);
     BUS_set_v_mag(bus,mat_bus->Vm,0);         // per unit
     BUS_set_v_ang(bus,mat_bus->Va*PI/180.,0); // radians
-<<<<<<< HEAD
-    BUS_set_v_max(bus,mat_bus->maxVm);        // per unit
-    BUS_set_v_min(bus,mat_bus->minVm);        // per unit
-    BUS_set_v_norm_hi_limit(bus,mat_bus->maxVm);        // per unit
-    BUS_set_v_norm_lo_limit(bus,mat_bus->minVm);        // per unit
-=======
     BUS_set_v_max_norm(bus,mat_bus->maxVm);   // per unit
     BUS_set_v_min_norm(bus,mat_bus->minVm);   // per unit
->>>>>>> bf8bec03
     if (mat_bus->type == MAT_BUS_TYPE_SL)
       BUS_set_slack(bus,TRUE);
     NET_bus_hash_number_add(net,bus);

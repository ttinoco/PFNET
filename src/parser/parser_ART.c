--- conflicted
+++ resolved
@@ -593,17 +593,10 @@
       load = NET_get_load(net,index);
       BUS_add_load(bus,load);                             // connect load to bus
       LOAD_set_bus(load,bus);                             // connect bus to load
-<<<<<<< HEAD
-      LOAD_set_P(load,art_bus->pload/parser->base_power); // per unit
-      LOAD_set_Q(load,(art_bus->qload-art_bus->qshunt)/parser->base_power); // per unit
-      LOAD_set_P_min(load,LOAD_get_P(load));              // Pmin = P = Pmax
-      LOAD_set_P_max(load,LOAD_get_P(load));              // Pmin = P = Pmax
-=======
       LOAD_set_P(load,art_bus->pload/parser->base_power,0); // per unit 
       LOAD_set_Q(load,(art_bus->qload-art_bus->qshunt)/parser->base_power,0); // per unit
       LOAD_set_P_min(load,LOAD_get_P(load,0));              // Pmin = P = Pmax
       LOAD_set_P_max(load,LOAD_get_P(load,0));              // Pmin = P = Pmax
->>>>>>> d8ee74a9
       index++;
     }
   }
@@ -622,15 +615,9 @@
       shunt = NET_get_shunt(net,index);
       BUS_add_shunt(bus,shunt);                              // connect shunt to bus
       SHUNT_set_bus(shunt,bus);                              // connect bus to shunt
-<<<<<<< HEAD
-      SHUNT_set_b(shunt,art_bus->bshunt/parser->base_power); // per unit
-      SHUNT_set_b_max(shunt,SHUNT_get_b(shunt));             // per unit
-      SHUNT_set_b_min(shunt,SHUNT_get_b(shunt));             // per unit
-=======
-      SHUNT_set_b(shunt,art_bus->bshunt/parser->base_power,0); // per unit 
+      SHUNT_set_b(shunt,art_bus->bshunt/parser->base_power,0); // per unit
       SHUNT_set_b_max(shunt,SHUNT_get_b(shunt,0));             // per unit
       SHUNT_set_b_min(shunt,SHUNT_get_b(shunt,0));             // per unit
->>>>>>> d8ee74a9
       index++;
     }
   }
@@ -777,16 +764,6 @@
 	BRANCH_set_b_m(branch,(art_transfo->b1/100.)*(art_transfo->snom/parser->base_power));   // per unit (VB1,SNOM)
 	BRANCH_set_b_k(branch,(art_transfo->b2/100.)*(art_transfo->snom/parser->base_power)); // per unit (VB1,SNOM)
 
-<<<<<<< HEAD
-	BRANCH_set_ratio(branch,100./art_transfo->n);          // units of bus_k_base/bus_m_base
-	BRANCH_set_ratio_max(branch,BRANCH_get_ratio(branch));
-	BRANCH_set_ratio_min(branch,BRANCH_get_ratio(branch));
-
-	BRANCH_set_phase(branch,-art_transfo->phi*PI/180.);    // radians
-	BRANCH_set_phase_max(branch,BRANCH_get_phase(branch));
-	BRANCH_set_phase_min(branch,BRANCH_get_phase(branch));
-
-=======
 	BRANCH_set_ratio(branch,100./art_transfo->n,0);          // units of bus_from_base/bus_to_base
 	BRANCH_set_ratio_max(branch,BRANCH_get_ratio(branch,0));
 	BRANCH_set_ratio_min(branch,BRANCH_get_ratio(branch,0));
@@ -794,8 +771,7 @@
 	BRANCH_set_phase(branch,-art_transfo->phi*PI/180.,0);    // radians
 	BRANCH_set_phase_max(branch,BRANCH_get_phase(branch,0));
 	BRANCH_set_phase_min(branch,BRANCH_get_phase(branch,0));
-	
->>>>>>> d8ee74a9
+
       }
       else {
 	sprintf(parser->error_string,"unable to find buses of transfo %s",art_transfo->name);

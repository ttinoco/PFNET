#***************************************************#
# This file is part of PFNET.                       #
#                                                   #
# Copyright (c) 2015-2016, Tomas Tinoco De Rubira.  #
#                                                   #
# PFNET is released under the BSD 2-clause license. #
#***************************************************#

import pfnet as pf
import unittest
from . import test_cases
import numpy as np

class TestParser(unittest.TestCase):

    def setUp(self):

        # Network
        self.net = pf.Network()

    def test_sys_problem2(self):

        for case in test_cases.CASES:
            if case == '../data/sys_problem2.mat':

                net = self.net

                net.load(case)

                self.assertEqual(net.base_power,100.)

                self.assertEqual(net.num_buses,3)
                self.assertEqual(net.num_generators,4)
                self.assertEqual(net.num_loads,3)
                self.assertEqual(net.num_branches,3)

                bus1 = net.get_bus_by_number(1)
                bus2 = net.get_bus_by_number(2)
                bus3 = net.get_bus_by_number(3)

                self.assertEqual(bus1.number,1)
                self.assertEqual(bus2.number,2)
                self.assertEqual(bus3.number,3)

                branch13 = net.get_branch(0)
                branch23 = net.get_branch(1)
                branch12 = net.get_branch(2)
<<<<<<< HEAD

                self.assertEqual(len(bus1.gens),2)
                self.assertEqual(len(bus2.gens),1)
                self.assertEqual(len(bus3.gens),1)

                self.assertEqual(len(bus1.loads),1)
                self.assertEqual(len(bus2.loads),1)
                self.assertEqual(len(bus3.loads),1)

                gen1a = bus1.gens[0]
                gen1b = bus1.gens[1]
                gen2 = bus2.gens[0]
                gen3 = bus3.gens[0]

=======
                
                self.assertEqual(len(bus1.generators),2)
                self.assertEqual(len(bus2.generators),1)
                self.assertEqual(len(bus3.generators),1)
                
                self.assertEqual(len(bus1.loads),1)
                self.assertEqual(len(bus2.loads),1)
                self.assertEqual(len(bus3.loads),1)
                
                gen1a = bus1.generators[0]
                gen1b = bus1.generators[1]
                gen2 = bus2.generators[0]
                gen3 = bus3.generators[0]
                
>>>>>>> d8ee74a9
                load1 = bus1.loads[0]
                load2 = bus2.loads[0]
                load3 = bus3.loads[0]

                self.assertEqual(load1.bus,bus1)
                self.assertEqual(load2.bus,bus2)
                self.assertEqual(load3.bus,bus3)

                self.assertEqual(gen1a.P_max,50)
                self.assertEqual(gen1b.P_max,50)
                self.assertEqual(gen2.P_max,25)
                self.assertEqual(gen3.P_max,19)
                self.assertEqual(gen1a.bus,bus1)
                self.assertEqual(gen1b.bus,bus1)
                self.assertEqual(gen2.bus,bus2)
                self.assertEqual(gen3.bus,bus3)
                for gen in net.generators:
                    self.assertEqual(gen.P_min,0.)

                self.assertEqual(branch13.bus_k.number,bus1.number)
                self.assertEqual(branch13.bus_m.number,bus3.number)

                self.assertEqual(branch23.bus_k.number,bus2.number)
                self.assertEqual(branch23.bus_m.number,bus3.number)

                self.assertEqual(branch12.bus_k.number,bus1.number)
                self.assertEqual(branch12.bus_m.number,bus2.number)

                self.assertEqual(branch13.g,0)
                self.assertLess(abs(branch13.b + 1./0.1),1e-10)
                self.assertEqual(branch13.ratingA,30.95)
                self.assertEqual(branch13.ratingB,30.95)
                self.assertEqual(branch13.ratingC,30.95)

                self.assertEqual(branch23.g,0)
                self.assertLess(abs(branch23.b + 1./0.2),1e-10)
                self.assertEqual(branch23.ratingA,13)
                self.assertEqual(branch23.ratingB,13)
                self.assertEqual(branch23.ratingC,13)

                self.assertEqual(branch12.g,0)
                self.assertLess(abs(branch12.b + 1./0.2),1e-10)
                self.assertEqual(branch12.ratingA,15)
                self.assertEqual(branch12.ratingB,15)
                self.assertEqual(branch12.ratingC,15)

                self.assertEqual(gen1a.cost_coeff_Q0,0)
                self.assertEqual(gen1a.cost_coeff_Q1,5.*net.base_power)
                self.assertEqual(gen1a.cost_coeff_Q2,0.02*(net.base_power**2.))

                self.assertEqual(gen1b.cost_coeff_Q0,0)
                self.assertEqual(gen1b.cost_coeff_Q1,6.*net.base_power)
                self.assertEqual(gen1b.cost_coeff_Q2,0.03*(net.base_power**2.))

                self.assertEqual(gen2.cost_coeff_Q0,0)
                self.assertEqual(gen2.cost_coeff_Q1,12.*net.base_power)
                self.assertEqual(gen2.cost_coeff_Q2,0.06*(net.base_power**2.))

                self.assertEqual(gen3.cost_coeff_Q0,0)
                self.assertEqual(gen3.cost_coeff_Q1,10.*net.base_power)
                self.assertEqual(gen3.cost_coeff_Q2,0.08*(net.base_power**2.))

                # Load utility
                self.assertEqual(load1.util_coeff_Q0,0)
                self.assertEqual(load1.util_coeff_Q1,400.*net.base_power)
                self.assertEqual(load1.util_coeff_Q2,-0.03*(net.base_power**2.))

                self.assertEqual(load2.util_coeff_Q0,0)
                self.assertEqual(load2.util_coeff_Q1,450.*net.base_power)
                self.assertEqual(load2.util_coeff_Q2,-0.02*(net.base_power**2.))

                self.assertEqual(load3.util_coeff_Q0,0)
                self.assertEqual(load3.util_coeff_Q1,300.*net.base_power)
                self.assertEqual(load3.util_coeff_Q2,-0.03*(net.base_power**2.))

    def test_sys_problem3(self):

        for case in test_cases.CASES:
            if case == '../data/sys_problem3.mat':

                net = self.net

                net.load(case)

                self.assertEqual(net.base_power,100.)

                # numbers
                self.assertEqual(net.num_buses,10)
                self.assertEqual(net.num_generators,5)
                self.assertEqual(net.num_loads,10)
                self.assertEqual(net.num_shunts,0)
                self.assertEqual(net.num_var_generators,0)
                self.assertEqual(net.num_branches,13)

                # buses
                bus1 = net.get_bus_by_number(1)
                bus2 = net.get_bus_by_number(2)
                bus3 = net.get_bus_by_number(3)
                bus4 = net.get_bus_by_number(4)
                bus5 = net.get_bus_by_number(5)
                bus6 = net.get_bus_by_number(6)
                bus7 = net.get_bus_by_number(7)
                bus8 = net.get_bus_by_number(8)
                bus9 = net.get_bus_by_number(9)
                bus10 = net.get_bus_by_number(10)

                # loads
                for bus in net.buses:
                    self.assertEqual(len(bus.loads),1)
                load1 = bus1.loads[0]
                load2 = bus2.loads[0]
                load3 = bus3.loads[0]
                load4 = bus4.loads[0]
                load5 = bus5.loads[0]
                load6 = bus6.loads[0]
                load7 = bus7.loads[0]
                load8 = bus8.loads[0]
                load9 = bus9.loads[0]
                load10 = bus10.loads[0]

                self.assertEqual(load1.bus,bus1)
                self.assertEqual(load2.bus,bus2)
                self.assertEqual(load3.bus,bus3)
                self.assertEqual(load4.bus,bus4)
                self.assertEqual(load5.bus,bus5)
                self.assertEqual(load6.bus,bus6)
                self.assertEqual(load7.bus,bus7)
                self.assertEqual(load8.bus,bus8)
                self.assertEqual(load9.bus,bus9)
                self.assertEqual(load10.bus,bus10)

                self.assertEqual(load1.P,55./100.)
                self.assertEqual(load2.P,55/100.)
                self.assertEqual(load3.P,1300/100.)
                self.assertEqual(load4.P,650/100.)
                self.assertEqual(load5.P,650/100.)
                self.assertEqual(load6.P,200/100.)
                self.assertEqual(load7.P,2600/100.)
                self.assertEqual(load8.P,3600/100.)
                self.assertEqual(load9.P,1100/100.)
                self.assertEqual(load10.P,1900/100.)
                for load in net.loads:
                    self.assertEqual(load.P_max,load.P)
                    self.assertEqual(load.P_min,load.P)

                # generators
<<<<<<< HEAD
                self.assertEqual(len(bus1.gens),0)
                self.assertEqual(len(bus2.gens),1)
                self.assertEqual(len(bus3.gens),1)
                self.assertEqual(len(bus4.gens),0)
                self.assertEqual(len(bus5.gens),1)
                self.assertEqual(len(bus6.gens),0)
                self.assertEqual(len(bus7.gens),1)
                self.assertEqual(len(bus8.gens),1)
                self.assertEqual(len(bus9.gens),0)
                self.assertEqual(len(bus10.gens),0)
                gen1 = bus2.gens[0]
                gen2 = bus3.gens[0]
                gen3 = bus5.gens[0]
                gen4 = bus7.gens[0]
                gen5 = bus8.gens[0]

=======
                self.assertEqual(len(bus1.generators),0)
                self.assertEqual(len(bus2.generators),1)
                self.assertEqual(len(bus3.generators),1)
                self.assertEqual(len(bus4.generators),0)
                self.assertEqual(len(bus5.generators),1)
                self.assertEqual(len(bus6.generators),0)
                self.assertEqual(len(bus7.generators),1)
                self.assertEqual(len(bus8.generators),1)
                self.assertEqual(len(bus9.generators),0)
                self.assertEqual(len(bus10.generators),0)
                gen1 = bus2.generators[0]
                gen2 = bus3.generators[0]
                gen3 = bus5.generators[0]
                gen4 = bus7.generators[0]
                gen5 = bus8.generators[0]
                
>>>>>>> d8ee74a9
                self.assertEqual(gen1.bus,bus2)
                self.assertEqual(gen2.bus,bus3)
                self.assertEqual(gen3.bus,bus5)
                self.assertEqual(gen4.bus,bus7)
                self.assertEqual(gen5.bus,bus8)

                self.assertEqual(gen1.P_min,0)
                self.assertEqual(gen1.P_max,1200./100.)
                self.assertEqual(gen1.cost_coeff_Q0,0)
                self.assertEqual(gen1.cost_coeff_Q1,6.9*100)
                self.assertEqual(gen1.cost_coeff_Q2,0.00067*(100**2.))

                self.assertEqual(gen2.P_min,0)
                self.assertEqual(gen2.P_max,8000./100.)
                self.assertEqual(gen2.cost_coeff_Q0,0)
                self.assertEqual(gen2.cost_coeff_Q1,24.3*100)
                self.assertEqual(gen2.cost_coeff_Q2,0.00040*(100**2.))

                self.assertEqual(gen3.P_min,0)
                self.assertEqual(gen3.P_max,3000./100.)
                self.assertEqual(gen3.cost_coeff_Q0,0)
                self.assertEqual(gen3.cost_coeff_Q1,29.1*100)
                self.assertEqual(gen3.cost_coeff_Q2,0.00006*(100**2.))

                self.assertEqual(gen4.P_min,0)
                self.assertEqual(gen4.P_max,800./100.)
                self.assertEqual(gen4.cost_coeff_Q0,0)
                self.assertEqual(gen4.cost_coeff_Q1,6.9*100)
                self.assertEqual(gen4.cost_coeff_Q2,0.00026*(100**2.))

                self.assertEqual(gen5.P_min,0)
                self.assertEqual(gen5.P_max,2000./100.)
                self.assertEqual(gen5.cost_coeff_Q0,0)
                self.assertEqual(gen5.cost_coeff_Q1,50.*100)
                self.assertEqual(gen5.cost_coeff_Q2,0.0015*(100**2.))

                # branches
                branch1 = net.get_branch(12)
                branch2 = net.get_branch(11)
                branch3 = net.get_branch(10)
                branch4 = net.get_branch(9)
                branch5 = net.get_branch(8)
                branch6 = net.get_branch(7)
                branch7 = net.get_branch(6)
                branch8 = net.get_branch(5)
                branch9 = net.get_branch(4)
                branch10 = net.get_branch(3)
                branch11 = net.get_branch(2)
                branch12 = net.get_branch(1)
                branch13 = net.get_branch(0)

                self.assertEqual(branch1.bus_k,bus1)
                self.assertEqual(branch1.bus_m,bus3)
                self.assertLess(abs(branch1.b + 1./0.1),1e-10)
                self.assertEqual(branch1.ratingA,3000./100.)
                self.assertEqual(branch1.ratingB,3000./100.)
                self.assertEqual(branch1.ratingC,3000./100.)

                self.assertEqual(branch2.bus_k,bus1)
                self.assertEqual(branch2.bus_m,bus10)
                self.assertLess(abs(branch2.b + 1./0.27),1e-10)
                self.assertEqual(branch2.ratingA,2000./100.)
                self.assertEqual(branch2.ratingB,2000./100.)
                self.assertEqual(branch2.ratingC,2000./100.)

                self.assertEqual(branch3.bus_k,bus2)
                self.assertEqual(branch3.bus_m,bus3)
                self.assertLess(abs(branch3.b + 1./0.12),1e-10)
                self.assertEqual(branch3.ratingA,6500./100.)
                self.assertEqual(branch3.ratingB,6500./100.)
                self.assertEqual(branch3.ratingC,6500./100.)

                self.assertEqual(branch4.bus_k,bus2)
                self.assertEqual(branch4.bus_m,bus9)
                self.assertLess(abs(branch4.b + 1./0.07),1e-10)
                self.assertEqual(branch4.ratingA,5500./100.)
                self.assertEqual(branch4.ratingB,5500./100.)
                self.assertEqual(branch4.ratingC,5500./100.)

                self.assertEqual(branch5.bus_k,bus2)
                self.assertEqual(branch5.bus_m,bus10)
                self.assertLess(abs(branch5.b + 1./0.14),1e-10)
                self.assertEqual(branch5.ratingA,5500./100.)
                self.assertEqual(branch5.ratingB,5500./100.)
                self.assertEqual(branch5.ratingC,5500./100.)

                self.assertEqual(branch6.bus_k,bus3)
                self.assertEqual(branch6.bus_m,bus4)
                self.assertLess(abs(branch6.b + 1./0.1),1e-10)
                self.assertEqual(branch6.ratingA,3000./100.)
                self.assertEqual(branch6.ratingB,3000./100.)
                self.assertEqual(branch6.ratingC,3000./100.)

                self.assertEqual(branch7.bus_k,bus3)
                self.assertEqual(branch7.bus_m,bus5)
                self.assertLess(abs(branch7.b + 1./0.17),1e-10)
                self.assertEqual(branch7.ratingA,4000./100.)
                self.assertEqual(branch7.ratingB,4000./100.)
                self.assertEqual(branch7.ratingC,4000./100.)

                self.assertEqual(branch8.bus_k,bus4)
                self.assertEqual(branch8.bus_m,bus5)
                self.assertLess(abs(branch8.b + 1./0.17),1e-10)
                self.assertEqual(branch8.ratingA,4000./100.)
                self.assertEqual(branch8.ratingB,4000./100.)
                self.assertEqual(branch8.ratingC,4000./100.)

                self.assertEqual(branch9.bus_k,bus5)
                self.assertEqual(branch9.bus_m,bus6)
                self.assertLess(abs(branch9.b + 1./0.17),1e-10)
                self.assertEqual(branch9.ratingA,5000./100.)
                self.assertEqual(branch9.ratingB,5000./100.)
                self.assertEqual(branch9.ratingC,5000./100.)

                self.assertEqual(branch10.bus_k,bus6)
                self.assertEqual(branch10.bus_m,bus7)
                self.assertLess(abs(branch10.b + 1./0.16),1e-10)
                self.assertEqual(branch10.ratingA,2000./100.)
                self.assertEqual(branch10.ratingB,2000./100.)
                self.assertEqual(branch10.ratingC,2000./100.)

                self.assertEqual(branch11.bus_k,bus7)
                self.assertEqual(branch11.bus_m,bus8)
                self.assertLess(abs(branch11.b + 1./0.25),1e-10)
                self.assertEqual(branch11.ratingA,3000./100.)
                self.assertEqual(branch11.ratingB,3000./100.)
                self.assertEqual(branch11.ratingC,3000./100.)

                self.assertEqual(branch12.bus_k,bus8)
                self.assertEqual(branch12.bus_m,bus9)
                self.assertLess(abs(branch12.b + 1./0.25),1e-10)
                self.assertEqual(branch12.ratingA,2500./100.)
                self.assertEqual(branch12.ratingB,2500./100.)
                self.assertEqual(branch12.ratingC,2500./100.)

                self.assertEqual(branch13.bus_k,bus8)
                self.assertEqual(branch13.bus_m,bus10)
                self.assertLess(abs(branch13.b + 1./0.07),1e-10)
                self.assertEqual(branch13.ratingA,4000./100.)
                self.assertEqual(branch13.ratingB,4000./100.)
                self.assertEqual(branch13.ratingC,4000./100.)

    def test_cas32art(self):

        for case in test_cases.CASES:
            if case == '../data/case32.art':

                net = self.net

                net.load(case)

                self.assertEqual(net.num_buses,31)
                self.assertEqual(net.num_batteries,3)
                b1 = net.get_bat(0)
                b2 = net.get_bat(1)
                b3 = net.get_bat(2)
                self.assertRaises(pf.NetworkError,net.get_bat,3)

                self.assertEqual(b1.bus.name,"N18")
                self.assertEqual(b1.index,0)
                self.assertTrue(all(list(map(lambda y: isinstance(y,pf.Battery),b1.bus.batteries))))
                self.assertEqual(len(b1.bus.batteries),2)
                self.assertEqual(list(map(lambda y: y.index,b1.bus.batteries)),[b1.index,b2.index])
                self.assertEqual(b1.P,6./net.base_power)
                self.assertEqual(b1.P_min,-7./net.base_power)
                self.assertEqual(b1.P_max,8./net.base_power)
                self.assertEqual(b1.E,14./net.base_power)
                self.assertEqual(b1.E_max,22./net.base_power)
                self.assertEqual(b1.eta_c,0.93)
                self.assertEqual(b1.eta_d,0.97)

                self.assertEqual(b2.bus.name,"N18")
                self.assertEqual(b2.index,1)
                self.assertTrue(all(list(map(lambda y: isinstance(y,pf.Battery),b2.bus.batteries))))
                self.assertEqual(len(b2.bus.batteries),2)
                self.assertEqual(list(map(lambda y: y.index,b2.bus.batteries)),[b1.index,b2.index])
                self.assertEqual(b2.P,3./net.base_power)
                self.assertEqual(b2.P_min,-3./net.base_power)
                self.assertEqual(b2.P_max,9./net.base_power)
                self.assertEqual(b2.E,12./net.base_power)
                self.assertEqual(b2.E_max,21./net.base_power)
                self.assertEqual(b2.eta_c,0.94)
                self.assertEqual(b2.eta_d,0.92)

                self.assertEqual(b3.bus.name,"N15")
                self.assertEqual(b3.index,2)
                self.assertTrue(all(list(map(lambda y: isinstance(y,pf.Battery),b3.bus.batteries))))
                self.assertEqual(len(b3.bus.batteries),1)
                self.assertEqual(list(map(lambda y: y.index,b3.bus.batteries)),[b3.index])
                self.assertEqual(b3.P,2./net.base_power)
                self.assertEqual(b3.P_min,-4./net.base_power)
                self.assertEqual(b3.P_max,5./net.base_power)
                self.assertEqual(b3.E,10./net.base_power)
                self.assertEqual(b3.E_max,20./net.base_power)
                self.assertEqual(b3.eta_c,0.95)
                self.assertEqual(b3.eta_d,0.93)<|MERGE_RESOLUTION|>--- conflicted
+++ resolved
@@ -45,37 +45,20 @@
                 branch13 = net.get_branch(0)
                 branch23 = net.get_branch(1)
                 branch12 = net.get_branch(2)
-<<<<<<< HEAD
-
-                self.assertEqual(len(bus1.gens),2)
-                self.assertEqual(len(bus2.gens),1)
-                self.assertEqual(len(bus3.gens),1)
-
-                self.assertEqual(len(bus1.loads),1)
-                self.assertEqual(len(bus2.loads),1)
-                self.assertEqual(len(bus3.loads),1)
-
-                gen1a = bus1.gens[0]
-                gen1b = bus1.gens[1]
-                gen2 = bus2.gens[0]
-                gen3 = bus3.gens[0]
-
-=======
                 
                 self.assertEqual(len(bus1.generators),2)
                 self.assertEqual(len(bus2.generators),1)
                 self.assertEqual(len(bus3.generators),1)
-                
+
                 self.assertEqual(len(bus1.loads),1)
                 self.assertEqual(len(bus2.loads),1)
                 self.assertEqual(len(bus3.loads),1)
-                
+
                 gen1a = bus1.generators[0]
                 gen1b = bus1.generators[1]
                 gen2 = bus2.generators[0]
                 gen3 = bus3.generators[0]
-                
->>>>>>> d8ee74a9
+
                 load1 = bus1.loads[0]
                 load2 = bus2.loads[0]
                 load3 = bus3.loads[0]
@@ -222,24 +205,6 @@
                     self.assertEqual(load.P_min,load.P)
 
                 # generators
-<<<<<<< HEAD
-                self.assertEqual(len(bus1.gens),0)
-                self.assertEqual(len(bus2.gens),1)
-                self.assertEqual(len(bus3.gens),1)
-                self.assertEqual(len(bus4.gens),0)
-                self.assertEqual(len(bus5.gens),1)
-                self.assertEqual(len(bus6.gens),0)
-                self.assertEqual(len(bus7.gens),1)
-                self.assertEqual(len(bus8.gens),1)
-                self.assertEqual(len(bus9.gens),0)
-                self.assertEqual(len(bus10.gens),0)
-                gen1 = bus2.gens[0]
-                gen2 = bus3.gens[0]
-                gen3 = bus5.gens[0]
-                gen4 = bus7.gens[0]
-                gen5 = bus8.gens[0]
-
-=======
                 self.assertEqual(len(bus1.generators),0)
                 self.assertEqual(len(bus2.generators),1)
                 self.assertEqual(len(bus3.generators),1)
@@ -255,8 +220,7 @@
                 gen3 = bus5.generators[0]
                 gen4 = bus7.generators[0]
                 gen5 = bus8.generators[0]
-                
->>>>>>> d8ee74a9
+
                 self.assertEqual(gen1.bus,bus2)
                 self.assertEqual(gen2.bus,bus3)
                 self.assertEqual(gen3.bus,bus5)

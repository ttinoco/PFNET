#***************************************************#
# This file is part of PFNET.                       #
#                                                   #
# Copyright (c) 2015-2016, Tomas Tinoco De Rubira.  #
#                                                   #
# PFNET is released under the BSD 2-clause license. #
#***************************************************#

cimport cvec

cdef extern from "pfnet/branch.h":

    ctypedef struct Branch
    ctypedef struct Bus
    ctypedef struct Net
    ctypedef double REAL

    cdef char BRANCH_VAR_RATIO
    cdef char BRANCH_VAR_RATIO_DEV
    cdef char BRANCH_VAR_PHASE

    cdef double BRANCH_INF_RATIO
    cdef double BRANCH_INF_FLOW

    cdef char BRANCH_PROP_ANY
    cdef char BRANCH_PROP_TAP_CHANGER
    cdef char BRANCH_PROP_TAP_CHANGER_V
    cdef char BRANCH_PROP_TAP_CHANGER_Q
    cdef char BRANCH_PROP_PHASE_SHIFTER
    cdef char BRANCH_PROP_NOT_OUT

    REAL BRANCH_get_sens_P_u_bound(Branch* br, int t)
    REAL BRANCH_get_sens_P_l_bound(Branch* br, int t)
    char BRANCH_get_obj_type(void* br)
    int BRANCH_get_num_periods(Branch* br)
    int BRANCH_get_index(Branch* br)
<<<<<<< HEAD
    int BRANCH_get_index_ratio(Branch* br)
    int BRANCH_get_index_ratio_y(Branch* br)
    int BRANCH_get_index_ratio_z(Branch* br)
    int BRANCH_get_index_phase(Branch* br)
    Bus* BRANCH_get_bus_from(Branch* br)    # deprecated
    Bus* BRANCH_get_bus_to(Branch* br)      # deprecated
    Bus* BRANCH_get_bus_k(Branch* br)
    Bus* BRANCH_get_bus_m(Branch* br)
=======
    int BRANCH_get_index_ratio(Branch* br, int t)
    int BRANCH_get_index_ratio_y(Branch* br, int t)
    int BRANCH_get_index_ratio_z(Branch* br, int t)
    int BRANCH_get_index_phase(Branch* br, int t)
    Bus* BRANCH_get_bus_from(Branch* br)
    Bus* BRANCH_get_bus_to(Branch* br)
>>>>>>> d8ee74a9
    Bus* BRANCH_get_reg_bus(Branch* br)
    REAL BRANCH_get_ratio(Branch* br, int t)
    REAL BRANCH_get_ratio_max(Branch* br)
    REAL BRANCH_get_ratio_min(Branch* br)
    REAL BRANCH_get_b(Branch* br)
    REAL BRANCH_get_b_from(Branch* br)      # deprecated
    REAL BRANCH_get_b_to(Branch* br)        # deprecated
    REAL BRANCH_get_b_k(Branch* br)
    REAL BRANCH_get_b_m(Branch* br)
    REAL BRANCH_get_g(Branch* br)
<<<<<<< HEAD
    REAL BRANCH_get_g_from(Branch* br)      # deprecated
    REAL BRANCH_get_g_to(Branch* br)        # deprecated
    REAL BRANCH_get_g_k(Branch* br)
    REAL BRANCH_get_g_m(Branch* br)
    REAL BRANCH_get_phase(Branch* br)
=======
    REAL BRANCH_get_g_from(Branch* br)
    REAL BRANCH_get_g_to(Branch* br)
    REAL BRANCH_get_phase(Branch* br, int t)
>>>>>>> d8ee74a9
    REAL BRANCH_get_phase_max(Branch* br)
    REAL BRANCH_get_phase_min(Branch* br)
    REAL BRANCH_get_P_km(Branch* br, cvec.Vec* values)
    REAL BRANCH_get_Q_km(Branch* br, cvec.Vec* values)
    REAL BRANCH_get_P_mk(Branch* br, cvec.Vec* values)
    REAL BRANCH_get_Q_mk(Branch* br, cvec.Vec* values)
    REAL BRANCH_get_P_km_series(Branch* br, cvec.Vec* values)
    REAL BRANCH_get_Q_km_series(Branch* br, cvec.Vec* values)
    REAL BRANCH_get_P_mk_series(Branch* br, cvec.Vec* values)
    REAL BRANCH_get_Q_mk_series(Branch* br, cvec.Vec* values)
    REAL BRANCH_get_P_k_shunt(Branch* br, cvec.Vec* values)
    REAL BRANCH_get_Q_k_shunt(Branch* br, cvec.Vec* values)
    REAL BRANCH_get_P_m_shunt(Branch* br, cvec.Vec* values)
    REAL BRANCH_get_Q_m_shunt(Branch* br, cvec.Vec* values)
    REAL BRANCH_get_P_from_to(Branch* br, cvec.Vec* values)         # deprecated
    REAL BRANCH_get_Q_from_to(Branch* br, cvec.Vec* values)         # deprecated
    REAL BRANCH_get_P_to_from(Branch* br, cvec.Vec* values)         # deprecated
    REAL BRANCH_get_Q_to_from(Branch* br, cvec.Vec* values)         # deprecated
    REAL BRANCH_get_P_series_from_to(Branch* br, cvec.Vec* values)  # deprecated
    REAL BRANCH_get_Q_series_from_to(Branch* br, cvec.Vec* values)  # deprecated
    REAL BRANCH_get_P_series_to_from(Branch* br, cvec.Vec* values)  # deprecated
    REAL BRANCH_get_Q_series_to_from(Branch* br, cvec.Vec* values)  # deprecated
    REAL BRANCH_get_P_shunt_from(Branch* br, cvec.Vec* values)      # deprecated
    REAL BRANCH_get_Q_shunt_from(Branch* br, cvec.Vec* values)      # deprecated
    REAL BRANCH_get_P_shunt_to(Branch* br, cvec.Vec* values)        # deprecated
    REAL BRANCH_get_Q_shunt_to(Branch* br, cvec.Vec* values)        # deprecated
    REAL BRANCH_get_ratingA(Branch* br)
    REAL BRANCH_get_ratingB(Branch* br)
    REAL BRANCH_get_ratingC(Branch* br)
    REAL BRANCH_get_P_flow_DC(Branch* br, int t)
    Branch* BRANCH_get_reg_next(Branch* br)
    Branch* BRANCH_get_from_next(Branch* br)      # deprecated
    Branch* BRANCH_get_to_next(Branch* br)        # deprecated
    Branch* BRANCH_get_next_k(Branch* br)
    Branch* BRANCH_get_next_m(Branch* br)
    bint BRANCH_has_pos_ratio_v_sens(Branch* br)
    bint BRANCH_is_equal(Branch* br, Branch* other)
    bint BRANCH_is_on_outage(Branch* br)
    bint BRANCH_is_fixed_tran(Branch* br)
    bint BRANCH_is_line(Branch* br)
    bint BRANCH_is_phase_shifter(Branch* br)
    bint BRANCH_is_tap_changer(Branch* br)
    bint BRANCH_is_tap_changer_v(Branch* br)
    bint BRANCH_is_tap_changer_Q(Branch* br)
    bint BRANCH_has_flags(Branch* br, char flag_type, char mask)
    Branch* BRANCH_new(int num_periods)
    void BRANCH_set_ratio_max(Branch* br, REAL ratio)
    void BRANCH_set_ratio_min(Branch* br, REAL ratio)
    void BRANCH_set_ratingA(Branch* br, REAL r)
    void BRANCH_set_ratingB(Branch* br, REAL r)
    void BRANCH_set_ratingC(Branch* br, REAL r)<|MERGE_RESOLUTION|>--- conflicted
+++ resolved
@@ -34,23 +34,14 @@
     char BRANCH_get_obj_type(void* br)
     int BRANCH_get_num_periods(Branch* br)
     int BRANCH_get_index(Branch* br)
-<<<<<<< HEAD
-    int BRANCH_get_index_ratio(Branch* br)
-    int BRANCH_get_index_ratio_y(Branch* br)
-    int BRANCH_get_index_ratio_z(Branch* br)
-    int BRANCH_get_index_phase(Branch* br)
+    int BRANCH_get_index_ratio(Branch* br, int t)
+    int BRANCH_get_index_ratio_y(Branch* br, int t)
+    int BRANCH_get_index_ratio_z(Branch* br, int t)
+    int BRANCH_get_index_phase(Branch* br, int t)
     Bus* BRANCH_get_bus_from(Branch* br)    # deprecated
     Bus* BRANCH_get_bus_to(Branch* br)      # deprecated
     Bus* BRANCH_get_bus_k(Branch* br)
     Bus* BRANCH_get_bus_m(Branch* br)
-=======
-    int BRANCH_get_index_ratio(Branch* br, int t)
-    int BRANCH_get_index_ratio_y(Branch* br, int t)
-    int BRANCH_get_index_ratio_z(Branch* br, int t)
-    int BRANCH_get_index_phase(Branch* br, int t)
-    Bus* BRANCH_get_bus_from(Branch* br)
-    Bus* BRANCH_get_bus_to(Branch* br)
->>>>>>> d8ee74a9
     Bus* BRANCH_get_reg_bus(Branch* br)
     REAL BRANCH_get_ratio(Branch* br, int t)
     REAL BRANCH_get_ratio_max(Branch* br)
@@ -61,17 +52,11 @@
     REAL BRANCH_get_b_k(Branch* br)
     REAL BRANCH_get_b_m(Branch* br)
     REAL BRANCH_get_g(Branch* br)
-<<<<<<< HEAD
     REAL BRANCH_get_g_from(Branch* br)      # deprecated
     REAL BRANCH_get_g_to(Branch* br)        # deprecated
     REAL BRANCH_get_g_k(Branch* br)
     REAL BRANCH_get_g_m(Branch* br)
-    REAL BRANCH_get_phase(Branch* br)
-=======
-    REAL BRANCH_get_g_from(Branch* br)
-    REAL BRANCH_get_g_to(Branch* br)
     REAL BRANCH_get_phase(Branch* br, int t)
->>>>>>> d8ee74a9
     REAL BRANCH_get_phase_max(Branch* br)
     REAL BRANCH_get_phase_min(Branch* br)
     REAL BRANCH_get_P_km(Branch* br, cvec.Vec* values)

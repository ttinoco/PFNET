#cython: embedsignature=True

#***************************************************#
# This file is part of PFNET.                       #
#                                                   #
# Copyright (c) 2015-2017, Tomas Tinoco De Rubira.  #
#                                                   #
# PFNET is released under the BSD 2-clause license. #
#***************************************************#

cimport cbus

# Infinite
BUS_INF_V_MAG = cbus.BUS_INF_V_MAG
BUS_INF_V_ANG = cbus.BUS_INF_V_ANG

# Sensitivities
BUS_SENS_LARGEST = cbus.BUS_SENS_LARGEST
BUS_SENS_P_BALANCE = cbus.BUS_SENS_P_BALANCE
BUS_SENS_Q_BALANCE = cbus.BUS_SENS_Q_BALANCE
BUS_SENS_V_MAG_U_BOUND = cbus.BUS_SENS_V_MAG_U_BOUND
BUS_SENS_V_MAG_L_BOUND = cbus.BUS_SENS_V_MAG_L_BOUND
BUS_SENS_V_ANG_U_BOUND = cbus.BUS_SENS_V_ANG_U_BOUND
BUS_SENS_V_ANG_L_BOUND = cbus.BUS_SENS_V_ANG_L_BOUND
BUS_SENS_V_REG_BY_GEN = cbus.BUS_SENS_V_REG_BY_GEN
BUS_SENS_V_REG_BY_TRAN = cbus.BUS_SENS_V_REG_BY_TRAN
BUS_SENS_V_REG_BY_SHUNT = cbus.BUS_SENS_V_REG_BY_SHUNT

# Mismatches
BUS_MIS_LARGEST = cbus.BUS_MIS_LARGEST
BUS_MIS_ACTIVE = cbus.BUS_MIS_ACTIVE
BUS_MIS_REACTIVE = cbus.BUS_MIS_REACTIVE

class BusError(Exception):
    """
    Bus error exception.
    """

    pass

cdef class Bus:
    """
    Bus class.
    """

    cdef cbus.Bus* _c_ptr

    def __init__(self,num_periods=1,alloc=True):
        """
        Bus class.

        Parameters
        ----------
        alloc : {``True``, ``False``}
        num_periods : int
        """

        pass

    def __cinit__(self,num_periods=1,alloc=True):

        if alloc:
            self._c_ptr = cbus.BUS_new(num_periods)
        else:
            self._c_ptr = NULL

    def _get_c_ptr(self):

        return new_CPtr(self._c_ptr)

    def is_equal(self,other):
        """
        Determines whether bus is equal to given bus.

        Parameters
        ----------
        other : :class:`Bus <pfnet.Bus>`
        """

        cdef Bus b_other

        if not isinstance(other,Bus):
            return False

        b_other = other

        return cbus.BUS_is_equal(self._c_ptr,b_other._c_ptr)

    def is_slack(self):
        """
        Determines whether the bus is a slack bus.

        Returns
        -------
        flag : {``True``, ``False``}
        """

        return cbus.BUS_is_slack(self._c_ptr)
        
    def set_as_slack(self, b):
        """
        Set the bus to be a slack bus.
        
        Parameters
        ----------
        bool : {``True``, ``False``}
        """

        cbus.BUS_set_slack(self._c_ptr, b)

    def is_regulated_by_gen(self):
        """
        Determines whether the bus is regulated by a generator.

        Returns
        -------
        flag : {``True``, ``False``}
        """

        return cbus.BUS_is_regulated_by_gen(self._c_ptr)

    def is_regulated_by_tran(self):
        """
        Determines whether the bus is regulated by a transformer.

        Returns
        -------
        flag : {``True``, ``False``}
        """

        return cbus.BUS_is_regulated_by_tran(self._c_ptr)

    def is_regulated_by_shunt(self):
        """
        Determines whether the bus is regulated by a shunt device.

        Returns
        -------
        flag : {``True``, ``False``}
        """

        return cbus.BUS_is_regulated_by_shunt(self._c_ptr)

    def has_flags(self,flag_type,q):
        """
        Determines whether the bus has the flags associated with
        certain quantities set.

        Parameters
        ----------
        flag_type : string (:ref:`ref_net_flag`)
        q : string or list of strings (:ref:`ref_bus_q`)

        Returns
        -------
        flag : {``True``, ``False``}
        """

        q = q if isinstance(q,list) else [q]

        return cbus.BUS_has_flags(self._c_ptr,
                                  str2flag[flag_type],
                                  reduce(lambda x,y: x|y,[str2q[self.obj_type][qq] for qq in q],0))

    def get_largest_sens(self,t=0):
        """
        Gets the bus sensitivity of largest absolute value.

        Parameters
        ----------
        t : int (time period)

        Returns
        -------
        sens : float
        """

        return cbus.BUS_get_largest_sens(self._c_ptr,t)

    def get_largest_sens_type(self,t=0):
        """
        Gets the type of bus sensitivity of largest absolute value.

        Parameters
        ----------
        t : int (time period)

        Returns
        -------
        type : int
        """

        return cbus.BUS_get_largest_sens_type(self._c_ptr,t)

    def get_largest_mis(self,t=0):
        """
        Gets the bus power mismatch of largest absolute value.

        Parameters
        ----------
        t : int (time period)

        Returns
        -------
        mis : float
        """

        return cbus.BUS_get_largest_mis(self._c_ptr,t)

    def get_largest_mis_type(self,t=0):
        """
        Gets the type of bus power mismatch of largest absolute value.

        Parameters
        ----------
        t : int (time period)

        Returns
        -------
        type : int
        """

        return cbus.BUS_get_largest_mis_type(self._c_ptr,t)

    def get_quantity(self,type,t=0):
        """
        Gets the bus quantity of the given type.

        Parameters
        ----------
        type : int (:ref:`ref_bus_sens`:, :ref:`ref_bus_mis`)
        t : int (time period)

        Returns
        -------
        value : float
        """

        return cbus.BUS_get_quantity(self._c_ptr,type,t)

    def get_total_gen_P(self,t=0):
        """
        Gets the total active power injected by generators
        connected to this bus.

        Parameters
        ----------
        t : int (time period)

        Returns
        -------
        P : float
        """

        return cbus.BUS_get_total_gen_P(self._c_ptr,t)

    def get_total_gen_Q(self,t=0):
        """
        Gets the total reactive power injected by generators
        connected to this bus.

        Parameters
        ----------
        t : int (time period)

        Returns
        -------
        Q : float
        """

        return cbus.BUS_get_total_gen_Q(self._c_ptr,t)

    def get_total_gen_Q_max(self):
        """
        Gets the largest total reactive power that can be
        injected by generators connected to this bus.

        Returns
        -------
        Q_max : float
        """

        return cbus.BUS_get_total_gen_Q_max(self._c_ptr)

    def get_total_gen_Q_min(self):
        """
        Gets the smallest total reactive power that can be
        injected by generators connected to this bus.

        Returns
        -------
        Q_min : float
        """

        return cbus.BUS_get_total_gen_Q_min(self._c_ptr)

    def get_total_load_P(self,t=0):
        """
        Gets the total active power consumed by loads
        connected to this bus.

        Parameters
        ----------
        t : int (time period)

        Returns
        -------
        P : float
        """

        return cbus.BUS_get_total_load_P(self._c_ptr,t)

    def get_total_load_Q(self,t=0):
        """
        Gets the total reactive power consumed by loads
        connected to this bus.

        Parameters
        ----------
        t : int (time period)

        Returns
        -------
        Q : float
        """

        return cbus.BUS_get_total_load_Q(self._c_ptr,t)

    def get_total_shunt_g(self):
        """
        Gets the combined conductance of shunt devices
        connected to this bus.

        Returns
        -------
        g : float
        """

        return cbus.BUS_get_total_shunt_g(self._c_ptr)

    def get_total_shunt_b(self,t=0):
        """
        Gets the combined susceptance of shunt devices
        connected to this bus.

        Parameters
        ----------
        t : int (time period)

        Returns
        -------
        b : float
        """

        return cbus.BUS_get_total_shunt_b(self._c_ptr,t)

    def get_num_vars(self,q,t_start=0,t_end=None):
        """
        Gets number of variables associated with the
        given quantity.

        Parameters
        ----------
        q : string or list of strings (:ref:`ref_bus_q`)
        t_start : int
        t_end : int

        Returns
        -------
        num : int
        """

        q = q if isinstance(q,list) else [q]

        if t_end is None:
            t_end = self.num_periods-1
        return cbus.BUS_get_num_vars(self._c_ptr,
                                     reduce(lambda x,y: x|y,[str2q[self.obj_type][qq] for qq in q],0),
                                     t_start,
                                     t_end)

    def set_price(self,p,t=0):
        """
        Sets bus energy price.

        Parameters
        ----------
        p : float
        t : int
        """

        cbus.BUS_set_price(self._c_ptr,p,t)

    def set_v_mag(self,v,t=0):
        """
        Sets bus voltage magnitude.

        Parameters
        ----------
        v : float
        t : int
        """

        cbus.BUS_set_v_mag(self._c_ptr,v,t)

    def set_v_ang(self,v,t=0):
        """
        Sets bus voltage angle.

        Parameters
        ----------
        v : float
        t : int
        """

        cbus.BUS_set_v_ang(self._c_ptr,v,t)
        
    def add_generator(self,gen):
        """
        Add a generator connection to this bus.
        
        Parameters
        ----------
        gen : :class:`Generator <pfnet.Generator>`
        """
        cdef Generator cgen
        
        if not isinstance(gen,Generator):
            raise BusError('Not a Generator type object')
        
        cgen = gen
        cbus.BUS_add_gen(self._c_ptr, cgen._c_ptr)
    
    def add_reg_generator(self,reg_gen):
        """
        Add a regulating generator connection to this bus.
        
        Parameters
        ----------
        reg_gen : :class:`Generator <pfnet.Generator>`
        """
        cdef Generator creg_gen
        
        if not isinstance(reg_gen,Generator):
            raise BusError('Not a Generator type object')
        
        creg_gen = reg_gen
        cbus.BUS_add_reg_gen(self._c_ptr, creg_gen._c_ptr)
    
    def add_load(self,load):
        """
        Add a load connection to this bus.
        
        Parameters
        ----------
        load : :class:`Load <pfnet.Load>`
        """
        cdef Load cload
        
        if not isinstance(load,Load):
            raise BusError('Not a Load type object')
        
        cload = load
        cbus.BUS_add_load(self._c_ptr, cload._c_ptr)
    
    def add_branch_k(self,branch):
        """
        Add a 'k' branch connection to this bus.
        
        Parameters
        ----------
        branch : :class:`Branch <pfnet.Branch>`
        """
        cdef Branch cbranch
        
        if not isinstance(branch,Branch):
            raise BusError('Not a Branch type object')
        
        cbranch = branch
        cbus.BUS_add_branch_k(self._c_ptr, cbranch._c_ptr)
    
    def add_branch_m(self,branch):
        """
        Add a 'm' branch connection to this bus.
        
        Parameters
        ----------
        branch : :class:`Branch <pfnet.Branch>`
        """
        cdef Branch cbranch
        
        if not isinstance(branch,Branch):
            raise BusError('Not a Branch type object')
        
        cbranch = branch
        cbus.BUS_add_branch_m(self._c_ptr, cbranch._c_ptr)
    
    def add_reg_tran(self,reg_tran_branch):
        """
        Add a regulating transformer connection to this bus.
        
        Parameters
        ----------
        reg_tran_branch : :class:`Branch <pfnet.Branch>`
        """
        cdef Branch cbranch
        
        if not isinstance(reg_tran_branch,Branch):
            raise BusError('Not a Branch type object')
        
        cbranch = reg_tran_branch
        cbus.BUS_add_reg_tran(self._c_ptr, cbranch._c_ptr)
    
    def add_shunt(self,shunt):
        """
        Add a shunt connection to this bus.
        
        Parameters
        ----------
        shunt : :class:`Shunt <pfnet.Shunt>`
        """
        cdef Shunt cshunt
        
        if not isinstance(shunt,Shunt):
            raise BusError('Not a Shunt type object')
        
        cshunt = shunt
        cbus.BUS_add_shunt(self._c_ptr, cshunt._c_ptr)
    
    def add_reg_shunt(self,reg_shunt):
        """
        Add a regulating shunt connection to this bus.
        
        Parameters
        ----------
        reg_shunt : :class:`Shunt <pfnet.Shunt>`
        """
        cdef Shunt cshunt
        
        if not isinstance(reg_shunt,Shunt):
            raise BusError('Not a Shunt type object')
        
        cshunt = reg_shunt
        cbus.BUS_add_reg_shunt(self._c_ptr, cshunt._c_ptr)
    
    def add_vargen(self,vargen):
        """
        Add a variable generator connection to this bus.
        
        Parameters
        ----------
        vargen : :class:`VarGenerator <pfnet.VarGenerator>`
        """
        cdef VarGenerator cvargen
        
        if not isinstance(vargen,VarGenerator):
            raise BusError('Not a VarGenerator type object')
        
        cvargen = vargen
        cbus.BUS_add_vargen(self._c_ptr, cvargen._c_ptr)
    
    def add_bat(self,bat):
        """
        Add a battery connection to this bus.
        
        Parameters
        ----------
        bat : :class:`Battery <pfnet.Battery>`
        """
        cdef Battery cbat
        
        if not isinstance(bat,Battery):
            raise BusError('Not a Battery type object')
        
        cbat = bat
        cbus.BUS_add_bat(self._c_ptr, cbat._c_ptr)

    def show(self,t=0):
        """
        Shows bus properties.

        Parameters
        ----------
        t : int (time period)
        """
        cbus.BUS_show(self._c_ptr,t)

    def __richcmp__(self,other,op):
        """
        Compares two buses.

        Parameters
        ----------
        other : Bus
        op : comparison type

        Returns
        -------
        flag : {``True``, ``False``}
        """

        if op == 2:
            return self.is_equal(other)
        elif op == 3:
            return not self.is_equal(other)
        else:
            return False

    property num_periods:
        """ Number of time periods (int). """
        def __get__(self): return cbus.BUS_get_num_periods(self._c_ptr)

    property obj_type:
        """ Object type (string). """
        def __get__(self): return obj2str[cbus.BUS_get_obj_type(self._c_ptr)]

    property index:
        """ Bus index (int). """
        def __get__(self): return cbus.BUS_get_index(self._c_ptr)

    property index_v_mag:
        """ Index of voltage magnitude variable (int or array). """
        def __get__(self):
            r = [cbus.BUS_get_index_v_mag(self._c_ptr,t) for t in range(self.num_periods)]
            if self.num_periods == 1:
                return AttributeInt(r[0])
            else:
                return np.array(r)

    property index_v_ang:
        """ Index of voltage angle variable (int or array). """
        def __get__(self):
            r = [cbus.BUS_get_index_v_ang(self._c_ptr,t) for t in range(self.num_periods)]
            if self.num_periods == 1:
                return AttributeInt(r[0])
            else:
                return np.array(r)

    property index_P:
        """ Index of bus active power mismatch (int). """
        def __get__(self): return cbus.BUS_get_index_P(self._c_ptr)

    property index_Q:
        """ Index for bus reactive power mismatch (int). """
        def __get__(self): return cbus.BUS_get_index_Q(self._c_ptr)

    property price:
        """ Bus energy price (float or array) ($ / (hr p.u.)). """
        def __get__(self):
            r = [cbus.BUS_get_price(self._c_ptr,t) for t in range(self.num_periods)]
            if self.num_periods == 1:
                return AttributeFloat(r[0])
            else:
                return AttributeArray(r,self.set_price)
        def __set__(self,p):
            cdef int t
            cdef np.ndarray par = np.array(p).flatten()
            for t in range(np.minimum(par.size,self.num_periods)):
                cbus.BUS_set_price(self._c_ptr,par[t],t)

    property number:
        """ Bus number (int). """
        def __get__(self):
            return cbus.BUS_get_number(self._c_ptr)
        def __set__(self,num):
            cbus.BUS_set_number(self._c_ptr,num)

    property name:
<<<<<<< HEAD
        """ Bus name (sting). """
        def __get__(self):
            return cbus.BUS_get_name(self._c_ptr).decode('UTF-8')
=======
        """ Bus name (string). """
        def __get__(self): return cbus.BUS_get_name(self._c_ptr).decode('UTF-8')
>>>>>>> fe3b4487
        def __set__(self,name):
            name = name.encode('UTF-8')
            cbus.BUS_set_name(self._c_ptr,name)

    property json_string:
        """ JSON string (string). """
        def __get__(self): 
            cdef char* json_string = cbus.BUS_get_json_string(self._c_ptr, NULL)
            s = json_string.decode('UTF-8')
            free(json_string)
            return s

    property degree:
        """ Bus degree (number of incident branches) (float). """
        def __get__(self):
            return cbus.BUS_get_degree(self._c_ptr)

    property v_mag:
        """ Bus volatge magnitude (p.u. bus base kv) (float or array). """
        def __get__(self):
            r = [cbus.BUS_get_v_mag(self._c_ptr,t) for t in range(self.num_periods)]
            if self.num_periods == 1:
                return AttributeFloat(r[0])
            else:
                return AttributeArray(r,self.set_v_mag)
        def __set__(self,v):
            cdef int t
            cdef np.ndarray var = np.array(v).flatten()
            for t in range(np.minimum(var.size,self.num_periods)):
                cbus.BUS_set_v_mag(self._c_ptr,var[t],t)

    property v_ang:
        """ Bus voltage angle (radians) (float or array). """
        def __get__(self):
            r = [cbus.BUS_get_v_ang(self._c_ptr,t) for t in range(self.num_periods)]
            if self.num_periods == 1:
                return AttributeFloat(r[0])
            else:
                return AttributeArray(r,self.set_v_ang)
        def __set__(self,v):
            cdef int t
            cdef np.ndarray var = np.array(v).flatten()
            for t in range(np.minimum(var.size,self.num_periods)):
                cbus.BUS_set_v_ang(self._c_ptr,var[t],t)

    property v_set:
        """ Bus voltage set point (p.u. bus base kv) (float or array). Equals one if bus is not regulated by a generator. """
        def __get__(self):
            r = [cbus.BUS_get_v_set(self._c_ptr,t) for t in range(self.num_periods)]
            if self.num_periods == 1:
                return AttributeFloat(r[0])
            else:
                return np.array(r)
        def __set__(self,v):
            cdef int t
            cdef np.ndarray var = np.array(v).flatten()
            for t in range(np.minimum(var.size,self.num_periods)):
                cbus.BUS_set_v_set(self._c_ptr,var[t],t)

    property v_max_reg:
        """ Bus regulation maximum voltage magnitude (p.u. bus base kv) (float). """
        def __get__(self):
            return cbus.BUS_get_v_max_reg(self._c_ptr)
        def __set__(self,value):
            cbus.BUS_set_v_max_reg(self._c_ptr,value)

    property v_min_reg:
        """ Bus regulation minimum voltage magnitude (p.u. bus base kv) (float). """
        def __get__(self):
            return cbus.BUS_get_v_min_reg(self._c_ptr)
        def __set__(self,value):
            cbus.BUS_set_v_min_reg(self._c_ptr,value)

    property v_max_norm:
        """ Bus normal maximum voltage magnitude (p.u. bus base kv) (float). """
        def __get__(self):
            return cbus.BUS_get_v_max_norm(self._c_ptr)
        def __set__(self,value):
            cbus.BUS_set_v_max_norm(self._c_ptr,value)

    property v_min_norm:
        """ Bus normal minimum voltage magnitude (p.u. bus base kv) (float). """
        def __get__(self):
            return cbus.BUS_get_v_min_norm(self._c_ptr)
        def __set__(self,value):
            cbus.BUS_set_v_min_norm(self._c_ptr,value)
            
    property v_max:
        """ Same as :attr:`v_max_norm <pfnet.Bus.v_max_norm>`."""
        def __get__(self):
            return self.v_max_norm
        def __set__(self,value):
            self.v_max_norm = value
            
    property v_min:
        """ Same as :attr:`v_min_norm <pfnet.Bus.v_min_norm>`."""
        def __get__(self):
            return self.v_min_norm
        def __set__(self,value):
            self.v_min_norm = value

    property v_max_emer:
        """ Bus emergency maximum voltage magnitude (p.u. bus base kv) (float). """
        def __get__(self):
            return cbus.BUS_get_v_max_emer(self._c_ptr)
        def __set__(self,value):
            cbus.BUS_set_v_max_emer(self._c_ptr,value)

    property v_min_emer:
        """ Bus emergency minimum voltage magnitude (p.u. bus base kv) (float). """
        def __get__(self):
            return cbus.BUS_get_v_min_emer(self._c_ptr)
        def __set__(self,value):
            cbus.BUS_set_v_min_emer(self._c_ptr,value)

    property P_mis:
        """ Bus active power mismatch (p.u. system base MVA) (float or array). """
        def __get__(self):
            r = [cbus.BUS_get_P_mis(self._c_ptr,t) for t in range(self.num_periods)]
            if self.num_periods == 1:
                return AttributeFloat(r[0])
            else:
                return np.array(r)

    property Q_mis:
        """ Bus reactive power mismatch (p.u. system base MVA) (float or array). """
        def __get__(self):
            r = [cbus.BUS_get_Q_mis(self._c_ptr,t) for t in range(self.num_periods)]
            if self.num_periods == 1:
                return AttributeFloat(r[0])
            else:
                return np.array(r)

    property sens_P_balance:
        """ Objective function sensitivity with respect to bus active power balance (float or array). """
        def __get__(self):
            r = [cbus.BUS_get_sens_P_balance(self._c_ptr,t) for t in range(self.num_periods)]
            if self.num_periods == 1:
                return AttributeFloat(r[0])
            else:
                return np.array(r)

    property sens_Q_balance:
        """ Objective function sensitivity with respect to bus reactive power balance (float or array). """
        def __get__(self):
            r = [cbus.BUS_get_sens_Q_balance(self._c_ptr,t) for t in range(self.num_periods)]
            if self.num_periods == 1:
                return AttributeFloat(r[0])
            else:
                return np.array(r)

    property sens_v_mag_u_bound:
        """ Objective function sensitivity with respect to voltage magnitude upper bound (float or array). """
        def __get__(self):
            r = [cbus.BUS_get_sens_v_mag_u_bound(self._c_ptr,t) for t in range(self.num_periods)]
            if self.num_periods == 1:
                return AttributeFloat(r[0])
            else:
                return np.array(r)

    property sens_v_mag_l_bound:
        """ Objective function sensitivity with respect to voltage magnitude lower bound (float or array). """
        def __get__(self):
            r = [cbus.BUS_get_sens_v_mag_l_bound(self._c_ptr,t) for t in range(self.num_periods)]
            if self.num_periods == 1:
                return AttributeFloat(r[0])
            else:
                return np.array(r)

    property sens_v_ang_u_bound:
        """ Objective function sensitivity with respect to voltage angle upper bound (float or array). """
        def __get__(self):
            r = [cbus.BUS_get_sens_v_ang_u_bound(self._c_ptr,t) for t in range(self.num_periods)]
            if self.num_periods == 1:
                return AttributeFloat(r[0])
            else:
                return np.array(r)

    property sens_v_ang_l_bound:
        """ Objective function sensitivity with respect to voltage angle lower bound (float or array). """
        def __get__(self):
            r = [cbus.BUS_get_sens_v_ang_l_bound(self._c_ptr,t) for t in range(self.num_periods)]
            if self.num_periods == 1:
                return AttributeFloat(r[0])
            else:
                return np.array(r)

    property sens_v_reg_by_gen:
        """ Objective function sensitivity with respect to bus voltage regulation by generators (float or array). """
        def __get__(self):
            r = [cbus.BUS_get_sens_v_reg_by_gen(self._c_ptr,t) for t in range(self.num_periods)]
            if self.num_periods == 1:
                return AttributeFloat(r[0])
            else:
                return np.array(r)

    property sens_v_reg_by_tran:
        """ Objective function sensitivity with respect to bus voltage regulation by transformers (float or array). """
        def __get__(self):
            r = [cbus.BUS_get_sens_v_reg_by_tran(self._c_ptr,t) for t in range(self.num_periods)]
            if self.num_periods == 1:
                return AttributeFloat(r[0])
            else:
                return np.array(r)

    property sens_v_reg_by_shunt:
        """ Objective function sensitivity with respect to bus voltage regulation by shunts (float or array). """
        def __get__(self):
            r = [cbus.BUS_get_sens_v_reg_by_shunt(self._c_ptr,t) for t in range(self.num_periods)]
            if self.num_periods == 1:
                return AttributeFloat(r[0])
            else:
                return np.array(r)

    property generators:
        """ List of :class:`generators <pfnet.Generator>` connected to this bus (list). """
        def __get__(self):
            gens = []
            cdef cgen.Gen* g = cbus.BUS_get_gen(self._c_ptr)
            while g is not NULL:
                gens.append(new_Generator(g))
                g = cgen.GEN_get_next(g)
            return gens

    property reg_generators:
        """ List of :class:`generators <pfnet.Generator>` regulating the voltage magnitude of this bus (list). """
        def __get__(self):
            reg_gens = []
            cdef cgen.Gen* g = cbus.BUS_get_reg_gen(self._c_ptr)
            while g is not NULL:
                reg_gens.append(new_Generator(g))
                g = cgen.GEN_get_reg_next(g)
            return reg_gens

    property reg_gens:
        """ Same as :attr:`reg_generators <pfnet.Bus.reg_generators>`. """
        def __get__(self): return self.reg_generators

    property reg_trans:
        """ List of :class:`tap-changing transformers <pfnet.Branch>` regulating the voltage magnitude of this bus (list). """
        def __get__(self):
            reg_trans = []
            cdef cbranch.Branch* br = cbus.BUS_get_reg_tran(self._c_ptr)
            while br is not NULL:
                reg_trans.append(new_Branch(br))
                br = cbranch.BRANCH_get_reg_next(br)
            return reg_trans

    property shunts:
        """ List of :class:`shunt devices <pfnet.Shunt>` connected to this bus (list). """
        def __get__(self):
            shunts = []
            cdef cshunt.Shunt* s = cbus.BUS_get_shunt(self._c_ptr)
            while s is not NULL:
                shunts.append(new_Shunt(s))
                s = cshunt.SHUNT_get_next(s)
            return shunts

    property reg_shunts:
        """ List of :class:`switched shunt devices <pfnet.Shunt>` regulating the voltage magnitude of this bus (list). """
        def __get__(self):
            reg_shunts = []
            cdef cshunt.Shunt* s = cbus.BUS_get_reg_shunt(self._c_ptr)
            while s is not NULL:
                reg_shunts.append(new_Shunt(s))
                s = cshunt.SHUNT_get_reg_next(s)
            return reg_shunts

    property branches_from:
        """ .. deprecated:: 1.2.5  Same as :attr:`branches_k <pfnet.Bus.branches_k>`. """
        def __get__(self): return self.branches_k

    property branches_k:
        """ List of :class:`branches <pfnet.Branch>` that have this bus on the "k" (aka "from" or "i") side (list). """
        def __get__(self):
            branches = []
            cdef cbranch.Branch* br = cbus.BUS_get_branch_k(self._c_ptr)
            while br is not NULL:
                branches.append(new_Branch(br))
                br = cbranch.BRANCH_get_next_k(br)
            return branches

    property branches_to:
        """ .. deprecated:: 1.2.5  Same as :attr:`branches_m <pfnet.Bus.branches_m>`. """
        def __get__(self): return self.branches_m

    property branches_m:
        """ List of :class:`branches <pfnet.Branch>` that have this bus on the "m" (aka "to" or "j") side (list). """
        def __get__(self):
            branches = []
            cdef cbranch.Branch* br = cbus.BUS_get_branch_m(self._c_ptr)
            while br is not NULL:
                branches.append(new_Branch(br))
                br = cbranch.BRANCH_get_next_m(br)
            return branches

    property branches:
        """ List of :class:`branches <pfnet.Branch>` incident on this bus (list). """
        def __get__(self):
            # combine both "k"/"from" and "m"/"to" branches
            return self.branches_k+self.branches_m

    property loads:
        """ List of :class:`loads <pfnet.Load>` connected to this bus (list). """
        def __get__(self):
            loads = []
            cdef cload.Load* l = cbus.BUS_get_load(self._c_ptr)
            while l is not NULL:
                loads.append(new_Load(l))
                l = cload.LOAD_get_next(l)
            return loads

    property var_generators:
        """ List of :class:`variable generators <pfnet.VarGenerator>` connected to this bus (list). """
        def __get__(self):
            vargens = []
            cdef cvargen.Vargen* g = cbus.BUS_get_vargen(self._c_ptr)
            while g is not NULL:
                vargens.append(new_VarGenerator(g))
                g = cvargen.VARGEN_get_next(g)
            return vargens

    property var_gens:
        """ Same as :attr:`var_generators <pfnet.Bus.var_generators>`. """
        def __get__(self): return self.var_generators

    property batteries:
        """ List of :class:`batteries <pfnet.Battery>` connected to this bus (list). """
        def __get__(self):
            bats = []
            cdef cbat.Bat* b = cbus.BUS_get_bat(self._c_ptr)
            while b is not NULL:
                bats.append(new_Battery(b))
                b = cbat.BAT_get_next(b)
            return bats

    property bats:
        """ Same as :attr:`batteries <pfnet.Bus.batteries>`. """
        def __get__(self): return self.batteries


cdef new_Bus(cbus.Bus* b):
    if b is not NULL:
        bus = Bus(alloc=False)
        bus._c_ptr = b
        return bus
    else:
        raise BusError('no bus data')<|MERGE_RESOLUTION|>--- conflicted
+++ resolved
@@ -666,14 +666,9 @@
             cbus.BUS_set_number(self._c_ptr,num)
 
     property name:
-<<<<<<< HEAD
-        """ Bus name (sting). """
+        """ Bus name (string). """
         def __get__(self):
             return cbus.BUS_get_name(self._c_ptr).decode('UTF-8')
-=======
-        """ Bus name (string). """
-        def __get__(self): return cbus.BUS_get_name(self._c_ptr).decode('UTF-8')
->>>>>>> fe3b4487
         def __set__(self,name):
             name = name.encode('UTF-8')
             cbus.BUS_set_name(self._c_ptr,name)

--- conflicted
+++ resolved
@@ -114,15 +114,7 @@
     Bus* BUS_new(int num_periods)
     void BUS_set_next(Bus* bus, Bus* next_bus)
     void BUS_set_name(Bus* bus, char* name)
-<<<<<<< HEAD
-    void BUS_set_price(Bus* bus, REAL price)
-    void BUS_set_v_mag(Bus* bus, REAL v_mag)
-    void BUS_set_v_ang(Bus* bus, REAL v_ang)
-    void BUS_show(Bus* bus)
-=======
     void BUS_set_price(Bus* bus, REAL price, int t)
     void BUS_set_v_mag(Bus* bus, REAL v_mag, int t)
     void BUS_set_v_ang(Bus* bus, REAL v_ang, int t)
-    void BUS_show(Bus* bus, int t)
-    
->>>>>>> d8ee74a9
+    void BUS_show(Bus* bus, int t)
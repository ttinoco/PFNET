--- conflicted
+++ resolved
@@ -16,25 +16,9 @@
 cimport cconstants
 cimport cvec
 cimport cmat
-<<<<<<< HEAD
-cimport cgen
-cimport cshunt
-cimport cbus
-cimport cbranch
-cimport cload
-cimport cvargen
-cimport cbat
-cimport cnet
-cimport ccont
-cimport cgraph
-cimport cconstr
-cimport cfunc
-cimport cheur
-cimport cprob
 cimport cparser_python
 cimport cparser_raw
-=======
->>>>>>> 7fad5094
+cimport cgraph
 
 from scipy import misc
 import tempfile
@@ -148,3672 +132,6 @@
 # Others
 ########
 
-<<<<<<< HEAD
-# Infinite
-BRANCH_INF_RATIO = cbranch.BRANCH_INF_RATIO
-BRANCH_INF_FLOW = cbranch.BRANCH_INF_FLOW
-
-class BranchError(Exception):
-    """
-    Branch error exception.
-    """
-    def __init__(self,value):
-        self.value = value
-    def __str__(self):
-        return repr(self.value)
-
-cdef class Branch:
-    """
-    Branch class.
-    """
-
-    cdef cbranch.Branch* _c_ptr
-
-    def __init__(self,num_periods=1,alloc=True):
-        """
-        Branch class.
-
-        Parameters
-        ----------
-        alloc : {``True``, ``False``}
-        num_periods : int
-        """
-
-        pass
-
-    def __cinit__(self,num_periods=1,alloc=True):
-
-        if alloc:
-            self._c_ptr = cbranch.BRANCH_new(num_periods)
-        else:
-            self._c_ptr = NULL
-
-    def _get_c_ptr(self):
-
-        return new_CPtr(self._c_ptr)
-
-    def has_pos_ratio_v_sens(self):
-        """
-        Determines whether tap-changing transformer has positive
-        sensitivity between tap ratio and controlled bus voltage magnitude.
-
-        Returns
-        -------
-        flag : {``True``, ``False``}
-        """
-
-        return cbranch.BRANCH_has_pos_ratio_v_sens(self._c_ptr)
-
-    def is_equal(self,other):
-        """
-        Determines whether branch is equal to given branch.
-
-        Parameters
-        ----------
-        other : :class:`Branch <pfnet.Branch>`
-        """
-
-        cdef Branch b_other
-
-        if not isinstance(other,Branch):
-            return False
-
-        b_other = other
-
-        return cbranch.BRANCH_is_equal(self._c_ptr,b_other._c_ptr)
-
-    def __richcmp__(self,other,op):
-        """
-        Compares two branches.
-
-        Parameters
-        ----------
-        other : Branch
-        op : comparison type
-
-        Returns
-        -------
-        flag : {``True``, ``False``}
-        """
-
-        if op == 2:
-            return self.is_equal(other)
-        elif op == 3:
-            return not self.is_equal(other)
-        else:
-            return False
-
-    def is_on_outage(self):
-        """
-        Determines whether branch in on outage.
-        
-        Returns
-        -------
-        flag : {``True``, ``False``}
-        """
-
-        return cbranch.BRANCH_is_on_outage(self._c_ptr)
-
-    def is_fixed_tran(self):
-        """
-        Determines whether branch is fixed transformer.
-
-        Returns
-        -------
-        flag : {``True``, ``False``}
-        """
-
-        return cbranch.BRANCH_is_fixed_tran(self._c_ptr)
-
-    def is_line(self):
-        """
-        Determines whether branch is transmission line.
-
-        Returns
-        -------
-        flag : {``True``, ``False``}
-        """
-
-        return cbranch.BRANCH_is_line(self._c_ptr)
-
-    def is_phase_shifter(self):
-        """
-        Determines whether branch is phase shifter.
-
-        Returns
-        -------
-        flag : {``True``, ``False``}
-        """
-
-        return cbranch.BRANCH_is_phase_shifter(self._c_ptr)
-
-    def is_tap_changer(self):
-        """
-        Determines whether branch is tap-changing transformer.
-
-        Returns
-        -------
-        flag : {``True``, ``False``}
-        """
-        
-        return cbranch.BRANCH_is_tap_changer(self._c_ptr)
-
-    def is_tap_changer_v(self):
-        """
-        Determines whether branch is tap-changing transformer
-        that regulates bus voltage magnitude.
-
-        Returns
-        -------
-        flag : {``True``, ``False``}
-        """
-
-        return cbranch.BRANCH_is_tap_changer_v(self._c_ptr)
-
-    def is_tap_changer_Q(self):
-        """
-        Determines whether branch is tap-changing transformer
-        that regulates reactive power flow.
-
-        Returns
-        -------
-        flag : {``True``, ``False``}
-        """
-
-        return cbranch.BRANCH_is_tap_changer_Q(self._c_ptr)
-
-    def has_flags(self,flag_type,q):
-        """
-        Determines whether the branch has the flags associated with
-        specific quantities set.
-
-        Parameters
-        ----------
-        flag_type : string (:ref:`ref_net_flag`)
-        q : string or list of strings (:ref:`ref_branch_q`)
-
-        Returns
-        -------
-        flag : {``True``, ``False``}
-        """
-
-        q = q if isinstance(q,list) else [q]
-
-        return cbranch.BRANCH_has_flags(self._c_ptr,
-                                        str2flag[flag_type],
-                                        reduce(lambda x,y: x|y,[str2q[self.obj_type][qq] for qq in q],0))
-
-    property num_periods:
-        """ Number of time periods (int). """
-        def __get__(self): return cbranch.BRANCH_get_num_periods(self._c_ptr)
-
-    property obj_type:
-        """ Object type (string). """
-        def __get__(self): return obj2str[cbranch.BRANCH_get_obj_type(self._c_ptr)]
-
-    property index:
-        """ Branch index (int). """
-        def __get__(self): return cbranch.BRANCH_get_index(self._c_ptr)
-
-    property index_ratio:
-        """ Index of transformer tap ratio variable (int or array). """
-        def __get__(self): 
-            r = [cbranch.BRANCH_get_index_ratio(self._c_ptr,t) for t in range(self.num_periods)]
-            if self.num_periods == 1:
-                return AttributeInt(r[0])
-            else:
-                return np.array(r)
-
-    property index_ratio_y:
-        """ Index of transformer tap ratio positive deviation variable (int or array). """
-        def __get__(self): 
-            r = [cbranch.BRANCH_get_index_ratio_y(self._c_ptr,t) for t in range(self.num_periods)]
-            if self.num_periods == 1:
-                return AttributeInt(r[0])
-            else:
-                return np.array(r)
-
-    property index_ratio_z:
-        """ Index of transformer tap ratio negative deviation variable (int or array). """
-        def __get__(self): 
-            r = [cbranch.BRANCH_get_index_ratio_z(self._c_ptr,t) for t in range(self.num_periods)]
-            if self.num_periods == 1:
-                return AttributeInt(r[0])
-            else:
-                return np.array(r)
-
-    property index_phase:
-        """ Index of transformer phase shift variable (int or array). """
-        def __get__(self): 
-            r = [cbranch.BRANCH_get_index_phase(self._c_ptr,t) for t in range(self.num_periods)]
-            if self.num_periods == 1:
-                return AttributeInt(r[0])
-            else:
-                return np.array(r)
-
-    property ratio:
-        """ Transformer tap ratio (float or array). """
-        def __get__(self): 
-            r = [cbranch.BRANCH_get_ratio(self._c_ptr,t) for t in range(self.num_periods)]
-            if self.num_periods == 1:
-                return AttributeFloat(r[0])
-            else:
-                return np.array(r)
-
-    property ratio_max:
-        """ Transformer tap ratio upper limit (float). """
-        def __get__(self): return cbranch.BRANCH_get_ratio_max(self._c_ptr)
-        def __set__(self,value): cbranch.BRANCH_set_ratio_max(self._c_ptr,value)
-
-    property ratio_min:
-        """ Transformer tap ratio lower limit (float). """
-        def __get__(self): return cbranch.BRANCH_get_ratio_min(self._c_ptr)
-        def __set__(self,value): cbranch.BRANCH_set_ratio_min(self._c_ptr,value)
-
-    property bus_from:
-        """ :class:`Bus <pfnet.Bus>` connected to the "from" side. """
-        def __get__(self): return new_Bus(cbranch.BRANCH_get_bus_from(self._c_ptr))
-   
-    property bus_to:
-        """ :class:`Bus <pfnet.Bus>` connected to the "to" side. """
-        def __get__(self): return new_Bus(cbranch.BRANCH_get_bus_to(self._c_ptr))
-
-    property reg_bus:
-        """ :class:`Bus <pfnet.Bus>` whose voltage is regulated by this tap-changing transformer. """
-        def __get__(self): return new_Bus(cbranch.BRANCH_get_reg_bus(self._c_ptr))
-
-    property b:
-        """ Branch series susceptance (p.u.) (float). """
-        def __get__(self): return cbranch.BRANCH_get_b(self._c_ptr)
-
-    property b_from:
-        """ Branch shunt susceptance at the "from" side (p.u.) (float). """
-        def __get__(self): return cbranch.BRANCH_get_b_from(self._c_ptr)
-
-    property b_to:
-        """ Branch shunt susceptance at the "to" side (p.u.) (float). """
-        def __get__(self): return cbranch.BRANCH_get_b_to(self._c_ptr)
-
-    property g:
-        """ Branch series conductance (p.u.) (float). """
-        def __get__(self): return cbranch.BRANCH_get_g(self._c_ptr)
-
-    property g_from:
-        """ Branch shunt conductance at the "from" side (p.u.) (float). """
-        def __get__(self): return cbranch.BRANCH_get_g_from(self._c_ptr)
-
-    property g_to:
-        """ Branch shunt conductance at the "to" side (p.u.) (float). """
-        def __get__(self): return cbranch.BRANCH_get_g_to(self._c_ptr)
-
-    property phase:
-        """ Transformer phase shift (radians) (float or array). """
-        def __get__(self): 
-            r = [cbranch.BRANCH_get_phase(self._c_ptr,t) for t in range(self.num_periods)]
-            if self.num_periods == 1:
-                return AttributeFloat(r[0])
-            else:
-                return np.array(r)
-
-    property phase_max:
-        """ Transformer phase shift upper limit (radians) (float). """
-        def __get__(self): return cbranch.BRANCH_get_phase_max(self._c_ptr)
-
-    property phase_min:
-        """ Transformer phase shift lower limit (radians) (float). """
-        def __get__(self): return cbranch.BRANCH_get_phase_min(self._c_ptr)
-
-    property ratingA:
-        """ Branch thermal rating A (p.u. system base power) (float). """
-        def __get__(self): return cbranch.BRANCH_get_ratingA(self._c_ptr)
-        def __set__(self,r): cbranch.BRANCH_set_ratingA(self._c_ptr,r)
-
-    property ratingB:
-        """ Branch thermal rating B (p.u. system base power) (float). """
-        def __get__(self): return cbranch.BRANCH_get_ratingB(self._c_ptr)
-        def __set__(self,r): cbranch.BRANCH_set_ratingB(self._c_ptr,r)
-
-    property ratingC:
-        """ Branch thermal rating C (p.u. system base power) (float). """
-        def __get__(self): return cbranch.BRANCH_get_ratingC(self._c_ptr)
-        def __set__(self,r): cbranch.BRANCH_set_ratingC(self._c_ptr,r)
-
-    property P_flow_DC:
-        """ Active power flow (DC approx.) from bus "from" to bus "to" (float or array). """
-        def __get__(self): 
-            r = [cbranch.BRANCH_get_P_flow_DC(self._c_ptr,t) for t in range(self.num_periods)]
-            if self.num_periods == 1:
-                return AttributeFloat(r[0])
-            else:
-                return np.array(r)
-
-    property sens_P_u_bound:
-        """ Objective function sensitivity with respect to active power flow upper bound (float or array). """
-        def __get__(self): 
-            r = [cbranch.BRANCH_get_sens_P_u_bound(self._c_ptr,t) for t in range(self.num_periods)] 
-            if self.num_periods == 1:
-                return AttributeFloat(r[0])
-            else:
-                return np.array(r)
-                
-    property sens_P_l_bound:
-        """ Objective function sensitivity with respect to active power flow lower bound (float or array). """
-        def __get__(self): 
-            r = [cbranch.BRANCH_get_sens_P_l_bound(self._c_ptr,t) for t in range(self.num_periods)]
-            if self.num_periods == 1:
-                return AttributeFloat(r[0])
-            else:
-                return np.array(r)
-
-    property outage:
-        """ Flag that indicates whehter branch is on outage. """
-        def __get__(self): return cbranch.BRANCH_is_on_outage(self._c_ptr)
-
-cdef new_Branch(cbranch.Branch* b):
-    if b is not NULL:
-        branch = Branch(alloc=False)
-        branch._c_ptr = b
-        return branch
-    else:
-        raise BranchError('no branch data')
-
-# Generator
-###########
-
-# Infinity
-GEN_INF_P = cgen.GEN_INF_P
-GEN_INF_Q = cgen.GEN_INF_Q
-
-class GeneratorError(Exception):
-    """ 
-    Generator error exception.
-    """
-    
-    def __init__(self,value):
-        self.value = value
-    def __str__(self):
-        return repr(self.value)
-
-cdef class Generator:
-    """
-    Generator class.
-    """
-
-    cdef cgen.Gen* _c_ptr
-
-    def __init__(self,num_periods=1,alloc=True):
-        """
-        Generator class.
-
-        Parameters
-        ----------
-        alloc : {``True``, ``False``}
-        num_periods : int
-        """
-
-        pass
-
-    def __cinit__(self,num_periods=1,alloc=True):
-
-        if alloc:
-            self._c_ptr = cgen.GEN_new(num_periods)
-        else:
-            self._c_ptr = NULL
-
-    def _get_c_ptr(self):
-
-        return new_CPtr(self._c_ptr)
-
-    def is_equal(self,other):
-        """
-        Determines whether generator is equal to given generator.
-
-        Parameters
-        ----------
-        other : :class:`Generator <pfnet.Generator>`
-        """
-
-        cdef Generator g_other
-
-        if not isinstance(other,Generator):
-            return False
-
-        g_other = other
-
-        return cgen.GEN_is_equal(self._c_ptr,g_other._c_ptr)
-
-    def __richcmp__(self,other,op):
-        """
-        Compares two generators.
-
-        Parameters
-        ----------
-        other : Generator
-        op : comparison type
-
-        Returns
-        -------
-        flag : {``True``, ``False``}
-        """
-
-        if op == 2:
-            return self.is_equal(other)
-        elif op == 3:
-            return not self.is_equal(other)
-        else:
-            return False
-
-    def is_on_outage(self):
-        """
-        Determines whether generator in on outage.
-        
-        Returns
-        -------
-        flag : {``True``, ``False``}
-        """
-
-        return cgen.GEN_is_on_outage(self._c_ptr)
-
-    def is_slack(self):
-        """ 
-        Determines whether generator is slack.
-        
-        Returns
-        -------
-        flag : {``True``, ``False``}
-        """
-
-        return cgen.GEN_is_slack(self._c_ptr)
-
-    def is_regulator(self):
-        """ 
-        Determines whether generator provides voltage regulation.
-        
-        Returns
-        -------
-        flag : {``True``, ``False``}
-        """
-        
-        return cgen.GEN_is_regulator(self._c_ptr)
-
-    def is_P_adjustable(self):
-        """ 
-        Determines whether generator has adjustable active power.
-        
-        Returns
-        -------
-        flag : {``True``, ``False``}
-        """
-        
-        return cgen.GEN_is_P_adjustable(self._c_ptr)
-
-    def has_flags(self,flag_type,q):
-        """ 
-        Determines whether the generator has the flags associated with
-        certain quantities set. 
-
-        Parameters
-        ----------
-        flag_type : string (:ref:`ref_net_flag`)
-        q : string or list of strings (:ref:`ref_gen_q`)
-        
-        Returns
-        -------
-        flag : {``True``, ``False``}
-        """
-
-        q = q if isinstance(q,list) else [q]
-
-        return cgen.GEN_has_flags(self._c_ptr,
-                                  str2flag[flag_type],
-                                  reduce(lambda x,y: x|y,[str2q[self.obj_type][qq] for qq in q],0))
-
-    def set_P(self,P,t=0):
-        """"
-        Sets active power.
-
-        Parameters
-        ----------
-        P : float
-        t = int
-        """
-        
-        cgen.GEN_set_P(self._c_ptr,P,t)
-
-    def set_Q(self,Q,t=0):
-        """"
-        Sets reactive power.
-
-        Parameters
-        ----------
-        Q : float
-        t = int
-        """
-        
-        cgen.GEN_set_Q(self._c_ptr,Q,t)
-
-    property num_periods:
-        """ Number of time periods (int). """
-        def __get__(self): return cgen.GEN_get_num_periods(self._c_ptr)
-
-    property obj_type:
-        """ Object type (string). """
-        def __get__(self): return obj2str[cgen.GEN_get_obj_type(self._c_ptr)]
-
-    property index:
-        """ Generator index (int). """
-        def __get__(self): return cgen.GEN_get_index(self._c_ptr)
-        
-    property index_P:
-        """ Index of generator active power variable (int or array). """
-        def __get__(self): 
-            r = [cgen.GEN_get_index_P(self._c_ptr,t) for t in range(self.num_periods)]
-            if self.num_periods == 1:
-                return AttributeInt(r[0])
-            else:
-                return np.array(r)
-
-    property index_Q:
-        """ Index of generator reactive power variable (int or array). """
-        def __get__(self): 
-            r = [cgen.GEN_get_index_Q(self._c_ptr,t) for t in range(self.num_periods)]
-            if self.num_periods == 1:
-                return AttributeInt(r[0])
-            else:
-                return np.array(r)
-
-    property bus:
-        """ :class:`Bus <pfnet.Bus>` to which generator is connected. """
-        def __get__(self): return new_Bus(cgen.GEN_get_bus(self._c_ptr))
-
-    property reg_bus:
-        """ :class:`Bus <pfnet.Bus>` whose voltage is regulated by this generator. """
-        def __get__(self): return new_Bus(cgen.GEN_get_reg_bus(self._c_ptr))
-
-    property P:
-        """ Generator active power (p.u. system base MVA) (float or array). """
-        def __get__(self): 
-            r = [cgen.GEN_get_P(self._c_ptr,t) for t in range(self.num_periods)]
-            if self.num_periods == 1:
-                return AttributeFloat(r[0])
-            else:
-                return AttributeArray(r,self.set_P)
-        def __set__(self,P): 
-            cdef int t
-            cdef np.ndarray Par = np.array(P).flatten()
-            for t in range(np.minimum(Par.size,self.num_periods)):
-                cgen.GEN_set_P(self._c_ptr,Par[t],t)
-
-    property P_prev:
-        """ Generator active power during the previous time period (p.u. system base MVA) (float or array). """
-        def __get__(self): return cgen.GEN_get_P_prev(self._c_ptr)
-        def __set__(self,P): cgen.GEN_set_P_prev(self._c_ptr,P)
-
-    property dP_max:
-        """ Generator active power ramping limit (p.u. system base MVA) (float). """
-        def __get__(self): return cgen.GEN_get_dP_max(self._c_ptr)
-        def __set__(self,P): cgen.GEN_set_dP_max(self._c_ptr,P)
-
-    property P_max:
-        """ Generator active power upper limit (p.u. system base MVA) (float). """
-        def __get__(self): return cgen.GEN_get_P_max(self._c_ptr)
-        def __set__(self,P): cgen.GEN_set_P_max(self._c_ptr,P)
-
-    property P_min:
-        """ Generator active power lower limit (p.u. system base MVA) (float). """
-        def __get__(self): return cgen.GEN_get_P_min(self._c_ptr)
-        def __set__(self,P): cgen.GEN_set_P_min(self._c_ptr,P)
-            
-    property Q:
-        """ Generator reactive power (p.u. system base MVA) (float or array). """
-        def __get__(self): 
-            r = [cgen.GEN_get_Q(self._c_ptr,t) for t in range(self.num_periods)]
-            if self.num_periods == 1:
-                return AttributeFloat(r[0])
-            else:
-                return AttributeArray(r,self.set_Q)
-        def __set__(self,Q): 
-            cdef int t
-            cdef np.ndarray Qar = np.array(Q).flatten()
-            for t in range(np.minimum(Qar.size,self.num_periods)):
-                cgen.GEN_set_Q(self._c_ptr,Qar[t],t)
-
-    property Q_max:
-        """ Generator reactive power upper limit (p.u. system base MVA) (float). """
-        def __get__(self): return cgen.GEN_get_Q_max(self._c_ptr)
-
-    property Q_min:
-        """ Generator reactive power lower limit (p.u. system base MVA) (float). """
-        def __get__(self): return cgen.GEN_get_Q_min(self._c_ptr)
-
-    property P_cost:
-        """ Active power generation cost ($/hr) (float or array). """
-        def __get__(self): 
-            r = [cgen.GEN_get_P_cost(self._c_ptr,t) for t in range(self.num_periods)]
-            if self.num_periods == 1:
-                return AttributeFloat(r[0])
-            else:
-                return np.array(r)
-            
-    property cost_coeff_Q0:
-        """ Coefficient for genertion cost function (constant term, units of $/hr). """
-        def __get__(self): return cgen.GEN_get_cost_coeff_Q0(self._c_ptr)
-        def __set__(self,c): cgen.GEN_set_cost_coeff_Q0(self._c_ptr,c)
-
-    property cost_coeff_Q1:
-        """ Coefficient for genertion cost function (linear term, units of $/(hr p.u.)). """
-        def __get__(self): return cgen.GEN_get_cost_coeff_Q1(self._c_ptr)
-        def __set__(self,c): cgen.GEN_set_cost_coeff_Q1(self._c_ptr,c)
-
-    property cost_coeff_Q2:
-        """ Coefficient for genertion cost function (quadratic term, units of $/(hr p.u.^2)). """
-        def __get__(self): return cgen.GEN_get_cost_coeff_Q2(self._c_ptr)
-        def __set__(self,c): cgen.GEN_set_cost_coeff_Q2(self._c_ptr,c)
-
-    property sens_P_u_bound:
-        """ Objective function sensitivity with respect to active power upper bound (float or array). """
-        def __get__(self): 
-            r = [cgen.GEN_get_sens_P_u_bound(self._c_ptr,t) for t in range(self.num_periods)]
-            if self.num_periods == 1:
-                return AttributeFloat(r[0])
-            else:
-                return np.array(r)
-
-    property sens_P_l_bound:
-        """ Objective function sensitivity with respect to active power lower bound (float or array). """
-        def __get__(self): 
-            r = [cgen.GEN_get_sens_P_l_bound(self._c_ptr,t) for t in range(self.num_periods)]
-            if self.num_periods == 1:
-                return AttributeFloat(r[0])
-            else:
-                return np.array(r)
-
-    property outage:
-        """ Flag that indicates whehter generator is on outage. """
-        def __get__(self): return cgen.GEN_is_on_outage(self._c_ptr)
-
-cdef new_Generator(cgen.Gen* g):
-    if g is not NULL:
-        gen = Generator(alloc=False)
-        gen._c_ptr = g
-        return gen
-    else:
-        raise GeneratorError('no gen data')
-
-# Shunt
-#######
-
-# Infinite
-SHUNT_INF_SUSC = cshunt.SHUNT_INF_SUSC
-
-class ShuntError(Exception):
-    """
-    Shunt error exception.
-    """
-    
-    def __init__(self,value):
-        self.value = value
-    def __str__(self):
-        return repr(self.value)
-
-cdef class Shunt:
-    """
-    Shunt class.
-    """
-
-    cdef cshunt.Shunt* _c_ptr
-
-    def __init__(self,num_periods=1,alloc=True):
-        """
-        Shunt class.
-
-        Parameters
-        ----------
-        alloc : {``True``, ``False``}
-        num_periods : int
-        """
-
-        pass
-
-    def __cinit__(self,num_periods=1,alloc=True):
-
-        if alloc:
-            self._c_ptr = cshunt.SHUNT_new(num_periods)
-        else:
-            self._c_ptr = NULL
-
-    def _get_c_ptr(self):
-
-        return new_CPtr(self._c_ptr)
-
-    def is_fixed(self):
-        """
-        Determines whether the shunt device is fixed (as opposed to switched).
-
-        Returns
-        -------
-        flag : {``True``, ``False``}
-        """
-        
-        return cshunt.SHUNT_is_fixed(self._c_ptr)
-
-    def is_switched_v(self):
-        """
-        Determines whether the shunt is switchable and regulates 
-        bus voltage magnitude.
-
-        Returns
-        -------
-        flag : {``True``, ``False``}
-        """
-        
-        return cshunt.SHUNT_is_switched_v(self._c_ptr)
-
-    def has_flags(self,flag_type,q):
-        """
-        Determines whether the shunt devices has flags associated with 
-        certain quantities set.
-        
-        Parameters
-        ----------
-        flag_type : string (:ref:`ref_net_flag`)
-        q : string or list of strings (:ref:`ref_bus_q`)
-
-        Returns
-        -------
-        flag : {``True``, ``False``}
-        """
-
-        q = q if isinstance(q,list) else [q]
-        
-        return cshunt.SHUNT_has_flags(self._c_ptr,
-                                      str2flag[flag_type],
-                                      reduce(lambda x,y: x|y,[str2q[self.obj_type][qq] for qq in q],0))
-
-    property num_periods:
-        """ Number of time periods (int). """
-        def __get__(self): return cshunt.SHUNT_get_num_periods(self._c_ptr)
-
-    property obj_type:
-        """ Object type (string). """
-        def __get__(self): return obj2str[cshunt.SHUNT_get_obj_type(self._c_ptr)]
-
-    property index:
-        """ Shunt index (int). """
-        def __get__(self): return cshunt.SHUNT_get_index(self._c_ptr)    
-
-    property index_b:
-        """ Index of shunt susceptance variable (int or array). """
-        def __get__(self): 
-            r = [cshunt.SHUNT_get_index_b(self._c_ptr,t) for t in range(self.num_periods)]
-            if self.num_periods == 1:
-                return AttributeInt(r[0])
-            else:
-                return np.array(r)
-
-    property index_y:
-        """ Index of shunt susceptance positive deviation variable (int or array). """
-        def __get__(self): 
-            r = [cshunt.SHUNT_get_index_y(self._c_ptr,t) for t in range(self.num_periods)]
-            if self.num_periods == 1:
-                return AttributeInt(r[0])
-            else:
-                return np.array(r)
-
-    property index_z:
-        """ Index of shunt susceptance negative deviation variable (int or array). """
-        def __get__(self): 
-            r = [cshunt.SHUNT_get_index_z(self._c_ptr,t) for t in range(self.num_periods)]
-            if self.num_periods == 1:
-                return AttributeInt(r[0])
-            else:
-                return np.array(r)
-
-    property bus:
-        """ :class:`Bus <pfnet.Bus>` to which the shunt devices is connected. """
-        def __get__(self): return new_Bus(cshunt.SHUNT_get_bus(self._c_ptr))
-
-    property reg_bus:
-        """ :class:`Bus <pfnet.Bus>` whose voltage magnitude is regulated by this shunt device. """
-        def __get__(self): return new_Bus(cshunt.SHUNT_get_reg_bus(self._c_ptr))
-
-    property g:
-        """ Shunt conductance (p.u.) (float). """
-        def __get__(self): return cshunt.SHUNT_get_g(self._c_ptr)
-            
-    property b:
-        """ Shunt susceptance (p.u.) (float or array). """
-        def __get__(self): 
-            r = [cshunt.SHUNT_get_b(self._c_ptr,t) for t in range(self.num_periods)]
-            if self.num_periods == 1:
-                return AttributeFloat(r[0])
-            else:
-                return np.array(r)
-
-    property b_max:
-        """ Shunt susceptance upper limit (p.u.) (float). """
-        def __get__(self): return cshunt.SHUNT_get_b_max(self._c_ptr)
-        def __set__(self,value): cshunt.SHUNT_set_b_max(self._c_ptr,value)
-
-    property b_min:
-        """ Shunt susceptance lower limit (p.u.) (float). """
-        def __get__(self): return cshunt.SHUNT_get_b_min(self._c_ptr)
-        def __set__(self,value): cshunt.SHUNT_set_b_min(self._c_ptr,value)                
-
-cdef new_Shunt(cshunt.Shunt* s):
-    if s is not NULL:
-        shunt = Shunt(alloc=False)
-        shunt._c_ptr = s
-        return shunt
-    else:
-        raise ShuntError('no shunt data')
-
-# Load
-######
-
-# Infinity
-LOAD_INF_P = cload.LOAD_INF_P
-
-class LoadError(Exception):
-    """ 
-    Load error exception.
-    """
-    
-    def __init__(self,value):
-        self.value = value
-    def __str__(self):
-        return repr(self.value)
-
-cdef class Load:
-    """
-    Load class.
-    """
-
-    cdef cload.Load* _c_ptr
-
-    def __init__(self,num_periods=1,alloc=True):
-        """
-        Load class.
-
-        Parameters
-        ----------
-        alloc : {``True``, ``False``}
-        num_periods : int
-        """
-
-        pass
-
-    def __cinit__(self,num_periods=1,alloc=True):
-
-        if alloc:
-            self._c_ptr = cload.LOAD_new(num_periods)
-        else:
-            self._c_ptr = NULL
-
-    def _get_c_ptr(self):
-
-        return new_CPtr(self._c_ptr)
-
-    def is_P_adjustable(self):
-        """ 
-        Determines whether the load has adjustable active power.
-        
-        Returns
-        -------
-        flag : {``True``, ``False``}
-        """
-        
-        return cload.LOAD_is_P_adjustable(self._c_ptr)
-
-    def has_flags(self,flag_type,q):
-        """ 
-        Determines whether the load has the flags associated with
-        certain quantities set. 
-
-        Parameters
-        ----------
-        flag_type : string (:ref:`ref_net_flag`)
-        q : string or list of strings (:ref:`ref_load_q`)
-        
-        Returns
-        -------
-        flag : {``True``, ``False``}
-        """
-
-        q = q if isinstance(q,list) else [q]
-
-        return cload.LOAD_has_flags(self._c_ptr,
-                                    str2flag[flag_type],
-                                    reduce(lambda x,y: x|y,[str2q[self.obj_type][qq] for qq in q],0))
-
-    def set_P(self,P,t=0):
-        """"
-        Sets active power.
-
-        Parameters
-        ----------
-        P : float
-        t = int
-        """
-        
-        cload.LOAD_set_P(self._c_ptr,P,t)
-
-    def set_Q(self,Q,t=0):
-        """"
-        Sets reactive power.
-
-        Parameters
-        ----------
-        Q : float
-        t = int
-        """
-        
-        cload.LOAD_set_Q(self._c_ptr,Q,t)
-
-    property num_periods:
-        """ Number of time periods (int). """
-        def __get__(self): return cload.LOAD_get_num_periods(self._c_ptr)
-
-    property obj_type:
-        """ Object type (string). """
-        def __get__(self): return obj2str[cload.LOAD_get_obj_type(self._c_ptr)]
-
-    property index:
-        """ Load index (int). """
-        def __get__(self): return cload.LOAD_get_index(self._c_ptr)
-       
-    property index_P:
-        """ Index of load active power variable (int or array). """
-        def __get__(self): 
-            r = [cload.LOAD_get_index_P(self._c_ptr,t) for t in range(self.num_periods)]
-            if self.num_periods == 1:
-                return AttributeInt(r[0])
-            else:
-                return np.array(r)
- 
-    property bus:
-        """ :class:`Bus <pfnet.Bus>` to which load is connected. """
-        def __get__(self): return new_Bus(cload.LOAD_get_bus(self._c_ptr))
-
-    property P:
-        """ Load active power (p.u. system base MVA) (float or array). """
-        def __get__(self): 
-            r = [cload.LOAD_get_P(self._c_ptr,t) for t in range(self.num_periods)]
-            if self.num_periods == 1:
-                return AttributeFloat(r[0])
-            else:
-                return AttributeArray(r,self.set_P)
-        def __set__(self,P): 
-            cdef int t
-            cdef np.ndarray Par = np.array(P).flatten()
-            for t in range(np.minimum(Par.size,self.num_periods)):
-                cload.LOAD_set_P(self._c_ptr,Par[t],t)
-       
-    property P_max:
-        """ Load active power upper limit (p.u. system base MVA) (float). """
-        def __get__(self): return cload.LOAD_get_P_max(self._c_ptr)
-        def __set__(self,P): cload.LOAD_set_P_max(self._c_ptr,P)
-
-    property P_min:
-        """ Load active power lower limit (p.u. system base MVA) (float). """
-        def __get__(self): return cload.LOAD_get_P_min(self._c_ptr)
-        def __set__(self,P): cload.LOAD_set_P_min(self._c_ptr,P)
-     
-    property Q:
-        """ Load reactive power (p.u. system base MVA) (float or array). """
-        def __get__(self): 
-            r = [cload.LOAD_get_Q(self._c_ptr,t) for t in range(self.num_periods)]
-            if self.num_periods == 1:
-                return AttributeFloat(r[0])
-            else:
-                return AttributeArray(r,self.set_Q)
-        def __set__(self,Q): 
-            cdef int t
-            cdef np.ndarray Qar = np.array(Q).flatten()
-            for t in range(np.minimum(Qar.size,self.num_periods)):
-                cload.LOAD_set_Q(self._c_ptr,Qar[t],t)
-
-    property P_util:
-        """ Active power load utility ($/hr) (float or array). """
-        def __get__(self): 
-            r = [cload.LOAD_get_P_util(self._c_ptr,t) for t in range(self.num_periods)]
-            if self.num_periods == 1:
-                return AttributeFloat(r[0])
-            else:
-                return np.array(r)
-
-    property util_coeff_Q0:
-        """ Coefficient for consumption utility function (constant term, units of $/hr). """
-        def __get__(self): return cload.LOAD_get_util_coeff_Q0(self._c_ptr)
-        def __set__(self,c): cload.LOAD_set_util_coeff_Q0(self._c_ptr,c)
-
-    property util_coeff_Q1:
-        """ Coefficient for consumption utility function (linear term, units of $/(hr p.u.)). """
-        def __get__(self): return cload.LOAD_get_util_coeff_Q1(self._c_ptr)
-        def __set__(self,c): cload.LOAD_set_util_coeff_Q1(self._c_ptr,c)
-
-    property util_coeff_Q2:
-        """ Coefficient for consumption utility function (quadratic term, units of $/(hr p.u.^2)). """
-        def __get__(self): return cload.LOAD_get_util_coeff_Q2(self._c_ptr)
-        def __set__(self,c): cload.LOAD_set_util_coeff_Q2(self._c_ptr,c)
-
-    property sens_P_u_bound:
-        """ Objective function sensitivity with respect to active power upper bound (float or array). """
-        def __get__(self): 
-            r = [cload.LOAD_get_sens_P_u_bound(self._c_ptr,t) for t in range(self.num_periods)]
-            if self.num_periods == 1:
-                return AttributeFloat(r[0])
-            else:
-                return np.array(r)
-
-    property sens_P_l_bound:
-        """ Objective function sensitivity with respect to active power lower bound (float or array). """
-        def __get__(self): 
-            r = [cload.LOAD_get_sens_P_l_bound(self._c_ptr,t) for t in range(self.num_periods)]
-            if self.num_periods == 1:
-                return AttributeFloat(r[0])
-            else:
-                return np.array(r)
-
-cdef new_Load(cload.Load* l):
-    if l is not NULL:
-        load = Load(alloc=False)
-        load._c_ptr = l
-        return load
-    else:
-        raise LoadError('no load data')
-
-# Variable Generator
-####################
-
-# Infinity
-VARGEN_INF_P = cvargen.VARGEN_INF_P
-VARGEN_INF_Q = cvargen.VARGEN_INF_Q
-
-class VarGeneratorError(Exception):
-    """ 
-    Variable generator error exception.
-    """
-    
-    def __init__(self,value):
-        self.value = value
-    def __str__(self):
-        return repr(self.value)
-
-cdef class VarGenerator:
-    """
-    Variable generator class.
-    """
-
-    cdef cvargen.Vargen* _c_ptr
-
-    def __init__(self,num_periods=1,alloc=True):
-        """
-        Variable generator class.
-
-        Parameters
-        ----------
-        alloc : {``True``, ``False``}
-        num_periods : int
-        """
-
-        pass
-
-    def __cinit__(self,num_periods=1,alloc=True):
-        
-        if alloc:
-            self._c_ptr = cvargen.VARGEN_new(num_periods)
-        else:
-            self._c_ptr = NULL
-
-    def _get_c_ptr(self):
-
-        return new_CPtr(self._c_ptr)
-
-    def has_flags(self,flag_type,q):
-        """ 
-        Determines whether the variable generator has the flags associated with
-        certain quantities set. 
-
-        Parameters
-        ----------
-        flag_type : string (:ref:`ref_net_flag`)
-        q : string or list of strings (:ref:`ref_vargen_q`)
-        
-        Returns
-        -------
-        flag : {``True``, ``False``}
-        """
-
-        q = q if isinstance(q,list) else [q]
-
-        return cvargen.VARGEN_has_flags(self._c_ptr,
-                                        str2flag[flag_type],
-                                        reduce(lambda x,y: x|y,[str2q[self.obj_type][qq] for qq in q],0))
-
-    def set_P(self,P,t=0):
-        """"
-        Sets active power.
-
-        Parameters
-        ----------
-        P : float
-        t = int
-        """
-        
-        cvargen.VARGEN_set_P(self._c_ptr,P,t)
-
-    def set_P_std(self,P,t=0):
-        """"
-        Sets active power standard deviation.
-
-        Parameters
-        ----------
-        P : float
-        t = int
-        """
-        
-        cvargen.VARGEN_set_P_std(self._c_ptr,P,t)
-
-    def set_Q(self,Q,t=0):
-        """"
-        Sets reactive power.
-
-        Parameters
-        ----------
-        Q : float
-        t = int
-        """
-        
-        cvargen.VARGEN_set_Q(self._c_ptr,Q,t)
-
-    property num_periods:
-        """ Number of time periods (int). """
-        def __get__(self): return cvargen.VARGEN_get_num_periods(self._c_ptr)
-
-    property name:
-        """ Variable generator name (string). """
-        def __get__(self): return cvargen.VARGEN_get_name(self._c_ptr).decode('UTF-8')
-        def __set__(self,name): 
-            name = name.encode('UTF-8')
-            cvargen.VARGEN_set_name(self._c_ptr,name)
-
-    property obj_type:
-        """ Object type (string). """
-        def __get__(self): return obj2str[cvargen.VARGEN_get_obj_type(self._c_ptr)]
-
-    property index:
-        """ Variable generator index (int). """
-        def __get__(self): return cvargen.VARGEN_get_index(self._c_ptr)
-        
-    property index_P:
-        """ Index of variable generator active power variable (int or array). """
-        def __get__(self): 
-            r = [cvargen.VARGEN_get_index_P(self._c_ptr,t) for t in range(self.num_periods)]
-            if self.num_periods == 1:
-                return AttributeInt(r[0])
-            else:
-                return np.array(r)
-
-    property index_Q:
-        """ Index of variable generator reactive power variable (int or array). """
-        def __get__(self): 
-            r = [cvargen.VARGEN_get_index_Q(self._c_ptr,t) for t in range(self.num_periods)]
-            if self.num_periods == 1:
-                return AttributeInt(r[0])
-            else:
-                return np.array(r)
-
-    property bus:
-        """ :class:`Bus <pfnet.Bus>` to which variable generator is connected. """
-        def __get__(self): return new_Bus(cvargen.VARGEN_get_bus(self._c_ptr))
-
-    property P:
-        """ Variable generator active power (p.u. system base MVA) (float or array). """
-        def __get__(self): 
-            r = [cvargen.VARGEN_get_P(self._c_ptr,t) for t in range(self.num_periods)]
-            if self.num_periods == 1:
-                return AttributeFloat(r[0])
-            else:
-                return AttributeArray(r,self.set_P)
-        def __set__(self,P): 
-            cdef int t
-            cdef np.ndarray Par = np.array(P).flatten()
-            for t in range(np.minimum(Par.size,self.num_periods)):
-                cvargen.VARGEN_set_P(self._c_ptr,Par[t],t)
-
-    property P_max:
-        """ Variable generator active power upper limit (p.u. system base MVA) (float). """
-        def __get__(self): return cvargen.VARGEN_get_P_max(self._c_ptr)
-        def __set__(self,P): cvargen.VARGEN_set_P_max(self._c_ptr,P)
-
-    property P_min:
-        """ Variable generator active power lower limit (p.u. system base MVA) (float). """
-        def __get__(self): return cvargen.VARGEN_get_P_min(self._c_ptr)
-        def __set__(self,P): cvargen.VARGEN_set_P_min(self._c_ptr,P)
-
-    property P_std:
-        """ Variable generator active power standard deviation (p.u. system base MVA) (float or array). """
-        def __get__(self): 
-            r = [cvargen.VARGEN_get_P_std(self._c_ptr,t) for t in range(self.num_periods)]
-            if self.num_periods == 1:
-                return AttributeFloat(r[0])
-            else:
-                return AttributeArray(r,self.set_P_std)
-        def __set__(self,P): 
-            cdef int t
-            cdef np.ndarray Par = np.array(P).flatten()
-            for t in range(np.minimum(Par.size,self.num_periods)):
-                cvargen.VARGEN_set_P_std(self._c_ptr,Par[t],t)
-
-    property Q:
-        """ Variable generator reactive power (p.u. system base MVA) (float or array). """
-        def __get__(self): 
-            r = [cvargen.VARGEN_get_Q(self._c_ptr,t) for t in range(self.num_periods)]
-            if self.num_periods == 1:
-                return AttributeFloat(r[0])
-            else:
-                return AttributeArray(r,self.set_Q)
-        def __set__(self,Q): 
-            cdef int t
-            cdef np.ndarray Qar = np.array(Q).flatten()
-            for t in range(np.minimum(Qar.size,self.num_periods)):
-                cvargen.VARGEN_set_Q(self._c_ptr,Qar[t],t)
-
-    property Q_max:
-        """ Variable generator maximum reactive power (p.u. system base MVA) (float). """
-        def __get__(self): return cvargen.VARGEN_get_Q_max(self._c_ptr)
-        def __set__(self,Q): cvargen.VARGEN_set_Q_max(self._c_ptr,Q)
-
-    property Q_min:
-        """ Variable generator minimum reactive power (p.u. system base MVA) (float). """
-        def __get__(self): return cvargen.VARGEN_get_Q_min(self._c_ptr)
-        def __set__(self,Q): cvargen.VARGEN_set_Q_min(self._c_ptr,Q)
-
-cdef new_VarGenerator(cvargen.Vargen* g):
-    if g is not NULL:
-        gen = VarGenerator(alloc=False)
-        gen._c_ptr = g
-        return gen
-    else:
-        raise VarGeneratorError('no vargen data')
-
-# Battery
-#########
-
-# Infinity
-BAT_INF_P = cbat.BAT_INF_P
-BAT_INF_E = cbat.BAT_INF_E
-
-class BatteryError(Exception):
-    """ 
-    Battery error exception.
-    """
-    
-    def __init__(self,value):
-        self.value = value
-    def __str__(self):
-        return repr(self.value)
-
-cdef class Battery:
-    """
-    Battery class.
-    """
-
-    cdef cbat.Bat* _c_ptr
-
-    def __init__(self,num_periods=1,alloc=True):
-        """
-        Battery class.
-
-        Parameters
-        ----------
-        alloc : {``True``, ``False``}
-        num_periods : int
-        """
-
-        pass
-
-    def __cinit__(self,num_periods=1,alloc=True):
-        
-        if alloc:
-            self._c_ptr = cbat.BAT_new(num_periods)
-        else:
-            self._c_ptr = NULL
-
-    def _get_c_ptr(self):
-
-        return new_CPtr(self._c_ptr)
-
-    def has_flags(self,flag_type,q):
-        """ 
-        Determines whether the battery has the flags associated with
-        certain quantities set. 
-
-        Parameters
-        ----------
-        flag_type : string (:ref:`ref_net_flag`)
-        q : string or list of strings (:ref:`ref_bat_q`)
-        
-        Returns
-        -------
-        flag : {``True``, ``False``}
-        """
-
-        q = q if isinstance(q,list) else [q]
-
-        return cbat.BAT_has_flags(self._c_ptr,
-                                  str2flag[flag_type],
-                                  reduce(lambda x,y: x|y,[str2q[self.obj_type][qq] for qq in q],0))
-        
-    def set_P(self,P,t=0):
-        """
-        Sets battery charging power.
-
-        Parameters
-        ----------
-        P : float
-        t : int
-        """
-        
-        cbat.BAT_set_P(self._c_ptr,P,t)
-
-    def set_E(self,E,t=0):
-        """
-        Sets battery energy level.
-
-        Parameters
-        ----------
-        E : float
-        t : int
-        """
-        
-        cbat.BAT_set_E(self._c_ptr,E,t)
-
-    property num_periods:
-        """ Number of time periods (int). """
-        def __get__(self): return cbat.BAT_get_num_periods(self._c_ptr)
-
-    property obj_type:
-        """ Object type (string). """
-        def __get__(self): return obj2str[cbat.BAT_get_obj_type(self._c_ptr)]
-
-    property index:
-        """ Battery index (int). """
-        def __get__(self): return cbat.BAT_get_index(self._c_ptr)
-        
-    property index_Pc:
-        """ Index of battery charging power variable (int or array). """
-        def __get__(self): 
-            r = [cbat.BAT_get_index_Pc(self._c_ptr,t) for t in range(self.num_periods)]
-            if self.num_periods == 1:
-                return AttributeInt(r[0])
-            else:
-                return np.array(r)
-
-    property index_Pd:
-        """ Index of battery discharging power variable (int or array). """
-        def __get__(self): 
-            r = [cbat.BAT_get_index_Pd(self._c_ptr,t) for t in range(self.num_periods)]
-            if self.num_periods == 1:
-                return AttributeInt(r[0])
-            else:
-                return np.array(r)
-
-    property index_E:
-        """ Index of battery energy level variable (int or array). """
-        def __get__(self): 
-            r = [cbat.BAT_get_index_E(self._c_ptr,t) for t in range(self.num_periods)]
-            if self.num_periods == 1:
-                return AttributeInt(r[0])
-            else:
-                return np.array(r)
-
-    property bus:
-        """ :class:`Bus <pfnet.Bus>` to which battery is connected. """
-        def __get__(self): return new_Bus(cbat.BAT_get_bus(self._c_ptr))
-
-    property P:
-        """ Battery charging power (p.u. system base MVA) (float or array). """
-        def __get__(self): 
-            r = [cbat.BAT_get_P(self._c_ptr,t) for t in range(self.num_periods)]
-            if self.num_periods == 1:
-                return AttributeFloat(r[0])
-            else:
-                return AttributeArray(r,self.set_P)
-        def __set__(self,P): 
-            cdef int t
-            cdef np.ndarray Par = np.array(P).flatten()
-            for t in range(np.minimum(Par.size,self.num_periods)):
-                cbat.BAT_set_P(self._c_ptr,Par[t],t)
-
-    property P_max:
-        """ Battery charging power upper limit (p.u. system base MVA) (float). """
-        def __get__(self): return cbat.BAT_get_P_max(self._c_ptr)
-        def __set__(self,P): cbat.BAT_set_P_max(self._c_ptr,P)
-
-    property P_min:
-        """ Battery charging power lower limit (p.u. system base MVA) (float). """
-        def __get__(self): return cbat.BAT_get_P_min(self._c_ptr)
-        def __set__(self,P): cbat.BAT_set_P_min(self._c_ptr,P)
-
-    property E:
-        """ Battery energy level at the beginning of a period (p.u. system base MVA times time unit) (float or array). """
-        def __get__(self): 
-            r = [cbat.BAT_get_E(self._c_ptr,t) for t in range(self.num_periods)]
-            if self.num_periods == 1:
-                return AttributeFloat(r[0])
-            else:
-                return AttributeArray(r,self.set_E)
-        def __set__(self,E): 
-            cdef int t
-            cdef np.ndarray Ear = np.array(E).flatten()
-            for t in range(np.minimum(Ear.size,self.num_periods)):
-                cbat.BAT_set_E(self._c_ptr,Ear[t],t)
-
-    property E_init:
-        """ Initial battery energy level (p.u. system base MVA times time unit) (float). """
-        def __get__(self): return cbat.BAT_get_E_init(self._c_ptr)
-        def __set__(self,E): cbat.BAT_set_E_init(self._c_ptr,E)
-
-    property E_final:
-        """ Battery energy level at the end of the last period (p.u. system base MVA times time unit) (float). """
-        def __get__(self): return cbat.BAT_get_E_final(self._c_ptr)
-        def __set__(self,E): cbat.BAT_set_E_final(self._c_ptr,E)
-
-    property E_max:
-        """ Battery energy level upper limit (p.u. system base MVA times time unit) (float). """
-        def __get__(self): return cbat.BAT_get_E_max(self._c_ptr)
-        def __set__(self,E): cbat.BAT_set_E_max(self._c_ptr,E)
-
-    property eta_c:
-        """ Battery charging efficiency (unitless) (float). """
-        def __get__(self): return cbat.BAT_get_eta_c(self._c_ptr)
-        def __set__(self,eta_c): cbat.BAT_set_eta_c(self._c_ptr,eta_c)
-
-    property eta_d:
-        """ Battery discharging efficiency (unitless) (float). """
-        def __get__(self): return cbat.BAT_get_eta_d(self._c_ptr)
-        def __set__(self,eta_d): cbat.BAT_set_eta_d(self._c_ptr,eta_d)
-
-cdef new_Battery(cbat.Bat* b):
-    if b is not NULL:
-        bat = Battery(alloc=False)
-        bat._c_ptr = b
-        return bat
-    else:
-        raise BatteryError('no battery data')
-
-# Network
-#########
-
-class NetworkError(Exception):
-    """
-    Network error exception.
-    """
-
-    def __init__(self,value):
-        self.value = value
-    def __str__(self):
-        return repr(self.value)
-
-cdef class Network:
-    """
-    Network class.
-    """
-
-    cdef cnet.Net* _c_net
-    cdef bint alloc
-
-    def __init__(self,num_periods=1,alloc=True):
-        """
-        Network class.
-
-        Parameters
-        ----------
-        alloc : {``True``, ``False``}
-        num_periods : int
-        """
-
-        pass
-     
-    def __cinit__(self,num_periods=1,alloc=True):
-
-        if alloc:
-            self._c_net = cnet.NET_new(num_periods)
-        else:
-            self._c_net = NULL
-        self.alloc = alloc
-
-    def __dealloc__(self):
-        """
-        Frees network C data structure. 
-        """
-        
-        if self.alloc:
-            cnet.NET_del(self._c_net)
-            self._c_net = NULL
-
-    def add_vargens(self,buses,penetration,uncertainty,corr_radius,corr_value):
-        """
-        Adds variable generators to the network.
-
-        Parameters
-        ----------
-
-        buses : list of :class:`Buses <pfnet.Bus>`
-        penetration : float
-                      percentage
-        uncertainty : float
-                      percentage
-        corr_radius : int
-                      number of branches
-        corr_value : float
-                     correlation coefficient
-        """
-        
-        cdef Bus head = buses[0] if buses else None
-        cdef Bus prev = head
-        cdef Bus curr 
-        for b in buses[1:]:
-            curr = b
-            cbus.BUS_set_next(prev._c_ptr,curr._c_ptr)
-            prev = curr
-        if prev is not None:
-            cbus.BUS_set_next(prev._c_ptr,NULL)
-
-        if head:
-            cnet.NET_add_vargens(self._c_net,head._c_ptr,penetration,uncertainty,corr_radius,corr_value)
-        else:
-            cnet.NET_add_vargens(self._c_net,NULL,penetration,uncertainty,corr_radius,corr_value)
-        if cnet.NET_has_error(self._c_net):
-            raise NetworkError(cnet.NET_get_error_string(self._c_net))
-
-    def adjust_generators(self):
-        """
-        Adjusts powers of slack and regulator generators connected to or regulating the
-        same bus to correct generator participations without modifying the total power injected.
-        """
-        
-        cnet.NET_adjust_generators(self._c_net);
-
-    def clear_error(self):
-        """ 
-        Clear error flag and message string.
-        """
-
-        cnet.NET_clear_error(self._c_net);
-
-    def clear_flags(self):
-        """
-        Clears all the flags of all the network components.
-        """
-
-        cnet.NET_clear_flags(self._c_net)
-
-    def clear_properties(self):
-        """
-        Clears all the network properties.
-        """
-
-        cnet.NET_clear_properties(self._c_net)
-
-    def clear_sensitivities(self):
-        """
-        Clears all sensitivity information.
-        """
-        
-        cnet.NET_clear_sensitivities(self._c_net)
-
-    def create_sorted_bus_list(self,sort_by,t=0):
-        """
-        Creates list of buses sorted in descending order according to a specific quantity.
-
-        Parameters
-        ----------
-        sort_by : int (:ref:`ref_bus_sens`, :ref:`ref_bus_mis`).
-        t : int
-
-        Returns
-        -------
-        buses : list of :class:`Buses <pfnet.Bus>`
-        """
-
-        buses = []
-        cdef cbus.Bus* b = cnet.NET_create_sorted_bus_list(self._c_net,sort_by,t)
-        while b is not NULL:
-            buses.append(new_Bus(b))
-            b = cbus.BUS_get_next(b)
-        return buses
-
-    def create_vargen_P_sigma(self,spread,corr):
-        """
-        Creates covariance matrix (lower triangular part) for
-        variable vargen active powers. 
-
-        Parameters
-        ----------
-        spead : int
-                Determines correlation neighborhood in terms of number of edges.
-        corr : float 
-               Desired correlation coefficient for neighboring vargens.
-        
-        Returns
-        -------
-        sigma : :class:`coo_matrix <scipy.sparse.coo_matrix>`
-        """
-
-        sigma = Matrix(cnet.NET_create_vargen_P_sigma(self._c_net,spread,corr),
-                       owndata=True)
-        if cnet.NET_has_error(self._c_net):
-            raise NetworkError(cnet.NET_get_error_string(self._c_net))
-        else:
-            return sigma
-        
-    def get_bus_by_number(self,number):
-        """
-        Gets bus with the given number.
-
-        Parameters
-        ----------
-        number : int
-        
-        Returns
-        -------
-        bus : :class:`Bus <pfnet.Bus>`
-        """
-
-        ptr = cnet.NET_bus_hash_number_find(self._c_net,number)
-        if ptr is not NULL:
-            return new_Bus(ptr)
-        else:
-            raise NetworkError('bus not found')
-
-    def get_bus_by_name(self,name):
-        """
-        Gets bus with the given name.
-
-        Parameters
-        ----------
-        name : string
-        
-        Returns
-        -------
-        bus : :class:`Bus <pfnet.Bus>`
-        """
-
-        name = name.encode('UTF-8')
-        ptr = cnet.NET_bus_hash_name_find(self._c_net,name)
-        if ptr is not NULL:
-            return new_Bus(ptr)
-        else:
-            raise NetworkError('bus not found')
-
-    def get_vargen_by_name(self,name):
-        """
-        Gets vargen with the given name.
-
-        Parameters
-        ----------
-        name : string
-        
-        Returns
-        -------
-        vargen : :class:`VarGenerator <pfnet.VarGenerator>`
-        """
-
-        name = name.encode('UTF-8')
-        ptr = cnet.NET_vargen_hash_name_find(self._c_net,name)
-        if ptr is not NULL:
-            return new_VarGenerator(ptr)
-        else:
-            raise NetworkError('vargen not found')
-            
-    def get_bus(self,index):
-        """
-        Gets bus with the given index.
-
-        Parameters
-        ----------
-        index : int
-
-        Returns
-        -------
-        bus : :class:`Bus <pfnet.Bus>`
-        """
-
-        ptr = cnet.NET_get_bus(self._c_net,index)
-        if ptr is not NULL:
-            return new_Bus(ptr)
-        else:
-            raise NetworkError('invalid bus index')
-
-    def get_branch(self,index):
-        """
-        Gets branch with the given index.
-
-        Parameters
-        ----------
-        index : int
-
-        Returns
-        -------
-        branch : :class:`Branch <pfnet.Branch>`
-        """
-        
-        ptr = cnet.NET_get_branch(self._c_net,index)
-        if ptr is not NULL:
-            return new_Branch(ptr)
-        else:
-            raise NetworkError('invalid branch index')
-
-    def get_gen(self,index):
-        """
-        Gets generator with the given index.
-
-        Parameters
-        ----------
-        index : int
-
-        Returns
-        -------
-        gen : :class:`Generator <pfnet.Generator>`
-        """
-
-        ptr = cnet.NET_get_gen(self._c_net,index)
-        if ptr is not NULL:
-            return new_Generator(ptr)
-        else:
-            raise NetworkError('invalid gen index')
-
-    def get_shunt(self,index):
-        """
-        Gets shunt with the given index.
-
-        Parameters
-        ----------
-        index : int
-
-        Returns
-        -------
-        gen : :class:`Shunt <pfnet.Shunt>`
-        """
-
-        ptr = cnet.NET_get_shunt(self._c_net,index)
-        if ptr is not NULL:
-            return new_Shunt(ptr)
-        else:
-            raise NetworkError('invalid shunt index')
-
-    def get_load(self,index):
-        """
-        Gets load with the given index.
-
-        Parameters
-        ----------
-        index : int
-
-        Returns
-        -------
-        gen : :class:`Load <pfnet.Load>`
-        """
-
-        ptr = cnet.NET_get_load(self._c_net,index)
-        if ptr is not NULL:
-            return new_Load(ptr)
-        else:
-            raise NetworkError('invalid load index')
-
-    def get_vargen(self,index):
-        """
-        Gets variable generator with the given index.
-
-        Parameters
-        ----------
-        index : int
-
-        Returns
-        -------
-        vargen : :class:`VarGenerator <pfnet.VarGenerator>`
-        """
-
-        ptr = cnet.NET_get_vargen(self._c_net,index)
-        if ptr is not NULL:
-            return new_VarGenerator(ptr)
-        else:
-            raise NetworkError('invalid vargen index')
-
-    def get_bat(self,index):
-        """
-        Gets battery with the given index.
-
-        Parameters
-        ----------
-        index : int
-
-        Returns
-        -------
-        bat : :class:`Battery <pfnet.Battery>`
-        """
-
-        ptr = cnet.NET_get_bat(self._c_net,index)
-        if ptr is not NULL:
-            return new_Battery(ptr)
-        else:
-            raise NetworkError('invalid battery index')
-
-    def get_gen_buses(self):
-        """
-        Gets list of buses where generators are connected.
-
-        Returns
-        -------
-        buses : list
-        """
-        
-        buses = []
-        cdef cbus.Bus* b = cnet.NET_get_gen_buses(self._c_net)
-        while b is not NULL:
-            buses.append(new_Bus(b))
-            b = cbus.BUS_get_next(b)
-        return buses
-
-    def get_load_buses(self):
-        """
-        Gets list of buses where loads are connected.
-
-        Returns
-        -------
-        buses : list
-        """
-        
-        buses = []
-        cdef cbus.Bus* b = cnet.NET_get_load_buses(self._c_net)
-        while b is not NULL:
-            buses.append(new_Bus(b))
-            b = cbus.BUS_get_next(b)
-        return buses
-
-    def get_var_values(self,option='current'):
-        """
-        Gets network variable values.
-
-        Parameters
-        ----------
-        option : string (See var values)
-
-        Returns
-        -------
-        values : :class:`ndarray <numpy.ndarray>`
-        """
-        return Vector(cnet.NET_get_var_values(self._c_net,str2const[option]),owndata=True)
-
-    def get_var_projection(self,obj_type,q,t_start=0,t_end=None):
-        """
-        Gets projection matrix for specific object variables.
-
-        Parameters
-        ----------
-        obj_type : string (:ref:`ref_net_obj`)
-        q : string or list of strings (:ref:`ref_bus_q`, :ref:`ref_branch_q`, :ref:`ref_gen_q`, :ref:`ref_shunt_q`, :ref:`ref_load_q`, :ref:`ref_vargen_q`, :ref:`ref_bat_q`)
-        t_start : int
-        t_end : int (inclusive)
-        """
-
-        q = q if isinstance(q,list) else [q]
-        
-        if t_end is None:
-            t_end = self.num_periods-1
-        m = Matrix(cnet.NET_get_var_projection(self._c_net,
-                                               str2obj[obj_type],
-                                               reduce(lambda x,y: x|y,[str2q[obj_type][qq] for qq in q],0),
-                                               t_start,
-                                               t_end),
-                   owndata=True)
-        if cnet.NET_has_error(self._c_net):
-            raise NetworkError(cnet.NET_get_error_string(self._c_net))
-        else:
-            return m
-
-    def get_num_buses(self):
-        """
-        Gets number of buses in the network.
-
-        Returns
-        -------
-        num : int
-        """
-        
-        return cnet.NET_get_num_buses(self._c_net)
-
-    def get_num_slack_buses(self):
-        """
-        Gets number of slack buses in the network.
-
-        Returns
-        -------
-        num : int
-        """
-
-        return cnet.NET_get_num_slack_buses(self._c_net)
-
-    def get_num_buses_reg_by_gen(self):
-        """
-        Gets number of buses whose voltage magnitudes are regulated by generators.
-
-        Returns
-        -------
-        num : int
-        """
-        
-        return cnet.NET_get_num_buses_reg_by_gen(self._c_net)
-
-    def get_num_buses_reg_by_tran(self,only=False):
-        """
-        Gets number of buses whose voltage magnitudes are regulated by tap-changing transformers.
-
-        Returns
-        -------
-        num : int
-        """
-
-        if not only:
-            return cnet.NET_get_num_buses_reg_by_tran(self._c_net)
-        else:
-            return cnet.NET_get_num_buses_reg_by_tran_only(self._c_net)
-
-    def get_num_buses_reg_by_shunt(self,only=False):
-        """
-        Gets number of buses whose voltage magnitudes are regulated by switched shunt devices.
-
-        Returns
-        -------
-        num : int
-        """
-        
-        if not only:
-            return cnet.NET_get_num_buses_reg_by_shunt(self._c_net)
-        else:
-            return cnet.NET_get_num_buses_reg_by_shunt_only(self._c_net)
-
-    def get_num_branches(self):
-        """
-        Gets number of branches in the network.
-
-        Returns
-        -------
-        num : int
-        """
-
-        return cnet.NET_get_num_branches(self._c_net)
-
-    def get_num_branches_not_on_outage(self):
-        """
-        Gets number of branches in the network that are not on outage.
-
-        Returns
-        -------
-        num : int
-        """
-        
-        return cnet.NET_get_num_branches_not_on_outage(self._c_net)
-
-    def get_num_fixed_trans(self):
-        """
-        Gets number of fixed transformers in the network.
-
-        Returns
-        -------
-        num : int
-        """
-        
-        return cnet.NET_get_num_fixed_trans(self._c_net)
-
-    def get_num_lines(self):
-        """
-        Gets number of transmission lines in the network.
-
-        Returns
-        -------
-        num : int
-        """
-        
-        return cnet.NET_get_num_lines(self._c_net)
-
-    def get_num_phase_shifters(self):
-        """
-        Gets number of phase-shifting transformers in the network.
-
-        Returns
-        -------
-        num : int
-        """
-
-        return cnet.NET_get_num_phase_shifters(self._c_net)
-
-    def get_num_tap_changers(self):
-        """
-        Gets number of tap-changing transformers in the network.
-
-        Returns
-        -------
-        num : int
-        """
-        
-        return cnet.NET_get_num_tap_changers(self._c_net)
-
-    def get_num_tap_changers_v(self):
-        """
-        Gets number of tap-changing transformers in the network that regulate voltage magnitudes.
-
-        Returns
-        -------
-        num : int
-        """
-
-        return cnet.NET_get_num_tap_changers_v(self._c_net)
-
-    def get_num_tap_changers_Q(self):
-        """
-        Gets number of tap-changing transformers in the network that regulate reactive flows.
-
-        Returns
-        -------
-        num : int
-        """
-
-        return cnet.NET_get_num_tap_changers_Q(self._c_net)
-
-    def get_num_generators(self):
-        """
-        Gets number of generators in the network.
-
-        Returns
-        -------
-        num : int
-        """
-        
-        return cnet.NET_get_num_gens(self._c_net)
-
-    def get_num_gens_not_on_outage(self):
-        """
-        Gets number of generators in the network that are not on outage.
-
-        Returns
-        -------
-        num : int
-        """
-        
-        return cnet.NET_get_num_gens_not_on_outage(self._c_net)
-
-    def get_num_reg_gens(self):
-        """
-        Gets number generators in the network that provide voltage regulation.
-
-        Returns
-        -------
-        num : int
-        """
-
-        return cnet.NET_get_num_reg_gens(self._c_net)
-
-    def get_num_slack_gens(self):
-        """
-        Gets number of slack generators in the network.
-
-        Returns
-        -------
-        num : int
-        """
-
-        return cnet.NET_get_num_slack_gens(self._c_net)
-
-    def get_num_P_adjust_gens(self):
-        """
-        Gets number of generators in the network that have adjustable active powers.
-
-        Returns
-        -------
-        num : int
-        """
-
-        return cnet.NET_get_num_P_adjust_gens(self._c_net)
-
-    def get_num_loads(self):
-        """
-        Gets number of loads in the network.
-
-        Returns
-        -------
-        num : int
-        """
-
-        return cnet.NET_get_num_loads(self._c_net)
-
-    def get_num_P_adjust_loads(self):
-        """
-        Gets number of loads in the network that have adjustable active powers.
-
-        Returns
-        -------
-        num : int
-        """
-
-        return cnet.NET_get_num_P_adjust_loads(self._c_net)
-
-    def get_num_shunts(self):
-        """
-        Gets number of shunts in the network.
-        
-        Returns
-        -------
-        num : int
-        """
-
-        return cnet.NET_get_num_shunts(self._c_net)
-
-    def get_num_fixed_shunts(self):
-        """
-        Gets number of fixed shunts in the network.
-
-        Returns
-        -------
-        num : int
-        """
-
-        return cnet.NET_get_num_fixed_shunts(self._c_net)
-
-    def get_num_switched_shunts(self):
-        """
-        Gets number of switched shunts in the network.
-
-        Returns
-        -------
-        num : int
-        """
-
-        return cnet.NET_get_num_switched_shunts(self._c_net)
-
-    def get_num_var_generators(self):
-        """
-        Gets number of variable generators in the network.
-
-        Returns
-        -------
-        num : int
-        """
-        
-        return cnet.NET_get_num_vargens(self._c_net)
-
-    def get_num_batteries(self):
-        """
-        Gets number of batteries in the network.
-
-        Returns
-        -------
-        num : int
-        """
-        
-        return cnet.NET_get_num_bats(self._c_net)
-
-    def get_properties(self):
-        """
-        Gets network properties.
-
-        Returns
-        -------
-        properties : dict
-        """
-
-        return {'bus_v_max': self.bus_v_max,
-                'bus_v_min': self.bus_v_min,
-                'bus_v_vio': self.bus_v_vio,
-                'bus_P_mis': self.bus_P_mis,
-                'bus_Q_mis': self.bus_Q_mis,
-                'gen_P_cost': self.gen_P_cost,
-                'gen_v_dev': self.gen_v_dev,
-                'gen_Q_vio': self.gen_Q_vio,
-                'gen_P_vio': self.gen_P_vio,
-                'tran_v_vio': self.tran_v_vio,
-                'tran_r_vio': self.tran_r_vio,
-                'tran_p_vio': self.tran_p_vio,
-                'shunt_v_vio': self.shunt_v_vio,
-                'shunt_b_vio': self.shunt_b_vio,
-                'load_P_util': self.load_P_util,
-                'load_P_vio': self.load_P_vio, 
-                'num_actions': self.num_actions}
-
-    def has_error(self):
-        """
-        Indicates whether the network has the error flag set due to an
-        invalid operation.
-        """
-
-        return cnet.NET_has_error(self._c_net)
-
-    def load(self,filename,output_level=0):
-        """
-        Loads a network data contained in a specific file.
-        
-        Parameters
-        ----------
-        filename : string
-        output_level : int
-        """
-
-        filename = filename.encode('UTF-8')
-        cnet.NET_load(self._c_net,filename,output_level)
-        if cnet.NET_has_error(self._c_net):
-            raise NetworkError(cnet.NET_get_error_string(self._c_net))
-
-    def set_flags(self,obj_type,flags,props,q):
-        """
-        Sets flags of network components with specific properties.
-
-        Parameters
-        ----------
-        obj_type : string (:ref:`ref_net_obj`)
-        flags : string or list of strings (:ref:`ref_net_flag`)
-        props : string or list of strings (:ref:`ref_bus_prop`, :ref:`ref_branch_prop`, :ref:`ref_gen_prop`, :ref:`ref_shunt_prop`, :ref:`ref_load_prop`, :ref:`ref_vargen_prop`, :ref:`ref_bat_prop`)
-        q : string or list of strings (:ref:`ref_bus_q`, :ref:`ref_branch_q`, :ref:`ref_gen_q`, :ref:`ref_shunt_q`, :ref:`ref_load_q`, :ref:`ref_vargen_q`, :ref:`ref_bat_q`)
-        """
-
-        flags = flags if isinstance(flags,list) else [flags]
-        props = props if isinstance(props,list) else [props]
-        q = q if isinstance(q,list) else [q]
-        cnet.NET_set_flags(self._c_net,
-                           str2obj[obj_type],
-                           reduce(lambda x,y: x|y,[str2flag[f] for f in flags],0),
-                           reduce(lambda x,y: x|y,[str2prop[obj_type][pp] for pp in props],0),
-                           reduce(lambda x,y: x|y,[str2q[obj_type][qq] for qq in q],0))
-        if cnet.NET_has_error(self._c_net):
-            raise NetworkError(cnet.NET_get_error_string(self._c_net))
-
-    def set_flags_of_component(self,obj,flags,q):
-        """
-        Sets flags of network components with specific properties.
-
-        Parameters
-        ----------
-        obj : :class:`Bus <pfnet.Bus>`, :class:`Branch <pfnet.Branch>`, :class:`Generator <pfnet.Generator>`, :class:`Load <pfnet.Load>`, :class:`Shunt <pfnet.Shunt>`, :class:`VarGenerator <pfnet.VarGenerator>`, :class:`Battery <pfnet.Battery>` 
-        flags : string or list of strings (:ref:`ref_net_flag`)
-        q : string or list of strings (:ref:`ref_bus_q`, :ref:`ref_branch_q`, :ref:`ref_gen_q`, :ref:`ref_shunt_q`, :ref:`ref_load_q`, :ref:`ref_vargen_q`, :ref:`ref_bat_q`)
-        """
-        
-        cdef CPtr ptr = obj._get_c_ptr()
-        flags = flags if isinstance(flags,list) else [flags]
-        q = q if isinstance(q,list) else [q]
-        cnet.NET_set_flags_of_component(self._c_net,
-                                        ptr._c_ptr,
-                                        str2obj[obj.obj_type],
-                                        reduce(lambda x,y: x|y,[str2flag[f] for f in flags],0),
-                                        reduce(lambda x,y: x|y,[str2q[obj.obj_type][qq] for qq in q],0))
-        if cnet.NET_has_error(self._c_net):
-            raise NetworkError(cnet.NET_get_error_string(self._c_net))
-
-
-    def set_var_values(self,values):
-        """
-        Sets network variable values.
-
-        Parameters
-        ----------
-        values : :class:`ndarray <numpy.ndarray>`
-        """
-
-        cdef np.ndarray[double,mode='c'] x = values
-        cdef cvec.Vec* v = cvec.VEC_new_from_array(&(x[0]),len(x)) if values.size else NULL
-        cnet.NET_set_var_values(self._c_net,v)
-    
-    def show_components(self):
-        """
-        Shows information about the number of network components of each type.
-        """
-        
-        print(cnet.NET_get_show_components_str(self._c_net).decode('UTF-8'))
-	 	 
-    def show_properties(self,t=0):
-        """
-        Shows information about the state of the network component quantities.
-        
-        Parameters
-        ----------
-        t : int (time period)
-        """
-
-        print(cnet.NET_get_show_properties_str(self._c_net,t).decode('UTF-8'))
-
-    def show_buses(self,number,sort_by,t=0):
-        """
-        Shows information about the most relevant network buses sorted by a specific quantity.
-
-        Parameters
-        ----------
-        number : int
-        sort_by : int (:ref:`ref_bus_sens`, :ref:`ref_bus_mis`)
-        t : int (time period)
-        """
-        
-        cnet.NET_show_buses(self._c_net,number,sort_by,t)
-
-    def update_properties(self,values=None):
-        """
-        Re-computes the network properties using the given values
-        of the network variables. If no values are given, then the
-        current values of the network variables are used.
-
-        Parameters
-        ----------
-        values : :class:`ndarray <numpy.ndarray>`
-        """
-            
-        cdef np.ndarray[double,mode='c'] x = values
-        cdef cvec.Vec* v = cvec.VEC_new_from_array(&(x[0]),len(x)) if (values is not None and values.size) else NULL
-        cnet.NET_update_properties(self._c_net,v)
-
-    def update_set_points(self):
-        """
-        Updates voltage magnitude set points of gen-regulated buses 
-        to be equal to the bus voltage magnitudes.
-        """
-
-        cnet.NET_update_set_points(self._c_net)
-
-    property num_periods:
-        """ Number of time periods (int). """
-        def __get__(self): return cnet.NET_get_num_periods(self._c_net)
-
-    property base_power:
-        """ System base power (MVA) (float). """
-        def __get__(self): return cnet.NET_get_base_power(self._c_net)
-
-    property buses:
-        """ List of network :class:`buses <pfnet.Bus>` (list). """
-        def __get__(self):
-            return [self.get_bus(i) for i in range(self.num_buses)]
-
-    property branches:
-        """ List of network :class:`branches <pfnet.Branch>` (list). """
-        def __get__(self):
-            return [self.get_branch(i) for i in range(self.num_branches)]
-
-    property generators:
-        """ List of network :class:`generators <pfnet.Generator>` (list). """
-        def __get__(self):
-            return [self.get_gen(i) for i in range(self.num_generators)]
-
-    property shunts:
-        """ List of network :class:`shunts <pfnet.Shunt>` (list). """
-        def __get__(self):
-            return [self.get_shunt(i) for i in range(self.num_shunts)]
-
-    property loads:
-        """ List of network :class:`loads <pfnet.Load>` (list). """
-        def __get__(self):
-            return [self.get_load(i) for i in range(self.num_loads)]
-
-    property var_generators:
-        """ List of network :class:`variable generators <pfnet.VarGenerator>` (list). """
-        def __get__(self):
-            return [self.get_vargen(i) for i in range(self.num_var_generators)]
-
-    property batteries:
-        """ List of network :class:`batteries <pfnet.Battery>` (list). """
-        def __get__(self):
-            return [self.get_bat(i) for i in range(self.num_batteries)]
-    
-    property num_buses:
-        """ Number of buses in the network (int). """
-        def __get__(self): return cnet.NET_get_num_buses(self._c_net)
-
-    property num_branches:
-        """ Number of branches in the network (int). """
-        def __get__(self): return cnet.NET_get_num_branches(self._c_net)
-
-    property num_generators:
-        """ Number of generators in the network (int). """
-        def __get__(self): return cnet.NET_get_num_gens(self._c_net)
-
-    property num_loads:
-        """ Number of loads in the network (int). """
-        def __get__(self): return cnet.NET_get_num_loads(self._c_net)
-
-    property num_shunts:
-        """ Number of shunt devices in the network (int). """
-        def __get__(self): return cnet.NET_get_num_shunts(self._c_net)
-
-    property num_var_generators:
-        """ Number of variable generators in the network (int). """
-        def __get__(self): return cnet.NET_get_num_vargens(self._c_net)
-
-    property num_batteries:
-        """ Number of batteries in the network (int). """
-        def __get__(self): return cnet.NET_get_num_bats(self._c_net)
-
-    property num_vars:
-        """ Number of network quantities that have been set to variable (int). """
-        def __get__(self): return cnet.NET_get_num_vars(self._c_net)
-
-    property num_fixed:
-        """ Number of network quantities that have been set to fixed (int). """
-        def __get__(self): return cnet.NET_get_num_fixed(self._c_net)
-
-    property num_bounded:
-        """ Number of network quantities that have been set to bounded (int). """
-        def __get__(self): return cnet.NET_get_num_bounded(self._c_net)
-
-    property num_sparse:
-        """ Number of network control quantities that have been set to sparse (int). """
-        def __get__(self): return cnet.NET_get_num_sparse(self._c_net)
-
-    property bus_v_max:
-        """ Maximum bus voltage magnitude (p.u.) (float or array). """
-        def __get__(self): 
-            r = [cnet.NET_get_bus_v_max(self._c_net,t) for t in range(self.num_periods)]
-            if self.num_periods == 1:
-                return AttributeFloat(r[0])
-            else:
-                return np.array(r)
-
-    property bus_v_min:
-        """ Minimum bus voltage magnitude (p.u.) (float or array). """
-        def __get__(self): 
-            r = [cnet.NET_get_bus_v_min(self._c_net,t) for t in range(self.num_periods)]
-            if self.num_periods == 1:
-                return AttributeFloat(r[0])
-            else:
-                return np.array(r)
-
-    property bus_v_vio:
-        """ Maximum bus voltage magnitude limit violation (p.u.) (float or array). """
-        def __get__(self): 
-            r = [cnet.NET_get_bus_v_vio(self._c_net,t) for t in range(self.num_periods)]
-            if self.num_periods == 1:
-                return AttributeFloat(r[0])
-            else:
-                return np.array(r)
-
-    property bus_P_mis:
-        """ Largest bus active power mismatch in the network (MW) (float or array). """
-        def __get__(self): 
-            r = [cnet.NET_get_bus_P_mis(self._c_net,t) for t in range(self.num_periods)]
-            if self.num_periods == 1:
-                return AttributeFloat(r[0])
-            else:
-                return np.array(r)
-
-    property bus_Q_mis:
-        """ Largest bus reactive power mismatch in the network (MVAr) (float or array). """
-        def __get__(self): 
-            r = [cnet.NET_get_bus_Q_mis(self._c_net,t) for t in range(self.num_periods)]
-            if self.num_periods == 1:
-                return AttributeFloat(r[0])
-            else:
-                return np.array(r)
-
-    property gen_P_cost:
-        """ Total active power generation cost ($/hr) (float or array). """
-        def __get__(self): 
-            r = [cnet.NET_get_gen_P_cost(self._c_net,t) for t in range(self.num_periods)]
-            if self.num_periods == 1:
-                return AttributeFloat(r[0])
-            else:
-                return np.array(r)
-
-    property gen_v_dev:
-        """ Largest voltage magnitude deviation from set point of bus regulated by generator (p.u.) (float or array). """
-        def __get__(self): 
-            r = [cnet.NET_get_gen_v_dev(self._c_net,t) for t in range(self.num_periods)]
-            if self.num_periods == 1:
-                return AttributeFloat(r[0])
-            else:
-                return np.array(r)
-
-    property gen_Q_vio:
-        """ Largest generator reactive power limit violation (MVAr) (float or array). """
-        def __get__(self): 
-            r = [cnet.NET_get_gen_Q_vio(self._c_net,t) for t in range(self.num_periods)]
-            if self.num_periods == 1:
-                return AttributeFloat(r[0])
-            else:
-                return np.array(r)
-
-    property gen_P_vio:
-        """ Largest generator active power limit violation (MW) (float or array). """
-        def __get__(self): 
-            r = [cnet.NET_get_gen_P_vio(self._c_net,t) for t in range(self.num_periods)]
-            if self.num_periods == 1:
-                return AttributeFloat(r[0])
-            else:
-                return np.array(r)
-
-    property tran_v_vio:
-        """ Largest voltage magnitude band violation of voltage regulated by transformer (p.u.) (float or array). """
-        def __get__(self): 
-            r = [cnet.NET_get_tran_v_vio(self._c_net,t) for t in range(self.num_periods)]
-            if self.num_periods == 1:
-                return AttributeFloat(r[0])
-            else:
-                return np.array(r)
-
-    property tran_r_vio:
-        """ Largest transformer tap ratio limit violation (float or array). """
-        def __get__(self): 
-            r = [cnet.NET_get_tran_r_vio(self._c_net,t) for t in range(self.num_periods)]
-            if self.num_periods == 1:
-                return AttributeFloat(r[0])
-            else:
-                return np.array(r)
-
-    property tran_p_vio:
-        """ Largest transformer phase shift limit violation (float or array). """
-        def __get__(self): 
-            r = [cnet.NET_get_tran_p_vio(self._c_net,t) for t in range(self.num_periods)]
-            if self.num_periods == 1:
-                return AttributeFloat(r[0])
-            else:
-                return np.array(r)
-
-    property shunt_v_vio:
-        """ Largest voltage magnitude band violation of voltage regulated by switched shunt device (p.u.) (float or array). """
-        def __get__(self): 
-            r = [cnet.NET_get_shunt_v_vio(self._c_net,t) for t in range(self.num_periods)]
-            if self.num_periods == 1:
-                return AttributeFloat(r[0])
-            else:
-                return np.array(r)
-
-    property shunt_b_vio:
-        """ Largest switched shunt susceptance limit violation (p.u.) (float or array). """
-        def __get__(self): 
-            r = [cnet.NET_get_shunt_b_vio(self._c_net,t) for t in range(self.num_periods)]
-            if self.num_periods == 1:
-                return AttributeFloat(r[0])
-            else:
-                return np.array(r)
-
-    property load_P_util:
-        """ Total active power consumption utility ($/hr) (float or array). """
-        def __get__(self): 
-            r = [cnet.NET_get_load_P_util(self._c_net,t) for t in range(self.num_periods)]
-            if self.num_periods == 1:
-                return AttributeFloat(r[0])
-            else:
-                return np.array(r)
-
-    property load_P_vio:
-        """ Largest load active power limit violation (MW) (float or array). """
-        def __get__(self): 
-            r = [cnet.NET_get_load_P_vio(self._c_net,t) for t in range(self.num_periods)]
-            if self.num_periods == 1:
-                return AttributeFloat(r[0])
-            else:
-                return np.array(r)
-            
-    property num_actions:
-        """ Number of control adjustments (int or array). """
-        def __get__(self): 
-            r = [cnet.NET_get_num_actions(self._c_net,t) for t in range(self.num_periods)]
-            if self.num_periods == 1:
-                return AttributeInt(r[0])
-            else:
-                return np.array(r)
-
-    property vargen_corr_radius:
-        """ Correlation radius of variable generators (number of edges). """
-        def __get__(self): return cnet.NET_get_vargen_corr_radius(self._c_net)
-
-    property vargen_corr_value:
-        """ Correlation value (coefficient) of variable generators. """
-        def __get__(self): return cnet.NET_get_vargen_corr_value(self._c_net)
-
-cdef public new_Network(cnet.Net* n):
-    if n is not NULL:
-        net = Network(alloc=False)
-        net._c_net = n
-        return net
-    else:
-        raise NetworkError('no network data')
-
-# Contingency
-#############
-
-class ContingencyError(Exception):
-    """
-    Contingency error exception.
-    """
-
-    def __init__(self,value):
-        self.value = value
-    def __str__(self):
-        return repr(self.value)
-
-cdef class Contingency:
-    """
-    Contingency class.
-    """
-    
-    cdef ccont.Cont* _c_cont
-    cdef bint alloc
-    
-    def __init__(self,gens=None,branches=None,alloc=True):
-        """
-        Contingency class.
-        
-        Parameters
-        ----------
-        gens : list or :class:`Generators <pfnet.Generator>`
-        branches : list :class:`Branchs <pfnet.Branch>`
-        alloc : {``True``, ``False``}
-        """
-
-        pass
-     
-    def __cinit__(self,gens=None,branches=None,alloc=True):
-        
-        cdef Generator g
-        cdef Branch br
-
-        if alloc:
-            self._c_cont = ccont.CONT_new()
-        else:
-            self._c_cont = NULL
-        self.alloc = alloc
-        
-        if gens:
-            for gen in gens:
-                g = gen
-                ccont.CONT_add_gen_outage(self._c_cont,g._c_ptr)
-        if branches:
-            for branch in branches:
-                br = branch
-                ccont.CONT_add_branch_outage(self._c_cont,br._c_ptr)
-
-    def __dealloc__(self):
-        """
-        Frees contingency C data structure. 
-        """
-        
-        if self.alloc:
-            ccont.CONT_del(self._c_cont)
-            self._c_cont = NULL
-
-    def apply(self):
-        """
-        Applies outages that characterize contingency.
-        """
-        
-        ccont.CONT_apply(self._c_cont)
-
-    def clear(self):
-        """
-        Clears outages that characterize contingency.
-        """
-        
-        ccont.CONT_clear(self._c_cont)
-
-    def show(self):
-        """
-        Shows contingency information.
-        """
-        
-        print(ccont.CONT_get_show_str(self._c_cont).decode('UTF-8'))
-
-    def add_gen_outage(self,gen):
-        """
-        Adds generator outage to contingency.
-    
-        Parameters
-        ----------
-        gen : :class:`Generator <pfnet.Generator>`
-        """
-
-        cdef Generator g = gen
-        ccont.CONT_add_gen_outage(self._c_cont,g._c_ptr)
-
-    def add_branch_outage(self,br):
-        """
-        Adds branch outage to contingency.
-    
-        Parameters
-        ----------
-        br : :class:`Branch <pfnet.Branch>`
-        """
-
-        cdef Branch b = br
-        ccont.CONT_add_branch_outage(self._c_cont,b._c_ptr)
-
-    def has_gen_outage(self,gen):
-        """
-        Determines whether contingency specifies the given generator as being on outage.
-
-        Parameters
-        ----------
-        gen : :class:`Generator <pfnet.Generator>`
-
-        Returns
-        -------
-        result : {``True``, ``False``}
-        """
-        
-        cdef Generator g = gen
-        return ccont.CONT_has_gen_outage(self._c_cont,g._c_ptr)
-
-    def has_branch_outage(self,br):
-        """
-        Determines whether contingency specifies the given branch as being on outage.
-
-        Parameters
-        ----------
-        branch : :class:`Branch <pfnet.Branch>`
-
-        Returns
-        -------
-        result : {``True``, ``False``}
-        """
-        
-        cdef Branch b = br
-        return ccont.CONT_has_branch_outage(self._c_cont,b._c_ptr)
-
-    property num_gen_outages:
-        """ Number of generator outages. """
-        def __get__(self): return ccont.CONT_get_num_gen_outages(self._c_cont)
-
-    property num_branch_outages:
-        """ Number of branch outages. """
-        def __get__(self): return ccont.CONT_get_num_branch_outages(self._c_cont)
-
-# Graph
-#######
-
-class GraphError(Exception):
-    """
-    Graph error exception.
-    """
-
-    def __init__(self,value):
-        self.value = value
-    def __str__(self):
-        return repr(self.value)
-
-cdef class Graph:
-    """
-    Graph class.
-    """
-
-    cdef cgraph.Graph* _c_graph
-    cdef cnet.Net* _c_net
-    cdef bint alloc
-    
-    def __init__(self,net,alloc=True):
-        """
-        Graph class.
-        
-        Parameters
-        ----------
-        net : :class:`Network <pfnet.Network>`
-        alloc : {``True``, ``False``}
-        """
-
-        pass
-     
-    def __cinit__(self,Network net,alloc=True):
-        
-        self._c_net = net._c_net
-        if alloc:
-            self._c_graph = cgraph.GRAPH_new(net._c_net)
-        else:
-            self._c_graph = NULL
-        self.alloc = alloc
-
-    def __dealloc__(self):
-        """
-        Frees graph C data structure. 
-        """
-        
-        if self.alloc:
-            cgraph.GRAPH_del(self._c_graph)
-            self._c_graph = NULL
-    
-    def has_viz(self):
-        """
-        Determines whether graph has visualization 
-        capabilities.
-
-        Returns
-        -------
-        flag : {``True``, ``False``}
-        """
-        
-        return cgraph.GRAPH_can_viz(self._c_graph)
-
-    def has_error(self):
-        """
-        Indicates whether the graph has the error flag set due to an
-        invalid operation.
-        """
-
-        return cgraph.GRAPH_has_error(self._c_graph)
-
-    def clear_error(self):
-        """ 
-        Clear error flag and message string.
-        """
-
-        cgraph.GRAPH_clear_error(self._c_graph);
-        
-    def set_layout(self):
-        """
-        Determines and saves a layout for the graph nodes. 
-        """
-
-        cgraph.GRAPH_set_layout(self._c_graph)
-
-    def set_node_property(self,bus,prop,value):
-        """
-        Sets property of node. See `Graphviz documentation <http://www.graphviz.org/Documentation.php>`_.
-
-        Parameters
-        ----------
-        bus : :class:`Bus <pfnet.Bus>`
-        prop : string
-        value : string
-        """
-        
-        cdef Bus b = bus
-        cgraph.GRAPH_set_node_property(self._c_graph,b._c_ptr,prop,value)
-        if cgraph.GRAPH_has_error(self._c_graph):
-            raise GraphError(cgraph.GRAPH_get_error_string(self._c_graph))
-
-    def set_nodes_property(self,prop,value):
-        """
-        Sets property of nodes. See `Graphviz documentation <http://www.graphviz.org/Documentation.php>`_.
-
-        Parameters
-        ----------
-        prop : string
-        value : string
-        """
-        
-        cgraph.GRAPH_set_nodes_property(self._c_graph,prop,value)
-        if cgraph.GRAPH_has_error(self._c_graph):
-            raise GraphError(cgraph.GRAPH_get_error_string(self._c_graph))
-
-    def set_edges_property(self,prop,value):
-        """
-        Sets property of edges. See `Graphviz documentation <http://www.graphviz.org/Documentation.php>`_.
-
-        Parameters
-        ----------
-        prop : string
-        value : string
-        """
-        
-        cgraph.GRAPH_set_edges_property(self._c_graph,prop,value)
-        if cgraph.GRAPH_has_error(self._c_graph):
-            raise GraphError(cgraph.GRAPH_get_error_string(self._c_graph))
-
-    def color_nodes_by_mismatch(self,mis_type,t=0):
-        """
-        Colors the graphs nodes according to their power mismatch.
-        
-        Parameters
-        ----------
-        mis_type : int (:ref:`ref_bus_mis`)
-        t : int
-        """
-        
-        cgraph.GRAPH_color_nodes_by_mismatch(self._c_graph,mis_type,t)
-        if cgraph.GRAPH_has_error(self._c_graph):
-            raise GraphError(cgraph.GRAPH_get_error_string(self._c_graph))
-
-    def color_nodes_by_sensitivity(self,sens_type,t=0):
-        """
-        Colors the graphs nodes according to their sensitivity.
-
-        Parameters
-        ----------
-        sens_type : int (:ref:`ref_bus_sens`)
-        t : int
-        """
-
-        cgraph.GRAPH_color_nodes_by_sensitivity(self._c_graph,sens_type,t)
-        if cgraph.GRAPH_has_error(self._c_graph):
-            raise GraphError(cgraph.GRAPH_get_error_string(self._c_graph))
-
-    def view(self, inline=False):
-        """
-        Displays the graph.
-        """
-        
-        temp = tempfile.NamedTemporaryFile(delete=True, suffix='.png')
-        try:
-            self.write("png",temp.name)
-
-            if inline is True:
-                from IPython.display import Image
-
-                self.write("png",temp.name)
-                return Image(filename=temp.name)
-            else:                
-                im = misc.imread(temp.name.encode('UTF-8'))
-                misc.imshow(im)
-        finally:
-            temp.close()
-            
-    def write(self,format,filename):
-        """
-        Writes the graph to a file.
-
-        Parameters
-        ----------
-        format : string (`Graphviz output formats <http://www.graphviz.org/content/output-formats>`_)
-        filename : string
-        """
-
-        format = format.encode('UTF-8')
-        filename = filename.encode('UTF-8')
-        cgraph.GRAPH_write(self._c_graph,format,filename)
-        if cgraph.GRAPH_has_error(self._c_graph):
-            raise GraphError(cgraph.GRAPH_get_error_string(self._c_graph))
-
-# Function
-##########
-
-class FunctionError(Exception):
-    """
-    Function error exception.
-    """
-
-    def __init__(self,value):
-        self.value = value
-    def __str__(self):
-        return repr(self.value)
-
-cdef class Function:
-    """
-    Function class.
-    """
-
-    cdef cfunc.Func* _c_func
-    cdef bint alloc
-
-    def __init__(self,ftype,weight,Network net,alloc=True):
-        """
-        Function class.
-        
-        Parameters
-        ----------
-        ftype : string (:ref:`ref_func_type`)
-        weight : float
-        net : :class:`Network <pfnet.Network>`
-        alloc : {``True``, ``False``}
-        """
-
-        pass
-     
-    def __cinit__(self,ftype,weight,Network net,alloc=True):
-        
-        if alloc:
-            self._c_func = cfunc.FUNC_new(str2func[ftype],weight,net._c_net)
-        else:
-            self._c_func = NULL
-        self.alloc = alloc
-
-    def __dealloc__(self):
-        """
-        Frees function C data structure. 
-        """
-        
-        if self.alloc:
-            cfunc.FUNC_del(self._c_func)
-            self._c_func = NULL
-
-    def del_matvec(self):
-        """
-        Deletes matrices and vectors associated with
-        this function.
-        """
-
-        cfunc.FUNC_del_matvec(self._c_func)
-            
-    def update_network(self):
-        """
-        Updates internal arrays to be compatible
-        with any network changes.
-        """
-
-        cfunc.FUNC_update_network(self._c_func)
-
-    def clear_error(self):
-        """
-        Clears internal error flag.
-        """
-
-        cfunc.FUNC_clear_error(self._c_func)
-        
-    def analyze(self):
-        """
-        Analyzes function and allocates required vectors and matrices.
-        """
-
-        cfunc.FUNC_del_matvec(self._c_func)
-        cfunc.FUNC_count(self._c_func)
-        cfunc.FUNC_allocate(self._c_func)
-        cfunc.FUNC_analyze(self._c_func)
-        if cfunc.FUNC_has_error(self._c_func):
-            raise FunctionError(cfunc.FUNC_get_error_string(self._c_func))
-        
-    def eval(self,var_values):
-        """
-        Evaluates function value, gradient, and Hessian using 
-        the given variable values. 
-        
-        Parameters
-        ----------
-        var_values : :class:`ndarray <numpy.ndarray>`
-        """
-
-        cdef np.ndarray[double,mode='c'] x = var_values
-        cdef cvec.Vec* v = cvec.VEC_new_from_array(&(x[0]),len(x)) if var_values.size else NULL
-        cfunc.FUNC_eval(self._c_func,v)
-        if cfunc.FUNC_has_error(self._c_func):
-            raise FunctionError(cfunc.FUNC_get_error_string(self._c_func))
-
-    property type:
-        """ Function type (string) (:ref:`ref_func_type`). """
-        def __get__(self): return func2str[cfunc.FUNC_get_type(self._c_func)]
-
-    property Hcounter:
-        """ Number of nonzero entries in Hessian matrix (int). """
-        def __get__(self): return cfunc.FUNC_get_Hcounter(self._c_func)
-        
-    property phi:
-        """ Function value (float). """
-        def __get__(self): return cfunc.FUNC_get_phi(self._c_func)
-
-    property gphi:
-        """ Function gradient vector (:class:`ndarray <numpy.ndarray>`). """   
-        def __get__(self): return Vector(cfunc.FUNC_get_gphi(self._c_func))
-
-    property Hphi:
-        """ Function Hessian matrix (only the lower triangular part) (:class:`coo_matrix <scipy.sparse.coo_matrix>`). """
-        def __get__(self): return Matrix(cfunc.FUNC_get_Hphi(self._c_func))
-
-    property weight:
-        """ Function weight (float). """
-        def __get__(self): return cfunc.FUNC_get_weight(self._c_func)
-        
-cdef new_Function(cfunc.Func* f, cnet.Net* n):
-    if f is not NULL and n is not NULL:
-        func = Function(0,0,new_Network(n),alloc=False)
-        func._c_func = f
-        return func
-    else:
-        raise FunctionError('invalid function data')
-    
-# Constraint
-############
-
-class ConstraintError(Exception):
-    """
-    Constraint error exception.
-    """
-
-    def __init__(self,value):
-        self.value = value
-    def __str__(self):
-        return repr(self.value)
-
-cdef class Constraint:
-    """
-    Constraint class.
-    """
-    
-    cdef cconstr.Constr* _c_constr
-    cdef cnet.Net* _c_net
-    cdef bint alloc
-
-    def __init__(self,ctype,Network net,alloc=True):
-        """
-        Contraint class.
-
-        Parameters
-        ----------
-        ctype : string (:ref:`ref_constr_type`)
-        net : :class:`Network <pfnet.Network>`
-        alloc : {``True``, ``False``}
-        """
-
-        pass
-     
-    def __cinit__(self,ctype,Network net,alloc=True):
-
-        self._c_net = net._c_net
-        if alloc:
-            self._c_constr = cconstr.CONSTR_new(str2constr[ctype],net._c_net)
-        else:
-            self._c_constr = NULL
-        self.alloc = alloc
-            
-    def __dealloc__(self):
-        """
-        Frees constraint C data structure. 
-        """
-        
-        if self.alloc:
-            cconstr.CONSTR_del(self._c_constr)
-            self._c_constr = NULL
-
-    def del_matvec(self):
-        """
-        Deletes matrices and vectors associated with
-        this constraint.
-        """
-
-        cconstr.CONSTR_del_matvec(self._c_constr)
-
-    def update_network(self):
-        """
-        Updates internal arrays to be compatible
-        with any network changes.
-        """
-        
-        cconstr.CONSTR_update_network(self._c_constr)
-
-    def clear_error(self):
-        """
-        Clears internal error flag.
-        """
-
-        cconstr.CONSTR_clear_error(self._c_constr)
-        
-    def analyze(self):
-        """
-        Analyzes constraint and allocates required vectors and matrices.
-        """
-
-        cconstr.CONSTR_del_matvec(self._c_constr)        
-        cconstr.CONSTR_count(self._c_constr)
-        cconstr.CONSTR_allocate(self._c_constr)     
-        cconstr.CONSTR_analyze(self._c_constr)
-        if cconstr.CONSTR_has_error(self._c_constr):
-            raise ConstraintError(cconstr.CONSTR_get_error_string(self._c_constr))
-
-    def combine_H(self,coeff,ensure_psd=False):
-        """
-        Forms and saves a linear combination of the individual constraint Hessians.
-
-        Parameters
-        ----------
-        coeff : :class:`ndarray <numpy.ndarray>`
-        ensure_psd : {``True``, ``False``}
-        """
-        
-        cdef np.ndarray[double,mode='c'] x = coeff
-        cdef cvec.Vec* v = cvec.VEC_new_from_array(&(x[0]),len(x)) if coeff.size else NULL
-        cconstr.CONSTR_combine_H(self._c_constr,v,ensure_psd)
-        if cconstr.CONSTR_has_error(self._c_constr):
-            raise ConstraintError(cconstr.CONSTR_get_error_string(self._c_constr))
-        
-    def eval(self,var_values):
-        """
-        Evaluates constraint violations, Jacobian, and individual Hessian matrices.
-        
-        Parameters
-        ----------
-        var_values : :class:`ndarray <numpy.ndarray>`
-        """
-        
-        cdef np.ndarray[double,mode='c'] x = var_values
-        cdef cvec.Vec* v = cvec.VEC_new_from_array(&(x[0]),len(x)) if var_values.size else NULL
-        cconstr.CONSTR_eval(self._c_constr,v)
-        if cconstr.CONSTR_has_error(self._c_constr):
-            raise ConstraintError(cconstr.CONSTR_get_error_string(self._c_constr))
-
-    def store_sensitivities(self,sA,sf,sGu,sGl):
-        """
-        Stores Lagrange multiplier estimates of the constraints in 
-        the power network components.
-
-        Parameters
-        ----------
-        sA : :class:`ndarray <numpy.ndarray>`
-             sensitivities for linear equality constraints (:math:`Ax = b`)
-        sf : :class:`ndarray <numpy.ndarray>`
-             sensitivities for nonlinear equality constraints (:math:`f(x) = 0`)
-        sGu : :class:`ndarray <numpy.ndarray>`
-             sensitivities for linear inequality constraints (:math:`Gx \le u`)
-        sGl : :class:`ndarray <numpy.ndarray>`
-             sensitivities for linear inequality constraints (:math:`l \le Gx`)
-        """
-
-        cdef np.ndarray[double,mode='c'] xA = sA
-        cdef np.ndarray[double,mode='c'] xf = sf
-        cdef np.ndarray[double,mode='c'] xGu = sGu
-        cdef np.ndarray[double,mode='c'] xGl = sGl
-        cdef cvec.Vec* vA = cvec.VEC_new_from_array(&(xA[0]),len(xA)) if (sA is not None and sA.size) else NULL
-        cdef cvec.Vec* vf = cvec.VEC_new_from_array(&(xf[0]),len(xf)) if (sf is not None and sf.size) else NULL
-        cdef cvec.Vec* vGu = cvec.VEC_new_from_array(&(xGu[0]),len(xGu)) if (sGu is not None and sGu.size) else NULL
-        cdef cvec.Vec* vGl = cvec.VEC_new_from_array(&(xGl[0]),len(xGl)) if (sGl is not None and sGl.size) else NULL
-        cconstr.CONSTR_store_sens(self._c_constr,vA,vf,vGu,vGl)
-        if cconstr.CONSTR_has_error(self._c_constr):
-            raise ConstraintError(cconstr.CONSTR_get_error_string(self._c_constr))
-
-    def get_H_single(self,i):
-        """
-        Gets the Hessian matrix (only lower triangular part) of an individual constraint.
-        
-        Parameters
-        ----------
-        i : int 
-        
-        Returns
-        -------
-        H : :class:`coo_matrix <scipy.sparse.coo_matrix>`
-        """
-        return Matrix(cconstr.CONSTR_get_H_single(self._c_constr,i))
-
-    property type:
-        """ Constraint type (string) (:ref:`ref_constr_type`). """
-        def __get__(self): return constr2str[cconstr.CONSTR_get_type(self._c_constr)]
-
-    property Acounter:
-        """ Number of nonzero entries in the matrix of linear equality constraints (int). """
-        def __get__(self): return cconstr.CONSTR_get_Acounter(self._c_constr)
-
-    property Gcounter:
-        """ Number of nonzero entries in the matrix of linear inequality constraints (int). """
-        def __get__(self): return cconstr.CONSTR_get_Gcounter(self._c_constr)
-
-    property Jcounter:
-        """ Number of nonzero entries in the Jacobian matrix of the nonlinear equality constraints (int). """
-        def __get__(self): return cconstr.CONSTR_get_Jcounter(self._c_constr)
-
-    property Aconstr_index:
-        """ Index of linear equality constraint (int). """
-        def __get__(self): return cconstr.CONSTR_get_Aconstr_index(self._c_constr)
-
-    property Gconstr_index:
-        """ Index of linear ineqquality constraint (int). """
-        def __get__(self): return cconstr.CONSTR_get_Gconstr_index(self._c_constr)
-
-    property Jconstr_index:
-        """ Index of nonlinear equality constraint (int). """
-        def __get__(self): return cconstr.CONSTR_get_Jconstr_index(self._c_constr)
-        
-    property f:
-        """ Vector of nonlinear equality constraint violations (:class:`ndarray <numpy.ndarray>`). """
-        def __get__(self): return Vector(cconstr.CONSTR_get_f(self._c_constr))
-
-    property J:
-        """ Jacobian matrix of nonlinear equality constraints (:class:`coo_matrix <scipy.sparse.coo_matrix>`). """
-        def __get__(self): return Matrix(cconstr.CONSTR_get_J(self._c_constr))
-
-    property b:
-        """ Right-hand side vector of linear equality constraints (:class:`ndarray <numpy.ndarray>`). """
-        def __get__(self): return Vector(cconstr.CONSTR_get_b(self._c_constr))
-        
-    property A:
-        """ Matrix for linear equality constraints (:class:`coo_matrix <scipy.sparse.coo_matrix>`). """
-        def __get__(self): return Matrix(cconstr.CONSTR_get_A(self._c_constr))
-
-    property l:
-        """ Lower bound vector of linear inequality constraints (:class:`ndarray <numpy.ndarray>`). """
-        def __get__(self): return Vector(cconstr.CONSTR_get_l(self._c_constr))
-
-    property u:
-        """ Upper bound vector of linear inequality constraints (:class:`ndarray <numpy.ndarray>`). """
-        def __get__(self): return Vector(cconstr.CONSTR_get_u(self._c_constr))
-
-    property G:
-        """ Matrix for linear inequality constraints (:class:`coo_matrix <scipy.sparse.coo_matrix>`). """
-        def __get__(self): return Matrix(cconstr.CONSTR_get_G(self._c_constr))
-
-    property H_combined:
-        """ Linear combination of Hessian matrices of individual nonlinear equality constraints (only the lower triangular part) (:class:`coo_matrix <scipy.sparse.coo_matrix>`). """
-        def __get__(self): return Matrix(cconstr.CONSTR_get_H_combined(self._c_constr))
-
-cdef new_Constraint(cconstr.Constr* c, cnet.Net* n):
-    if c is not NULL and n is not NULL:
-        constr = Constraint(0,new_Network(n),alloc=False)
-        constr._c_constr = c
-        return constr
-    else:
-        raise ConstraintError('invalid constraint data')
-
-# Heuristic
-###########
-
-# Types
-HEUR_TYPE_PVPQ = cheur.HEUR_TYPE_PVPQ
-
-class HeuristicError(Exception):
-    """
-    Heuristic error exception.
-    """
-
-    def __init__(self,value):
-        self.value = value
-    def __str__(self):
-        return repr(self.value)
-
-cdef class Heuristic:
-    """
-    Heuristic class.
-    """
-
-    pass
-
-# Problem
-#########        
-    
-class ProblemError(Exception):
-    """
-    Problem error exception.
-    """
-
-    def __init__(self,value):
-        self.value = value
-    def __str__(self):
-        return repr(self.value)
-
-cdef class Problem:
-    """
-    Optimization problem class.
-    """
-    
-    cdef cprob.Prob* _c_prob
-    cdef bint alloc
-
-    def __init__(self):
-        """
-        Optimization problem class.
-        """
-
-        pass        
-
-    def __cinit__(self):
-
-        self._c_prob = cprob.PROB_new()
-        self.alloc = True
-
-    def __dealloc__(self):
-        """
-        Frees problem C data structure. 
-        """
-        
-        if self.alloc:
-            cprob.PROB_del(self._c_prob)
-            self._c_prob = NULL
-        
-    def add_constraint(self,ctype):
-        """
-        Adds constraint to optimization problem.
-        
-        Parameters
-        ----------
-        ctype : string (:ref:`ref_constr_type`)
-        """
-
-        cprob.PROB_add_constr(self._c_prob,str2constr[ctype])
-
-    def add_function(self,ftype,weight):
-        """
-        Adds function to optimization problem objective.
-
-        Parameters
-        ----------
-        ftype : string (:ref:`ref_func_type`)
-        weight : float
-        """
-
-        cprob.PROB_add_func(self._c_prob,str2func[ftype],weight)
-
-    def add_heuristic(self,htype):
-
-        cprob.PROB_add_heur(self._c_prob,htype)
-
-    def analyze(self):
-        """
-        Analyzes function and constraint structures and allocates
-        required vectors and matrices.
-        """
-
-        cprob.PROB_analyze(self._c_prob)
-
-    def apply_heuristics(self,var_values):
-        cdef np.ndarray[double,mode='c'] x = var_values
-        cdef cvec.Vec* v = cvec.VEC_new_from_array(&(x[0]),len(x)) if var_values.size else NULL
-        cprob.PROB_apply_heuristics(self._c_prob,v)
-
-    def clear(self):
-        """
-        Resets optimization problem data.
-        """
-
-        cprob.PROB_clear(self._c_prob)
-
-    def combine_H(self,coeff,ensure_psd):
-        """
-        Forms and saves a linear combination of the individual constraint Hessians.
-
-        Parameters
-        ----------
-        coeff : :class:`ndarray <numpy.ndarray>`
-        ensure_psd : {``True``, ``False``}
-        """
-        
-        cdef np.ndarray[double,mode='c'] x = coeff
-        cdef cvec.Vec* v = cvec.VEC_new_from_array(&(x[0]),len(x)) if coeff.size else NULL
-        cprob.PROB_combine_H(self._c_prob,v,ensure_psd)
-
-    def eval(self,var_values):
-        """
-        Evaluates objective function and constraints as well as their first and
-        second derivatives using the given variable values. 
-        
-        Parameters
-        ----------
-        var_values : :class:`ndarray <numpy.ndarray>`
-        """
-        
-        cdef np.ndarray[double,mode='c'] x = var_values
-        cdef cvec.Vec* v = cvec.VEC_new_from_array(&(x[0]),len(x)) if var_values.size else NULL
-        cprob.PROB_eval(self._c_prob,v)
-
-    def store_sensitivities(self,sA,sf,sGu,sGl):
-        """
-        Stores Lagrange multiplier estimates of the constraints in 
-        the power network components.
-
-        Parameters
-        ----------
-        sA : :class:`ndarray <numpy.ndarray>`
-             sensitivities for linear equality constraints (:math:`Ax = b`)
-        sf : :class:`ndarray <numpy.ndarray>`
-             sensitivities for nonlinear equality constraints (:math:`f(x) = 0`)
-        sGu : :class:`ndarray <numpy.ndarray>`
-             sensitivities for linear inequality constraints (:math:`Gx \le u`)
-        sGl : :class:`ndarray <numpy.ndarray>`
-             sensitivities for linear inequality constraints (:math:`l \le Gx`)
-        """
-        
-        cdef np.ndarray[double,mode='c'] xA = sA
-        cdef np.ndarray[double,mode='c'] xf = sf
-        cdef np.ndarray[double,mode='c'] xGu = sGu
-        cdef np.ndarray[double,mode='c'] xGl = sGl
-        cdef cvec.Vec* vA = cvec.VEC_new_from_array(&(xA[0]),len(xA)) if (sA is not None and sA.size) else NULL
-        cdef cvec.Vec* vf = cvec.VEC_new_from_array(&(xf[0]),len(xf)) if (sf is not None and sf.size) else NULL
-        cdef cvec.Vec* vGu = cvec.VEC_new_from_array(&(xGu[0]),len(xGu)) if (sGu is not None and sGu.size) else NULL
-        cdef cvec.Vec* vGl = cvec.VEC_new_from_array(&(xGl[0]),len(xGl)) if (sGl is not None and sGl.size) else NULL
-        cprob.PROB_store_sens(self._c_prob,vA,vf,vGu,vGl)
-        if cprob.PROB_has_error(self._c_prob):
-            raise ProblemError(cprob.PROB_get_error_string(self._c_prob))
-
-    def find_constraint(self,ctype):
-        """
-        Finds constraint of give type among the constraints of this optimization problem.
-
-        Parameters
-        ----------
-        type : string (:ref:`ref_constr_type`)
-        """
-        
-        cdef cnet.Net* n = cprob.PROB_get_network(self._c_prob)
-        c = cprob.PROB_find_constr(self._c_prob,str2constr[ctype])
-        if c is not NULL:
-            return new_Constraint(c,n)
-        else:
-            raise ProblemError('constraint not found')
-
-    def get_init_point(self):
-        """
-        Gets initial solution estimate from the current value of the network variables.
-
-        Returns
-        -------
-        point : :class:`ndarray <numpy.ndarray>`
-        """
-
-        return Vector(cprob.PROB_get_init_point(self._c_prob),owndata=True)
-
-    def get_upper_limits(self):
-        """
-        Gets vector of upper limits for the network variables.
-
-        Returns
-        -------
-        limits : :class:`ndarray <numpy.ndarray>`
-        """
-
-        return Vector(cprob.PROB_get_upper_limits(self._c_prob),owndata=True)
-
-    def get_lower_limits(self):
-        """
-        Gets vector of lower limits for the network variables.
-        
-        Returns
-        -------
-        limits : :class:`ndarray <numpy.ndarray>`
-        """
-
-        return Vector(cprob.PROB_get_lower_limits(self._c_prob),owndata=True)
-
-    def get_network(self):
-        """
-        Gets the power network associated with this optimization problem.
-        """
-
-        return new_Network(cprob.PROB_get_network(self._c_prob))
-
-    def set_network(self,net):
-        """
-        Sets the power network associated with this optimization problem.
-        """
-        
-        cdef Network n = net
-        cprob.PROB_set_network(self._c_prob,n._c_net)
-
-    def show(self):
-        """
-        Shows information about this optimization problem.
-        """
-        
-        print(cprob.PROB_get_show_str(self._c_prob).decode('UTF-8'))
-
-    def update_lin(self):
-        """
-        Updates linear equality constraints.
-        """
-
-        cprob.PROB_update_lin(self._c_prob)
-
-    property network:
-        """ Power network associated with this optimization problem (:class:`Network <pfnet.Network>`). """
-        def __get__(self): return new_Network(cprob.PROB_get_network(self._c_prob))
-        def __set__(self,net):
-            cdef Network n = net
-            cprob.PROB_set_network(self._c_prob,n._c_net)
-        
-    property constraints:
-        """ List of :class:`constraints <pfnet.Constraint>` of this optimization problem (list). """
-        def __get__(self):
-            clist = []
-            cdef cconstr.Constr* c = cprob.PROB_get_constr(self._c_prob)
-            cdef cnet.Net* n = cprob.PROB_get_network(self._c_prob)
-            while c is not NULL:
-                clist.append(new_Constraint(c,n))
-                c = cconstr.CONSTR_get_next(c)
-            return clist
-
-    property functions:
-        """ List of :class:`functions <pfnet.Function>` that form the objective function of this optimization problem (list). """
-        def __get__(self):
-            flist = []
-            cdef cfunc.Func* f = cprob.PROB_get_func(self._c_prob)
-            cdef cnet.Net* n = cprob.PROB_get_network(self._c_prob)
-            while f is not NULL:
-                flist.append(new_Function(f,n))
-                f = cfunc.FUNC_get_next(f)
-            return flist
-            
-    property A:
-        """ Constraint matrix of linear equality constraints (:class:`coo_matrix <scipy.sparse.coo_matrix>`). """
-        def __get__(self): return Matrix(cprob.PROB_get_A(self._c_prob))
-
-    property b:
-        """ Right hand side vectors of the linear equality constraints (:class:`ndarray <numpy.ndarray>`). """
-        def __get__(self): return Vector(cprob.PROB_get_b(self._c_prob))
-
-    property G:
-        """ Constraint matrix of linear inequality constraints (:class:`coo_matrix <scipy.sparse.coo_matrix>`). """
-        def __get__(self): return Matrix(cprob.PROB_get_G(self._c_prob))
-
-    property l:
-        """ Lower bound for linear inequality constraints (:class:`ndarray <numpy.ndarray>`). """
-        def __get__(self): return Vector(cprob.PROB_get_l(self._c_prob))
-
-    property u:
-        """ Upper bound for linear inequality constraints (:class:`ndarray <numpy.ndarray>`). """
-        def __get__(self): return Vector(cprob.PROB_get_u(self._c_prob))
-
-    property J:
-        """ Jacobian matrix of the nonlinear equality constraints (:class:`coo_matrix <scipy.sparse.coo_matrix>`). """
-        def __get__(self): return Matrix(cprob.PROB_get_J(self._c_prob))
-
-    property f:
-        """ Vector of nonlinear equality constraints violations (:class:`ndarray <numpy.ndarray>`). """
-        def __get__(self): return Vector(cprob.PROB_get_f(self._c_prob))
-
-    property phi:
-        """ Objective function value (float). """
-        def __get__(self): return cprob.PROB_get_phi(self._c_prob)
-            
-    property gphi:
-        """ Objective function gradient vector (:class:`ndarray <numpy.ndarray>`). """
-        def __get__(self): return Vector(cprob.PROB_get_gphi(self._c_prob))
-
-    property Hphi:
-        """ Objective function Hessian matrix (only the lower triangular part) (:class:`coo_matrix <scipy.sparse.coo_matrix>`). """
-        def __get__(self): return Matrix(cprob.PROB_get_Hphi(self._c_prob))
-
-    property H_combined:
-        """ Linear combination of Hessian matrices of individual nonlinear equality constraints (only the lower triangular part) (:class:`coo_matrix <scipy.sparse.coo_matrix>`). """
-        def __get__(self): return Matrix(cprob.PROB_get_H_combined(self._c_prob))
-
-    property x:
-        """ Initial primal point (:class:`ndarray <numpy.ndarray>`). """
-        def __get__(self): return self.get_init_point()
-
-    property lam:
-        """ Initial dual point (:class:`ndarray <numpy.ndarray>`). """
-        def __get__(self): return None
-
-    property nu:
-        """ Initial dual point (:class:`ndarray <numpy.ndarray>`). """
-        def __get__(self): return None
-=======
 include "cstrings.pyx" 
 include "cbus.pyx"
 include "cbranch.pyx"
@@ -3828,5 +146,4 @@
 include "cfunc.pyx"
 include "cconstr.pyx"
 include "cheur.pyx"
-include "cprob.pyx"
->>>>>>> 7fad5094
+include "cprob.pyx"
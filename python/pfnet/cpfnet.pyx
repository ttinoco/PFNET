--- conflicted
+++ resolved
@@ -147,12 +147,8 @@
 # Others
 ########
 
-<<<<<<< HEAD
-include "cstrings.pyx"
-=======
 include "cstrings.pyx" 
 include "cparser.pyx"
->>>>>>> bf8bec03
 include "cbus.pyx"
 include "cbranch.pyx"
 include "cgen.pyx"

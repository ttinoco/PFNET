#cython: embedsignature=True

#***************************************************#
# This file is part of PFNET.                       #
#                                                   #
# Copyright (c) 2015-2017, Tomas Tinoco De Rubira.  #
#                                                   #
# PFNET is released under the BSD 2-clause license. #
#***************************************************#

import numpy as np
cimport numpy as np

from functools import reduce

cimport cconstants
cimport cvec
cimport cmat
cimport cgen
cimport cshunt
cimport cbus
cimport cbranch
cimport cload
cimport cvargen
cimport cbat
cimport cnet
cimport ccont
cimport cgraph
cimport cconstr
cimport cfunc
cimport cheur
cimport cprob

from scipy import misc
import tempfile

from scipy.sparse import coo_matrix

include "cstrings.pyx"

np.import_array()

# Constants
###########

PI = cconstants.PI

# C pointer
###########

cdef class CPtr:
    """
    C Pointer class.
    """

    cdef void* _c_ptr

cdef new_CPtr(void* ptr):
    cptr = CPtr()
    cptr._c_ptr = ptr
    return cptr

# Vector
########

cdef extern from "numpy/arrayobject.h":
     void PyArray_ENABLEFLAGS(np.ndarray arr, int flags)

cdef Vector(cvec.Vec* v, owndata=False):
     cdef np.npy_intp shape[1]
     if v is not NULL:
         shape[0] = <np.npy_intp> cvec.VEC_get_size(v)
         arr = np.PyArray_SimpleNewFromData(1,shape,np.NPY_DOUBLE,cvec.VEC_get_data(v))
         if owndata:
             PyArray_ENABLEFLAGS(arr,np.NPY_OWNDATA)
         return arr
     else:
         return np.zeros(0)

# Matrix
########

cdef Matrix(cmat.Mat* m, owndata=False):
     cdef np.npy_intp shape[1]
     if m is not NULL:
         shape[0] = <np.npy_intp> cmat.MAT_get_nnz(m)
         size1 = cmat.MAT_get_size1(m)
         size2 = cmat.MAT_get_size2(m)
         row = np.PyArray_SimpleNewFromData(1,shape,np.NPY_INT,cmat.MAT_get_row_array(m))
         col = np.PyArray_SimpleNewFromData(1,shape,np.NPY_INT,cmat.MAT_get_col_array(m))
         data = np.PyArray_SimpleNewFromData(1,shape,np.NPY_DOUBLE,cmat.MAT_get_data_array(m))
         if owndata:
             PyArray_ENABLEFLAGS(row,np.NPY_OWNDATA)
             PyArray_ENABLEFLAGS(col,np.NPY_OWNDATA)
             PyArray_ENABLEFLAGS(data,np.NPY_OWNDATA)
         return coo_matrix((data,(row,col)),shape=(size1,size2))
     else:
         return coo_matrix(([],([],[])),shape=(0,0))

# Attribute arrray
##################

class AttributeArray(np.ndarray):

    def __new__(cls,data,func=None):
        cls.func = func
        return np.asarray(data).view(cls)

    def __setitem__(self,key,value):
        self.func(value,key)
        np.ndarray.__setitem__(self,key,value)

# Attribute int
###############

class AttributeInt(int):

    def __len__(self):
        return 0

    def __getitem__(self,key):
        if key == 0:
            return self
        else:
            raise ValueError

# Attribute float
#################

class AttributeFloat(float):

    def __getitem__(self,key):
        if key == 0:
            return self
        else:
            raise ValueError

# Bus
#####

# Infinite
BUS_INF_V_MAG = cbus.BUS_INF_V_MAG
BUS_INF_V_ANG = cbus.BUS_INF_V_ANG

# Sensitivities
BUS_SENS_LARGEST = cbus.BUS_SENS_LARGEST
BUS_SENS_P_BALANCE = cbus.BUS_SENS_P_BALANCE
BUS_SENS_Q_BALANCE = cbus.BUS_SENS_Q_BALANCE
BUS_SENS_V_MAG_U_BOUND = cbus.BUS_SENS_V_MAG_U_BOUND
BUS_SENS_V_MAG_L_BOUND = cbus.BUS_SENS_V_MAG_L_BOUND
BUS_SENS_V_ANG_U_BOUND = cbus.BUS_SENS_V_ANG_U_BOUND
BUS_SENS_V_ANG_L_BOUND = cbus.BUS_SENS_V_ANG_L_BOUND
BUS_SENS_V_REG_BY_GEN = cbus.BUS_SENS_V_REG_BY_GEN
BUS_SENS_V_REG_BY_TRAN = cbus.BUS_SENS_V_REG_BY_TRAN
BUS_SENS_V_REG_BY_SHUNT = cbus.BUS_SENS_V_REG_BY_SHUNT

# Mismatches
BUS_MIS_LARGEST = cbus.BUS_MIS_LARGEST
BUS_MIS_ACTIVE = cbus.BUS_MIS_ACTIVE
BUS_MIS_REACTIVE = cbus.BUS_MIS_REACTIVE

class BusError(Exception):
    """
    Bus error exception.
    """
    def __init__(self,value):
        self.value = value
    def __str__(self):
        return repr(self.value)

cdef class Bus:
    """
    Bus class.
    """

    cdef cbus.Bus* _c_ptr

    def __init__(self,num_periods=1,alloc=True):
        """
        Bus class.

        Parameters
        ----------
        alloc : {``True``, ``False``}
        num_periods : int
        """

        pass

    def __cinit__(self,num_periods=1,alloc=True):

        if alloc:
            self._c_ptr = cbus.BUS_new(num_periods)
        else:
            self._c_ptr = NULL

    def _get_c_ptr(self):

        return new_CPtr(self._c_ptr)

    def is_equal(self,other):
        """
        Determines whether bus is equal to given bus.

        Parameters
        ----------
        other : :class:`Bus <pfnet.Bus>`
        """

        cdef Bus b_other

        if not isinstance(other,Bus):
            return False

        b_other = other

        return cbus.BUS_is_equal(self._c_ptr,b_other._c_ptr)

    def is_slack(self):
        """
        Determines whether the bus is a slack bus.

        Returns
        -------
        flag : {``True``, ``False``}
        """

        return cbus.BUS_is_slack(self._c_ptr)

    def is_regulated_by_gen(self):
        """
        Determines whether the bus is regulated by a generator.

        Returns
        -------
        flag : {``True``, ``False``}
        """

        return cbus.BUS_is_regulated_by_gen(self._c_ptr)

    def is_regulated_by_tran(self):
        """
        Determines whether the bus is regulated by a transformer.

        Returns
        -------
        flag : {``True``, ``False``}
        """

        return cbus.BUS_is_regulated_by_tran(self._c_ptr)

    def is_regulated_by_shunt(self):
        """
        Determines whether the bus is regulated by a shunt device.

        Returns
        -------
        flag : {``True``, ``False``}
        """

        return cbus.BUS_is_regulated_by_shunt(self._c_ptr)

    def has_flags(self,flag_type,q):
        """
        Determines whether the bus has the flags associated with
        certain quantities set.

        Parameters
        ----------
        flag_type : string (:ref:`ref_net_flag`)
        q : string or list of strings (:ref:`ref_bus_q`)

        Returns
        -------
        flag : {``True``, ``False``}
        """

        q = q if isinstance(q,list) else [q]

        return cbus.BUS_has_flags(self._c_ptr,
                                  str2flag[flag_type],
                                  reduce(lambda x,y: x|y,[str2q[self.obj_type][qq] for qq in q],0))

    def get_largest_sens(self,t=0):
        """
        Gets the bus sensitivity of largest absolute value.

        Parameters
        ----------
        t : int (time period)

        Returns
        -------
        sens : float
        """

        return cbus.BUS_get_largest_sens(self._c_ptr,t)

    def get_largest_sens_type(self,t=0):
        """
        Gets the type of bus sensitivity of largest absolute value.

        Parameters
        ----------
        t : int (time period)

        Returns
        -------
        type : int
        """

        return cbus.BUS_get_largest_sens_type(self._c_ptr,t)

    def get_largest_mis(self,t=0):
        """
        Gets the bus power mismatch of largest absolute value.

        Parameters
        ----------
        t : int (time period)

        Returns
        -------
        mis : float
        """

        return cbus.BUS_get_largest_mis(self._c_ptr,t)

    def get_largest_mis_type(self,t=0):
        """
        Gets the type of bus power mismatch of largest absolute value.

        Parameters
        ----------
        t : int (time period)

        Returns
        -------
        type : int
        """

        return cbus.BUS_get_largest_mis_type(self._c_ptr,t)

    def get_quantity(self,type,t=0):
        """
        Gets the bus quantity of the given type.

        Parameters
        ----------
        type : int (:ref:`ref_bus_sens`:, :ref:`ref_bus_mis`)
        t : int (time period)

        Returns
        -------
        value : float
        """

        return cbus.BUS_get_quantity(self._c_ptr,type,t)

    def get_total_gen_P(self,t=0):
        """
        Gets the total active power injected by generators
        connected to this bus.

        Parameters
        ----------
        t : int (time period)

        Returns
        -------
        P : float
        """

        return cbus.BUS_get_total_gen_P(self._c_ptr,t)

    def get_total_gen_Q(self,t=0):
        """
        Gets the total reactive power injected by generators
        connected to this bus.

        Parameters
        ----------
        t : int (time period)

        Returns
        -------
        Q : float
        """

        return cbus.BUS_get_total_gen_Q(self._c_ptr,t)

    def get_total_gen_Q_max(self):
        """
        Gets the largest total reactive power that can be
        injected by generators connected to this bus.

        Returns
        -------
        Q_max : float
        """

        return cbus.BUS_get_total_gen_Q_max(self._c_ptr)

    def get_total_gen_Q_min(self):
        """
        Gets the smallest total reactive power that can be
        injected by generators connected to this bus.

        Returns
        -------
        Q_min : float
        """

        return cbus.BUS_get_total_gen_Q_min(self._c_ptr)

    def get_total_load_P(self,t=0):
        """
        Gets the total active power consumed by loads
        connected to this bus.

        Parameters
        ----------
        t : int (time period)

        Returns
        -------
        P : float
        """

        return cbus.BUS_get_total_load_P(self._c_ptr,t)

    def get_total_load_Q(self,t=0):
        """
        Gets the total reactive power consumed by loads
        connected to this bus.

        Parameters
        ----------
        t : int (time period)

        Returns
        -------
        Q : float
        """

        return cbus.BUS_get_total_load_Q(self._c_ptr,t)

    def get_total_shunt_g(self):
        """
        Gets the combined conductance of shunt devices
        connected to this bus.

        Returns
        -------
        g : float
        """

        return cbus.BUS_get_total_shunt_g(self._c_ptr)

    def get_total_shunt_b(self,t=0):
        """
        Gets the combined susceptance of shunt devices
        connected to this bus.

        Parameters
        ----------
        t : int (time period)

        Returns
        -------
        b : float
        """

        return cbus.BUS_get_total_shunt_b(self._c_ptr,t)

    def get_num_vars(self,q,t_start=0,t_end=None):
        """
        Gets number of variables associated with the
        given quantity.

        Parameters
        ----------
        q : string or list of strings (:ref:`ref_bus_q`)
        t_start : int
        t_end : int

        Returns
        -------
        num : int
        """

        q = q if isinstance(q,list) else [q]

        if t_end is None:
            t_end = self.num_periods-1
        return cbus.BUS_get_num_vars(self._c_ptr,
                                     reduce(lambda x,y: x|y,[str2q[self.obj_type][qq] for qq in q],0),
                                     t_start,
                                     t_end)

    def set_price(self,p,t=0):
        """
        Sets bus energy price.

        Parameters
        ----------
        p : float
        t : int
        """

        cbus.BUS_set_price(self._c_ptr,p,t)

    def set_v_mag(self,v,t=0):
        """
        Sets bus voltage magnitude.

        Parameters
        ----------
        v : float
        t : int
        """

        cbus.BUS_set_v_mag(self._c_ptr,v,t)

    def set_v_ang(self,v,t=0):
        """
        Sets bus voltage angle.

        Parameters
        ----------
        v : float
        t : int
        """

        cbus.BUS_set_v_ang(self._c_ptr,v,t)

    def show(self,t=0):
        """
        Shows bus properties.

        Parameters
        ----------
        t : int (time period)
        """
        cbus.BUS_show(self._c_ptr,t)

    def __richcmp__(self,other,op):
        """
        Compares two buses.

        Parameters
        ----------
        other : Bus
        op : comparison type

        Returns
        -------
        flag : {``True``, ``False``}
        """

        if op == 2:
            return self.is_equal(other)
        elif op == 3:
            return not self.is_equal(other)
        else:
            return False

    property num_periods:
        """ Number of time periods (int). """
        def __get__(self): return cbus.BUS_get_num_periods(self._c_ptr)

    property obj_type:
        """ Object type (string). """
        def __get__(self): return obj2str[cbus.BUS_get_obj_type(self._c_ptr)]

    property index:
        """ Bus index (int). """
        def __get__(self): return cbus.BUS_get_index(self._c_ptr)

    property index_v_mag:
        """ Index of voltage magnitude variable (int or array). """
        def __get__(self):
            r = [cbus.BUS_get_index_v_mag(self._c_ptr,t) for t in range(self.num_periods)]
            if self.num_periods == 1:
                return AttributeInt(r[0])
            else:
                return np.array(r)

    property index_v_ang:
        """ Index of voltage angle variable (int or array). """
        def __get__(self):
            r = [cbus.BUS_get_index_v_ang(self._c_ptr,t) for t in range(self.num_periods)]
            if self.num_periods == 1:
                return AttributeInt(r[0])
            else:
                return np.array(r)

    property index_y:
        """ Index of voltage magnitude positive deviation variable (int or array). """
        def __get__(self):
            r = [cbus.BUS_get_index_y(self._c_ptr,t) for t in range(self.num_periods)]
            if self.num_periods == 1:
                return AttributeInt(r[0])
            else:
                return np.array(r)

    property index_z:
        """ Index of voltage magnitude negative deviation variable (int or array). """
        def __get__(self):
            r = [cbus.BUS_get_index_z(self._c_ptr,t) for t in range(self.num_periods)]
            if self.num_periods == 1:
                return AttributeInt(r[0])
            else:
                return np.array(r)

    property index_vl:
        """ Index of voltage low limit violation variable (int or array). """
        def __get__(self):
            r = [cbus.BUS_get_index_vl(self._c_ptr,t) for t in range(self.num_periods)]
            if self.num_periods == 1:
                return AttributeInt(r[0])
            else:
                return np.array(r)

    property index_vh:
        """ Index of voltage high limit violation variable (int or array). """
        def __get__(self):
            r = [cbus.BUS_get_index_vh(self._c_ptr,t) for t in range(self.num_periods)]
            if self.num_periods == 1:
                return AttributeInt(r[0])
            else:
                return np.array(r)

    property index_P:
        """ Index of bus active power mismatch (int). """
        def __get__(self): return cbus.BUS_get_index_P(self._c_ptr)

    property index_Q:
        """ Index for bus reactive power mismatch (int). """
        def __get__(self): return cbus.BUS_get_index_Q(self._c_ptr)

    property price:
        """ Bus energy price (float or array) ($ / (hr p.u.)). """
        def __get__(self):
            r = [cbus.BUS_get_price(self._c_ptr,t) for t in range(self.num_periods)]
            if self.num_periods == 1:
                return AttributeFloat(r[0])
            else:
                return AttributeArray(r,self.set_price)
        def __set__(self,p):
            cdef int t
            cdef np.ndarray par = np.array(p).flatten()
            for t in range(np.minimum(par.size,self.num_periods)):
                cbus.BUS_set_price(self._c_ptr,par[t],t)

    property number:
        """ Bus number (int). """
        def __get__(self): return cbus.BUS_get_number(self._c_ptr)

    property name:
        """ Bus name (sting). """
        def __get__(self): return cbus.BUS_get_name(self._c_ptr).decode('UTF-8')
        def __set__(self,name):
            name = name.encode('UTF-8')
            cbus.BUS_set_name(self._c_ptr,name)

    property degree:
        """ Bus degree (number of incident branches) (float). """
        def __get__(self): return cbus.BUS_get_degree(self._c_ptr)

    property v_mag:
        """ Bus volatge magnitude (p.u. bus base kv) (float or array). """
        def __get__(self):
            r = [cbus.BUS_get_v_mag(self._c_ptr,t) for t in range(self.num_periods)]
            if self.num_periods == 1:
                return AttributeFloat(r[0])
            else:
                return AttributeArray(r,self.set_v_mag)
        def __set__(self,v):
            cdef int t
            cdef np.ndarray var = np.array(v).flatten()
            for t in range(np.minimum(var.size,self.num_periods)):
                cbus.BUS_set_v_mag(self._c_ptr,var[t],t)

    property v_ang:
        """ Bus voltage angle (radians) (float or array). """
        def __get__(self):
            r = [cbus.BUS_get_v_ang(self._c_ptr,t) for t in range(self.num_periods)]
            if self.num_periods == 1:
                return AttributeFloat(r[0])
            else:
                return AttributeArray(r,self.set_v_ang)
        def __set__(self,v):
            cdef int t
            cdef np.ndarray var = np.array(v).flatten()
            for t in range(np.minimum(var.size,self.num_periods)):
                cbus.BUS_set_v_ang(self._c_ptr,var[t],t)

    property v_set:
        """ Bus voltage set point (p.u. bus base kv) (float or array). Equals one if bus is not regulated by a generator. """
        def __get__(self):
            r = [cbus.BUS_get_v_set(self._c_ptr,t) for t in range(self.num_periods)]
            if self.num_periods == 1:
                return AttributeFloat(r[0])
            else:
                return np.array(r)

    property v_max:
        """ Bus volatge upper bound (p.u. bus base kv) (float). """
        def __get__(self): return cbus.BUS_get_v_max(self._c_ptr)

    property v_min:
        """ Bus voltage lower bound (p.u. bus base kv) (float). """
        def __get__(self): return cbus.BUS_get_v_min(self._c_ptr)

    property P_mis:
        """ Bus active power mismatch (p.u. system base MVA) (float or array). """
        def __get__(self):
            r = [cbus.BUS_get_P_mis(self._c_ptr,t) for t in range(self.num_periods)]
            if self.num_periods == 1:
                return AttributeFloat(r[0])
            else:
                return np.array(r)

    property Q_mis:
        """ Bus reactive power mismatch (p.u. system base MVA) (float or array). """
        def __get__(self):
            r = [cbus.BUS_get_Q_mis(self._c_ptr,t) for t in range(self.num_periods)]
            if self.num_periods == 1:
                return AttributeFloat(r[0])
            else:
                return np.array(r)

    property sens_P_balance:
        """ Objective function sensitivity with respect to bus active power balance (float or array). """
        def __get__(self):
            r = [cbus.BUS_get_sens_P_balance(self._c_ptr,t) for t in range(self.num_periods)]
            if self.num_periods == 1:
                return AttributeFloat(r[0])
            else:
                return np.array(r)

    property sens_Q_balance:
        """ Objective function sensitivity with respect to bus reactive power balance (float or array). """
        def __get__(self):
            r = [cbus.BUS_get_sens_Q_balance(self._c_ptr,t) for t in range(self.num_periods)]
            if self.num_periods == 1:
                return AttributeFloat(r[0])
            else:
                return np.array(r)

    property sens_v_mag_u_bound:
        """ Objective function sensitivity with respect to voltage magnitude upper bound (float or array). """
        def __get__(self):
            r = [cbus.BUS_get_sens_v_mag_u_bound(self._c_ptr,t) for t in range(self.num_periods)]
            if self.num_periods == 1:
                return AttributeFloat(r[0])
            else:
                return np.array(r)

    property sens_v_mag_l_bound:
        """ Objective function sensitivity with respect to voltage magnitude lower bound (float or array). """
        def __get__(self):
            r = [cbus.BUS_get_sens_v_mag_l_bound(self._c_ptr,t) for t in range(self.num_periods)]
            if self.num_periods == 1:
                return AttributeFloat(r[0])
            else:
                return np.array(r)

    property sens_v_ang_u_bound:
        """ Objective function sensitivity with respect to voltage angle upper bound (float or array). """
        def __get__(self):
            r = [cbus.BUS_get_sens_v_ang_u_bound(self._c_ptr,t) for t in range(self.num_periods)]
            if self.num_periods == 1:
                return AttributeFloat(r[0])
            else:
                return np.array(r)

    property sens_v_ang_l_bound:
        """ Objective function sensitivity with respect to voltage angle lower bound (float or array). """
        def __get__(self):
            r = [cbus.BUS_get_sens_v_ang_l_bound(self._c_ptr,t) for t in range(self.num_periods)]
            if self.num_periods == 1:
                return AttributeFloat(r[0])
            else:
                return np.array(r)

    property sens_v_reg_by_gen:
        """ Objective function sensitivity with respect to bus voltage regulation by generators (float or array). """
        def __get__(self):
            r = [cbus.BUS_get_sens_v_reg_by_gen(self._c_ptr,t) for t in range(self.num_periods)]
            if self.num_periods == 1:
                return AttributeFloat(r[0])
            else:
                return np.array(r)

    property sens_v_reg_by_tran:
        """ Objective function sensitivity with respect to bus voltage regulation by transformers (float or array). """
        def __get__(self):
            r = [cbus.BUS_get_sens_v_reg_by_tran(self._c_ptr,t) for t in range(self.num_periods)]
            if self.num_periods == 1:
                return AttributeFloat(r[0])
            else:
                return np.array(r)

    property sens_v_reg_by_shunt:
        """ Objective function sensitivity with respect to bus voltage regulation by shunts (float or array). """
        def __get__(self):
            r = [cbus.BUS_get_sens_v_reg_by_shunt(self._c_ptr,t) for t in range(self.num_periods)]
            if self.num_periods == 1:
                return AttributeFloat(r[0])
            else:
                return np.array(r)

    property generators:
        """ List of :class:`generators <pfnet.Generator>` connected to this bus (list). """
        def __get__(self):
            gens = []
            cdef cgen.Gen* g = cbus.BUS_get_gen(self._c_ptr)
            while g is not NULL:
                gens.append(new_Generator(g))
                g = cgen.GEN_get_next(g)
            return gens

    property gens:
        """ Same as :attr:`generators <pfnet.Bus.generators>`. """
        def __get__(self): return self.generators

    property reg_generators:
        """ List of :class:`generators <pfnet.Generator>` regulating the voltage magnitude of this bus (list). """
        def __get__(self):
            reg_gens = []
            cdef cgen.Gen* g = cbus.BUS_get_reg_gen(self._c_ptr)
            while g is not NULL:
                reg_gens.append(new_Generator(g))
                g = cgen.GEN_get_reg_next(g)
            return reg_gens

    property reg_gens:
        """ Same as :attr:`reg_generators <pfnet.Bus.reg_generators>`. """
        def __get__(self): return self.reg_generators

    property reg_trans:
        """ List of :class:`tap-changing transformers <pfnet.Branch>` regulating the voltage magnitude of this bus (list). """
        def __get__(self):
            reg_trans = []
            cdef cbranch.Branch* br = cbus.BUS_get_reg_tran(self._c_ptr)
            while br is not NULL:
                reg_trans.append(new_Branch(br))
                br = cbranch.BRANCH_get_reg_next(br)
            return reg_trans

    property reg_shunts:
        """ List of :class:`switched shunt devices <pfnet.Shunt>` regulating the voltage magnitude of this bus (list). """
        def __get__(self):
            reg_shunts = []
            cdef cshunt.Shunt* s = cbus.BUS_get_reg_shunt(self._c_ptr)
            while s is not NULL:
                reg_shunts.append(new_Shunt(s))
                s = cshunt.SHUNT_get_reg_next(s)
            return reg_shunts

    property branches_from:
        """ .. deprecated:: 1.2.5  Same as :attr:`branches_k <pfnet.Bus.branches_k>`. """
        def __get__(self): return self.branches_k

    property branches_k:
        """ List of :class:`branches <pfnet.Branch>` that have this bus on the "k" (aka "from" or "i") side (list). """
        def __get__(self):
            branches = []
            cdef cbranch.Branch* br = cbus.BUS_get_branch_k(self._c_ptr)
            while br is not NULL:
                branches.append(new_Branch(br))
                br = cbranch.BRANCH_get_next_k(br)
            return branches

    property branches_to:
        """ .. deprecated:: 1.2.5  Same as :attr:`branches_m <pfnet.Bus.branches_m>`. """
        def __get__(self): return self.branches_m

    property branches_m:
        """ List of :class:`branches <pfnet.Branch>` that have this bus on the "m" (aka "to" or "j") side (list). """
        def __get__(self):
            branches = []
            cdef cbranch.Branch* br = cbus.BUS_get_branch_m(self._c_ptr)
            while br is not NULL:
                branches.append(new_Branch(br))
                br = cbranch.BRANCH_get_next_m(br)
            return branches

    property branches:
        """ List of :class:`branches <pfnet.Branch>` incident on this bus (list). """
        def __get__(self):
            # combine both "k"/"from" and "m"/"to" branches
            return self.branches_k+self.branches_m

    property loads:
        """ List of :class:`loads <pfnet.Load>` connected to this bus (list). """
        def __get__(self):
            loads = []
            cdef cload.Load* l = cbus.BUS_get_load(self._c_ptr)
            while l is not NULL:
                loads.append(new_Load(l))
                l = cload.LOAD_get_next(l)
            return loads

    property var_generators:
        """ List of :class:`variable generators <pfnet.VarGenerator>` connected to this bus (list). """
        def __get__(self):
            vargens = []
            cdef cvargen.Vargen* g = cbus.BUS_get_vargen(self._c_ptr)
            while g is not NULL:
                vargens.append(new_VarGenerator(g))
                g = cvargen.VARGEN_get_next(g)
            return vargens

    property var_gens:
        """ Same as :attr:`var_generators <pfnet.Bus.var_generators>`. """
        def __get__(self): return self.var_generators

    property batteries:
        """ List of :class:`batteries <pfnet.Battery>` connected to this bus (list). """
        def __get__(self):
            bats = []
            cdef cbat.Bat* b = cbus.BUS_get_bat(self._c_ptr)
            while b is not NULL:
                bats.append(new_Battery(b))
                b = cbat.BAT_get_next(b)
            return bats

    property bats:
        """ Same as :attr:`batteries <pfnet.Bus.batteries>`. """
        def __get__(self): return self.batteries


cdef new_Bus(cbus.Bus* b):
    if b is not NULL:
        bus = Bus(alloc=False)
        bus._c_ptr = b
        return bus
    else:
        raise BusError('no bus data')

# Branch
########

# Infinite
BRANCH_INF_RATIO = cbranch.BRANCH_INF_RATIO
BRANCH_INF_FLOW = cbranch.BRANCH_INF_FLOW

class BranchError(Exception):
    """
    Branch error exception.
    """
    def __init__(self,value):
        self.value = value
    def __str__(self):
        return repr(self.value)

cdef class Branch:
    """
    Branch class.
    """

    cdef cbranch.Branch* _c_ptr

    def __init__(self,num_periods=1,alloc=True):
        """
        Branch class.

        Parameters
        ----------
        alloc : {``True``, ``False``}
        num_periods : int
        """

        pass

    def __cinit__(self,num_periods=1,alloc=True):

        if alloc:
            self._c_ptr = cbranch.BRANCH_new(num_periods)
        else:
            self._c_ptr = NULL

    def _get_c_ptr(self):

        return new_CPtr(self._c_ptr)

    def has_pos_ratio_v_sens(self):
        """
        Determines whether tap-changing transformer has positive
        sensitivity between tap ratio and controlled bus voltage magnitude.

        Returns
        -------
        flag : {``True``, ``False``}
        """

        return cbranch.BRANCH_has_pos_ratio_v_sens(self._c_ptr)

    def is_equal(self,other):
        """
        Determines whether branch is equal to given branch.

        Parameters
        ----------
        other : :class:`Branch <pfnet.Branch>`
        """

        cdef Branch b_other

        if not isinstance(other,Branch):
            return False

        b_other = other

        return cbranch.BRANCH_is_equal(self._c_ptr,b_other._c_ptr)

    def __richcmp__(self,other,op):
        """
        Compares two branches.

        Parameters
        ----------
        other : Branch
        op : comparison type

        Returns
        -------
        flag : {``True``, ``False``}
        """

        if op == 2:
            return self.is_equal(other)
        elif op == 3:
            return not self.is_equal(other)
        else:
            return False

    def is_on_outage(self):
        """
        Determines whether branch in on outage.

        Returns
        -------
        flag : {``True``, ``False``}
        """

        return cbranch.BRANCH_is_on_outage(self._c_ptr)

    def is_fixed_tran(self):
        """
        Determines whether branch is fixed transformer.

        Returns
        -------
        flag : {``True``, ``False``}
        """

        return cbranch.BRANCH_is_fixed_tran(self._c_ptr)

    def is_line(self):
        """
        Determines whether branch is transmission line.

        Returns
        -------
        flag : {``True``, ``False``}
        """

        return cbranch.BRANCH_is_line(self._c_ptr)

    def is_phase_shifter(self):
        """
        Determines whether branch is phase shifter.

        Returns
        -------
        flag : {``True``, ``False``}
        """

        return cbranch.BRANCH_is_phase_shifter(self._c_ptr)

    def is_tap_changer(self):
        """
        Determines whether branch is tap-changing transformer.

        Returns
        -------
        flag : {``True``, ``False``}
        """

        return cbranch.BRANCH_is_tap_changer(self._c_ptr)

    def is_tap_changer_v(self):
        """
        Determines whether branch is tap-changing transformer
        that regulates bus voltage magnitude.

        Returns
        -------
        flag : {``True``, ``False``}
        """

        return cbranch.BRANCH_is_tap_changer_v(self._c_ptr)

    def is_tap_changer_Q(self):
        """
        Determines whether branch is tap-changing transformer
        that regulates reactive power flow.

        Returns
        -------
        flag : {``True``, ``False``}
        """

        return cbranch.BRANCH_is_tap_changer_Q(self._c_ptr)

    def has_flags(self,flag_type,q):
        """
        Determines whether the branch has the flags associated with
        specific quantities set.

        Parameters
        ----------
        flag_type : string (:ref:`ref_net_flag`)
        q : string or list of strings (:ref:`ref_branch_q`)

        Returns
        -------
        flag : {``True``, ``False``}
        """

        q = q if isinstance(q,list) else [q]

        return cbranch.BRANCH_has_flags(self._c_ptr,
                                        str2flag[flag_type],
                                        reduce(lambda x,y: x|y,[str2q[self.obj_type][qq] for qq in q],0))

    def get_P_km(self,var_values=None):
        """
        Gets the real power flow at bus "k" towards bus "m" (from -> to)(p.u.)

        Parameters
        ----------
        var_values : :class:`ndarray <numpy.ndarray>`

        Returns
        -------
        P_km : float or :class:`ndarray <numpy.ndarray>`
        """
        cdef np.ndarray[double,mode='c'] x = var_values
        cdef cvec.Vec* v = cvec.VEC_new_from_array(&(x[0]),len(x)) if (var_values is not None and var_values.size) else NULL
        r = [cbranch.BRANCH_get_P_km(self._c_ptr,v,t) for t in range(self.num_periods)]
        if self.num_periods == 1:
            return AttributeFloat(r[0])
        else:
            return np.array(r)

    def get_Q_km(self,var_values=None):
        """
        Gets the reactive power flow at bus "k" towards bus "m" (from -> to) (p.u.)

        Parameters
        ----------
        var_values : :class:`ndarray <numpy.ndarray>`

        Returns
        -------
        Q_km : float or :class:`ndarray <numpy.ndarray>`
        """
        cdef np.ndarray[double,mode='c'] x = var_values
        cdef cvec.Vec* v = cvec.VEC_new_from_array(&(x[0]),len(x)) if (var_values is not None and var_values.size) else NULL
        r = [cbranch.BRANCH_get_Q_km(self._c_ptr,v,t) for t in range(self.num_periods)]
        if self.num_periods == 1:
            return AttributeFloat(r[0])
        else:
            return np.array(r)

    def get_P_mk(self,var_values=None):
        """
        Gets the real power flow at bus "m" towards bus "k" (to -> from) (p.u.)

        Parameters
        ----------
        var_values : :class:`ndarray <numpy.ndarray>`

        Returns
        -------
        P_mk : float or :class:`ndarray <numpy.ndarray>`
        """
        cdef np.ndarray[double,mode='c'] x = var_values
        cdef cvec.Vec* v = cvec.VEC_new_from_array(&(x[0]),len(x)) if (var_values is not None and var_values.size) else NULL
        r = [cbranch.BRANCH_get_P_mk(self._c_ptr,v,t) for t in range(self.num_periods)]
        if self.num_periods == 1:
            return AttributeFloat(r[0])
        else:
            return np.array(r)

    def get_Q_mk(self,var_values=None):
        """
        Gets the reactive power flow at bus "m" towards bus "k" (to -> from) (p.u.)

        Parameters
        ----------
        var_values : :class:`ndarray <numpy.ndarray>`

        Returns
        -------
        Q_mk : float or :class:`ndarray <numpy.ndarray>`
        """
        cdef np.ndarray[double,mode='c'] x = var_values
        cdef cvec.Vec* v = cvec.VEC_new_from_array(&(x[0]),len(x)) if (var_values is not None and var_values.size) else NULL
        r = [cbranch.BRANCH_get_Q_mk(self._c_ptr,v,t) for t in range(self.num_periods)]
        if self.num_periods == 1:
            return AttributeFloat(r[0])
        else:
            return np.array(r)

    def get_P_km_series(self,var_values=None):
        """
        Gets the real power flow at bus "k" towards bus "m" over the series impedance of the line (from -> to) (p.u.)

        Parameters
        ----------
        var_values : :class:`ndarray <numpy.ndarray>`

        Returns
        -------
        P_km_series : float or :class:`ndarray <numpy.ndarray>`
        """
        cdef np.ndarray[double,mode='c'] x = var_values
        cdef cvec.Vec* v = cvec.VEC_new_from_array(&(x[0]),len(x)) if (var_values is not None and var_values.size) else NULL
        r = [cbranch.BRANCH_get_P_km_series(self._c_ptr,v,t) for t in range(self.num_periods)]
        if self.num_periods == 1:
            return AttributeFloat(r[0])
        else:
            return np.array(r)

    def get_Q_km_series(self,var_values=None):
        """
        Gets the reactive power flow at bus "k" towards bus "m" over the series impedance of the line (from -> to) (p.u.)

        Parameters
        ----------
        var_values : :class:`ndarray <numpy.ndarray>`

        Returns
        -------
        Q_km_series : float or :class:`ndarray <numpy.ndarray>`
        """
        cdef np.ndarray[double,mode='c'] x = var_values
        cdef cvec.Vec* v = cvec.VEC_new_from_array(&(x[0]),len(x)) if (var_values is not None and var_values.size) else NULL
        r = [cbranch.BRANCH_get_Q_km_series(self._c_ptr,v,t) for t in range(self.num_periods)]
        if self.num_periods == 1:
            return AttributeFloat(r[0])
        else:
            return np.array(r)

    def get_P_mk_series(self,var_values=None):
        """
        Gets the real power flow at bus "m" towards bus "k" over the series impedance of the line (to -> from) (p.u.)

        Parameters
        ----------
        var_values : :class:`ndarray <numpy.ndarray>`

        Returns
        -------
        P_mk_series : float or :class:`ndarray <numpy.ndarray>`
        """
        cdef np.ndarray[double,mode='c'] x = var_values
        cdef cvec.Vec* v = cvec.VEC_new_from_array(&(x[0]),len(x)) if (var_values is not None and var_values.size) else NULL
        r = [cbranch.BRANCH_get_P_mk_series(self._c_ptr,v,t) for t in range(self.num_periods)]
        if self.num_periods == 1:
            return AttributeFloat(r[0])
        else:
            return np.array(r)

    def get_Q_mk_series(self,var_values=None):
        """
        Gets the reactive power flow at bus "m" towards bus "k" over the series impedance of the line (to -> from) (p.u.)

        Parameters
        ----------
        var_values : :class:`ndarray <numpy.ndarray>`

        Returns
        -------
        Q_mk_series : float or :class:`ndarray <numpy.ndarray>`
        """
        cdef np.ndarray[double,mode='c'] x = var_values
        cdef cvec.Vec* v = cvec.VEC_new_from_array(&(x[0]),len(x)) if (var_values is not None and var_values.size) else NULL
        r = [cbranch.BRANCH_get_Q_mk_series(self._c_ptr,v,t) for t in range(self.num_periods)]
        if self.num_periods == 1:
            return AttributeFloat(r[0])
        else:
            return np.array(r)

    def get_P_k_shunt(self,var_values=None):
        """
        Gets the real power flow into the shunt element at bus "k" (aka "from") (p.u.)

        Parameters
        ----------
        var_values : :class:`ndarray <numpy.ndarray>`

        Returns
        -------
        P_k_shunt : float or :class:`ndarray <numpy.ndarray>`
        """
        cdef np.ndarray[double,mode='c'] x = var_values
        cdef cvec.Vec* v = cvec.VEC_new_from_array(&(x[0]),len(x)) if (var_values is not None and var_values.size) else NULL
        r = [cbranch.BRANCH_get_P_k_shunt(self._c_ptr,v,t) for t in range(self.num_periods)]
        if self.num_periods == 1:
            return AttributeFloat(r[0])
        else:
            return np.array(r)

    def get_Q_k_shunt(self,var_values=None):
        """
        Gets the reactive power flow into the shunt element bus "k" (aka "from") (p.u.)

        Parameters
        ----------
        var_values : :class:`ndarray <numpy.ndarray>`

        Returns
        -------
        Q_k_shunt : float or :class:`ndarray <numpy.ndarray>`
        """
        cdef np.ndarray[double,mode='c'] x = var_values
        cdef cvec.Vec* v = cvec.VEC_new_from_array(&(x[0]),len(x)) if (var_values is not None and var_values.size) else NULL
        r = [cbranch.BRANCH_get_Q_k_shunt(self._c_ptr,v,t) for t in range(self.num_periods)]
        if self.num_periods == 1:
            return AttributeFloat(r[0])
        else:
            return np.array(r)

    def get_P_m_shunt(self,var_values=None):
        """
        Gets the real power flow into the shunt element at bus "m" (aka "to") (p.u.)

        Parameters
        ----------
        var_values : :class:`ndarray <numpy.ndarray>`

        Returns
        -------
        P_m_shunt : float or :class:`ndarray <numpy.ndarray>`
        """
        cdef np.ndarray[double,mode='c'] x = var_values
        cdef cvec.Vec* v = cvec.VEC_new_from_array(&(x[0]),len(x)) if (var_values is not None and var_values.size) else NULL
        r = [cbranch.BRANCH_get_P_m_shunt(self._c_ptr,v,t) for t in range(self.num_periods)]
        if self.num_periods == 1:
            return AttributeFloat(r[0])
        else:
            return np.array(r)

    def get_Q_m_shunt(self,var_values=None):
        """
        Gets the reactive power flow into the shunt element at bus "m" (aka "to") (p.u.)

        Parameters
        ----------
        var_values : :class:`ndarray <numpy.ndarray>`

        Returns
        -------
        Q_m_shunt : float or :class:`ndarray <numpy.ndarray>`
        """
        cdef np.ndarray[double,mode='c'] x = var_values
        cdef cvec.Vec* v = cvec.VEC_new_from_array(&(x[0]),len(x)) if (var_values is not None and var_values.size) else NULL
        r = [cbranch.BRANCH_get_Q_m_shunt(self._c_ptr,v,t) for t in range(self.num_periods)]
        if self.num_periods == 1:
            return AttributeFloat(r[0])
        else:
            return np.array(r)

    property num_periods:
        """ Number of time periods (int). """
        def __get__(self): return cbranch.BRANCH_get_num_periods(self._c_ptr)

    property obj_type:
        """ Object type (string). """
        def __get__(self): return obj2str[cbranch.BRANCH_get_obj_type(self._c_ptr)]

    property index:
        """ Branch index (int). """
        def __get__(self): return cbranch.BRANCH_get_index(self._c_ptr)

    property index_ratio:
        """ Index of transformer tap ratio variable (int or array). """
        def __get__(self):
            r = [cbranch.BRANCH_get_index_ratio(self._c_ptr,t) for t in range(self.num_periods)]
            if self.num_periods == 1:
                return AttributeInt(r[0])
            else:
                return np.array(r)

    property index_ratio_y:
        """ Index of transformer tap ratio positive deviation variable (int or array). """
        def __get__(self):
            r = [cbranch.BRANCH_get_index_ratio_y(self._c_ptr,t) for t in range(self.num_periods)]
            if self.num_periods == 1:
                return AttributeInt(r[0])
            else:
                return np.array(r)

    property index_ratio_z:
        """ Index of transformer tap ratio negative deviation variable (int or array). """
        def __get__(self):
            r = [cbranch.BRANCH_get_index_ratio_z(self._c_ptr,t) for t in range(self.num_periods)]
            if self.num_periods == 1:
                return AttributeInt(r[0])
            else:
                return np.array(r)

    property index_phase:
        """ Index of transformer phase shift variable (int or array). """
        def __get__(self):
            r = [cbranch.BRANCH_get_index_phase(self._c_ptr,t) for t in range(self.num_periods)]
            if self.num_periods == 1:
                return AttributeInt(r[0])
            else:
                return np.array(r)

    property ratio:
        """ Transformer tap ratio (float or array). """
        def __get__(self):
            r = [cbranch.BRANCH_get_ratio(self._c_ptr,t) for t in range(self.num_periods)]
            if self.num_periods == 1:
                return AttributeFloat(r[0])
            else:
                return np.array(r)

    property ratio_max:
        """ Transformer tap ratio upper limit (float). """
        def __get__(self): return cbranch.BRANCH_get_ratio_max(self._c_ptr)
        def __set__(self,value): cbranch.BRANCH_set_ratio_max(self._c_ptr,value)

    property ratio_min:
        """ Transformer tap ratio lower limit (float). """
        def __get__(self): return cbranch.BRANCH_get_ratio_min(self._c_ptr)
        def __set__(self,value): cbranch.BRANCH_set_ratio_min(self._c_ptr,value)

    property bus_from:
        """ .. deprecated:: 1.2.5  Same as :attr:`bus_k <pfnet.Branch.bus_k>`. """
        def __get__(self): return self.bus_k

    property bus_k:
        """ :class:`Bus <pfnet.Bus>` connected to the "k" (aka "from" or "i") side. """
        def __get__(self): return new_Bus(cbranch.BRANCH_get_bus_k(self._c_ptr))

    property bus_to:
        """ .. deprecated:: 1.2.5  Same as :attr:`bus_m <pfnet.Branch.bus_m>`. """
        def __get__(self): return self.bus_m

    property bus_m:
        """ :class:`Bus <pfnet.Bus>` connected to the "m" (aka "to" or "j") side. """
        def __get__(self): return new_Bus(cbranch.BRANCH_get_bus_m(self._c_ptr))

    property reg_bus:
        """ :class:`Bus <pfnet.Bus>` whose voltage is regulated by this tap-changing transformer. """
        def __get__(self): return new_Bus(cbranch.BRANCH_get_reg_bus(self._c_ptr))

    property b:
        """ Branch series susceptance (p.u.) (float). """
        def __get__(self): return cbranch.BRANCH_get_b(self._c_ptr)

    property b_from:
        """ .. deprecated:: 1.2.5  Same as :attr:`b_k <pfnet.Branch.b_k>`. """
        def __get__(self): return self.b_k

    property b_k:
        """ Branch shunt susceptance at the "k" (aka "from" or "i") side (p.u.) (float). """
        def __get__(self): return cbranch.BRANCH_get_b_k(self._c_ptr)

    property b_to:
        """ .. deprecated:: 1.2.5  Same as :attr:`b_m <pfnet.Branch.b_m>`. """
        def __get__(self): return self.b_m

    property b_m:
        """ Branch shunt susceptance at the "m" (aka "to" or "j") side (p.u.) (float). """
        def __get__(self): return cbranch.BRANCH_get_b_m(self._c_ptr)

    property g:
        """ Branch series conductance (p.u.) (float). """
        def __get__(self): return cbranch.BRANCH_get_g(self._c_ptr)

    property g_from:
        """ .. deprecated:: 1.2.5  Same as :attr:`g_k <pfnet.Branch.g_k>`. """
        def __get__(self): return self.g_k

    property g_k:
        """ Branch shunt conductance at the "k" (aka "from" or "i") side (p.u.) (float). """
        def __get__(self): return cbranch.BRANCH_get_g_k(self._c_ptr)

    property g_to:
        """ .. deprecated:: 1.2.5  Same as :attr:`g_m <pfnet.Branch.g_m>`. """
        def __get__(self): return self.g_m

    property g_m:
        """ Branch shunt conductance at the "m" (aka "to" or "j") side (p.u.) (float). """
        def __get__(self): return cbranch.BRANCH_get_g_m(self._c_ptr)

    property phase:
        """ Transformer phase shift (radians) (float or array). """
        def __get__(self):
            r = [cbranch.BRANCH_get_phase(self._c_ptr,t) for t in range(self.num_periods)]
            if self.num_periods == 1:
                return AttributeFloat(r[0])
            else:
                return np.array(r)

    property phase_max:
        """ Transformer phase shift upper limit (radians) (float). """
        def __get__(self): return cbranch.BRANCH_get_phase_max(self._c_ptr)

    property phase_min:
        """ Transformer phase shift lower limit (radians) (float). """
        def __get__(self): return cbranch.BRANCH_get_phase_min(self._c_ptr)

    property P_km:
        """ Real power flow at bus "k" towards bus "m" (from -> to)(p.u.) (float or array). """
        def __get__(self):
            return self.get_P_km()

    property Q_km:
        """ Reactive power flow at bus "k" towards bus "m" (from -> to) (p.u.) (float or array). """
        def __get__(self):
            return self.get_Q_km()

    property P_mk:
        """ Real power flow at bus "m" towards bus "k" (to -> from) (p.u.) (float or array). """
        def __get__(self):
            return self.get_P_mk()

    property Q_mk:
        """ Reactive power flow at bus "m" towards bus "k" (to -> from) (p.u.) (float or array). """
        def __get__(self):
             return self.get_Q_mk()

    property P_km_series:
        """ Real power flow at bus "k" towards bus "m" over the series impedance of the line (from -> to) (p.u.) (float or array). """
        def __get__(self):
            return self.get_P_km_series()

    property Q_km_series:
        """ Reactive power flow at bus "k" towards bus "m" over the series impedance of the line (from -> to) (p.u.) (float or array). """
        def __get__(self):
            return self.get_Q_km_series()

    property P_mk_series:
        """ Real power flow at bus "m" towards bus "k" over the series impedance of the line (to -> from) (p.u.) (float or array). """
        def __get__(self):
            return self.get_P_mk_series()

    property Q_mk_series:
        """ Reactive power flow at bus "m" towards bus "k" over the series impedance of the line (to -> from) (p.u.) (float or array). """
        def __get__(self):
            return self.get_Q_mk_series()

    property P_k_shunt:
        """ Real power flow into the shunt element at bus "k" (aka "from") (p.u.) (float or array). """
        def __get__(self):
            return self.get_P_k_shunt()

    property Q_k_shunt:
        """ Reactive power flow into the shunt element bus "k" (aka "from") (p.u.) (float or array). """
        def __get__(self):
            return self.get_Q_k_shunt()

    property P_m_shunt:
        """ Real power flow into the shunt element at bus "m" (aka "to") (p.u.) (float or array). """
        def __get__(self):
            return self.get_P_m_shunt()

    property Q_m_shunt:
        """ Reactive power flow into the shunt element at bus "m" (aka "to") (p.u.) (float or array). """
        def __get__(self):
            return self.get_Q_m_shunt()

    property P_from_to:
        """ .. deprecated:: 1.2.5  Same as :attr:`P_km <pfnet.Branch.P_km>`. """
        def __get__(self): return self.P_km

    property Q_from_to:
        """ .. deprecated:: 1.2.5  Same as :attr:`Q_km <pfnet.Branch.Q_km>`. """
        def __get__(self): return self.Q_km

    property P_to_from:
        """ .. deprecated:: 1.2.5  Same as :attr:`P_mk <pfnet.Branch.P_mk>`. """
        def __get__(self): return self.P_mk

    property Q_to_from:
        """ .. deprecated:: 1.2.5  Same as :attr:`Q_mk <pfnet.Branch.Q_mk>`. """
        def __get__(self): return self.Q_mk

    property P_series_from_to:
        """ .. deprecated:: 1.2.5  Same as :attr:`P_km_series <pfnet.Branch.P_km_series>`. """
        def __get__(self): return self.P_km_series

    property Q_series_from_to:
        """ .. deprecated:: 1.2.5  Same as :attr:`Q_km_series <pfnet.Branch.Q_km_series>`.

        Reactive power flow at bus "k" towards bus "m" over the series impedance of the line (from -> to) (p.u.) (float or array).
        """
        def __get__(self): return self.Q_km_series

    property P_series_to_from:
        """ .. deprecated:: 1.2.5  Same as :attr:`P_mk_series <pfnet.Branch.P_mk_series>`. """
        def __get__(self): return self.P_mk_series

    property Q_series_to_from:
        """ .. deprecated:: 1.2.5  Same as :attr:`Q_mk_series <pfnet.Branch.Q_mk_series>`. """
        def __get__(self): return self.Q_mk_series

    property P_shunt_from:
        """ .. deprecated:: 1.2.5  Same as :attr:`P_k_shunt <pfnet.Branch.P_k_shunt>`. """
        def __get__(self): return self.P_k_shunt

    property Q_shunt_from:
        """ .. deprecated:: 1.2.5  Same as :attr:`Q_k_shunt <pfnet.Branch.Q_k_shunt>`. """
        def __get__(self): return self.Q_k_shunt

    property P_shunt_to:
        """ .. deprecated:: 1.2.5  Same as :attr:`P_m_shunt <pfnet.Branch.P_m_shunt>`. """
        def __get__(self): return self.P_m_shunt

    property Q_shunt_to:
        """ .. deprecated:: 1.2.5  Same as :attr:`Q_m_shunt <pfnet.Branch.Q_m_shunt>`. """
        def __get__(self): return self.Q_m_shunt

    property ratingA:
        """ Branch thermal rating A (p.u. system base power) (float). """
        def __get__(self): return cbranch.BRANCH_get_ratingA(self._c_ptr)
        def __set__(self,r): cbranch.BRANCH_set_ratingA(self._c_ptr,r)

    property ratingB:
        """ Branch thermal rating B (p.u. system base power) (float). """
        def __get__(self): return cbranch.BRANCH_get_ratingB(self._c_ptr)
        def __set__(self,r): cbranch.BRANCH_set_ratingB(self._c_ptr,r)

    property ratingC:
        """ Branch thermal rating C (p.u. system base power) (float). """
        def __get__(self): return cbranch.BRANCH_get_ratingC(self._c_ptr)
        def __set__(self,r): cbranch.BRANCH_set_ratingC(self._c_ptr,r)

    property P_km_DC:
        """ Active power flow (DC approx.) from bus "k/from" to bus "m/to" (float). """
        def __get__(self):
            r = [cbranch.BRANCH_get_P_km_DC(self._c_ptr,t) for t in range(self.num_periods)]
            if self.num_periods == 1:
                return AttributeFloat(r[0])
            else:
                return np.array(r)

    property P_mk_DC:
        """ Active power flow (DC approx.) from bus "m/to" to bus "k/from" (float). """
        def __get__(self):
            r = [cbranch.BRANCH_get_P_mk_DC(self._c_ptr,t) for t in range(self.num_periods)]
            if self.num_periods == 1:
                return AttributeFloat(r[0])
            else:
                return np.array(r)

    property sens_P_u_bound:
        """ Objective function sensitivity with respect to active power flow upper bound (float or array). """
        def __get__(self):
            r = [cbranch.BRANCH_get_sens_P_u_bound(self._c_ptr,t) for t in range(self.num_periods)]
            if self.num_periods == 1:
                return AttributeFloat(r[0])
            else:
                return np.array(r)

    property sens_P_l_bound:
        """ Objective function sensitivity with respect to active power flow lower bound (float or array). """
        def __get__(self):
            r = [cbranch.BRANCH_get_sens_P_l_bound(self._c_ptr,t) for t in range(self.num_periods)]
            if self.num_periods == 1:
                return AttributeFloat(r[0])
            else:
                return np.array(r)

    property outage:
        """ Flag that indicates whehter branch is on outage. """
        def __get__(self): return cbranch.BRANCH_is_on_outage(self._c_ptr)

cdef new_Branch(cbranch.Branch* b):
    if b is not NULL:
        branch = Branch(alloc=False)
        branch._c_ptr = b
        return branch
    else:
        raise BranchError('no branch data')

# Generator
###########

# Infinity
GEN_INF_P = cgen.GEN_INF_P
GEN_INF_Q = cgen.GEN_INF_Q

class GeneratorError(Exception):
    """
    Generator error exception.
    """

    def __init__(self,value):
        self.value = value
    def __str__(self):
        return repr(self.value)

cdef class Generator:
    """
    Generator class.
    """

    cdef cgen.Gen* _c_ptr

    def __init__(self,num_periods=1,alloc=True):
        """
        Generator class.

        Parameters
        ----------
        alloc : {``True``, ``False``}
        num_periods : int
        """

        pass

    def __cinit__(self,num_periods=1,alloc=True):

        if alloc:
            self._c_ptr = cgen.GEN_new(num_periods)
        else:
            self._c_ptr = NULL

    def _get_c_ptr(self):

        return new_CPtr(self._c_ptr)

    def is_equal(self,other):
        """
        Determines whether generator is equal to given generator.

        Parameters
        ----------
        other : :class:`Generator <pfnet.Generator>`
        """

        cdef Generator g_other

        if not isinstance(other,Generator):
            return False

        g_other = other

        return cgen.GEN_is_equal(self._c_ptr,g_other._c_ptr)

    def __richcmp__(self,other,op):
        """
        Compares two generators.

        Parameters
        ----------
        other : Generator
        op : comparison type

        Returns
        -------
        flag : {``True``, ``False``}
        """

        if op == 2:
            return self.is_equal(other)
        elif op == 3:
            return not self.is_equal(other)
        else:
            return False

    def is_on_outage(self):
        """
        Determines whether generator in on outage.

        Returns
        -------
        flag : {``True``, ``False``}
        """

        return cgen.GEN_is_on_outage(self._c_ptr)

    def is_slack(self):
        """
        Determines whether generator is slack.

        Returns
        -------
        flag : {``True``, ``False``}
        """

        return cgen.GEN_is_slack(self._c_ptr)

    def is_regulator(self):
        """
        Determines whether generator provides voltage regulation.

        Returns
        -------
        flag : {``True``, ``False``}
        """

        return cgen.GEN_is_regulator(self._c_ptr)

    def is_P_adjustable(self):
        """
        Determines whether generator has adjustable active power.

        Returns
        -------
        flag : {``True``, ``False``}
        """

        return cgen.GEN_is_P_adjustable(self._c_ptr)

    def has_flags(self,flag_type,q):
        """
        Determines whether the generator has the flags associated with
        certain quantities set.

        Parameters
        ----------
        flag_type : string (:ref:`ref_net_flag`)
        q : string or list of strings (:ref:`ref_gen_q`)

        Returns
        -------
        flag : {``True``, ``False``}
        """

        q = q if isinstance(q,list) else [q]

        return cgen.GEN_has_flags(self._c_ptr,
                                  str2flag[flag_type],
                                  reduce(lambda x,y: x|y,[str2q[self.obj_type][qq] for qq in q],0))

    def set_P(self,P,t=0):
        """"
        Sets active power.

        Parameters
        ----------
        P : float
        t = int
        """

        cgen.GEN_set_P(self._c_ptr,P,t)

    def set_Q(self,Q,t=0):
        """"
        Sets reactive power.

        Parameters
        ----------
        Q : float
        t = int
        """

        cgen.GEN_set_Q(self._c_ptr,Q,t)

    property num_periods:
        """ Number of time periods (int). """
        def __get__(self): return cgen.GEN_get_num_periods(self._c_ptr)

    property obj_type:
        """ Object type (string). """
        def __get__(self): return obj2str[cgen.GEN_get_obj_type(self._c_ptr)]

    property index:
        """ Generator index (int). """
        def __get__(self): return cgen.GEN_get_index(self._c_ptr)

    property index_P:
        """ Index of generator active power variable (int or array). """
        def __get__(self):
            r = [cgen.GEN_get_index_P(self._c_ptr,t) for t in range(self.num_periods)]
            if self.num_periods == 1:
                return AttributeInt(r[0])
            else:
                return np.array(r)

    property index_Q:
        """ Index of generator reactive power variable (int or array). """
        def __get__(self):
            r = [cgen.GEN_get_index_Q(self._c_ptr,t) for t in range(self.num_periods)]
            if self.num_periods == 1:
                return AttributeInt(r[0])
            else:
                return np.array(r)

    property bus:
        """ :class:`Bus <pfnet.Bus>` to which generator is connected. """
        def __get__(self): return new_Bus(cgen.GEN_get_bus(self._c_ptr))

    property reg_bus:
        """ :class:`Bus <pfnet.Bus>` whose voltage is regulated by this generator. """
        def __get__(self): return new_Bus(cgen.GEN_get_reg_bus(self._c_ptr))

    property P:
        """ Generator active power (p.u. system base MVA) (float or array). """
        def __get__(self):
            r = [cgen.GEN_get_P(self._c_ptr,t) for t in range(self.num_periods)]
            if self.num_periods == 1:
                return AttributeFloat(r[0])
            else:
                return AttributeArray(r,self.set_P)
        def __set__(self,P):
            cdef int t
            cdef np.ndarray Par = np.array(P).flatten()
            for t in range(np.minimum(Par.size,self.num_periods)):
                cgen.GEN_set_P(self._c_ptr,Par[t],t)

    property P_prev:
        """ Generator active power during the previous time period (p.u. system base MVA) (float or array). """
        def __get__(self): return cgen.GEN_get_P_prev(self._c_ptr)
        def __set__(self,P): cgen.GEN_set_P_prev(self._c_ptr,P)

    property dP_max:
        """ Generator active power ramping limit (p.u. system base MVA) (float). """
        def __get__(self): return cgen.GEN_get_dP_max(self._c_ptr)
        def __set__(self,P): cgen.GEN_set_dP_max(self._c_ptr,P)

    property P_max:
        """ Generator active power upper limit (p.u. system base MVA) (float). """
        def __get__(self): return cgen.GEN_get_P_max(self._c_ptr)
        def __set__(self,P): cgen.GEN_set_P_max(self._c_ptr,P)

    property P_min:
        """ Generator active power lower limit (p.u. system base MVA) (float). """
        def __get__(self): return cgen.GEN_get_P_min(self._c_ptr)
        def __set__(self,P): cgen.GEN_set_P_min(self._c_ptr,P)

    property Q:
        """ Generator reactive power (p.u. system base MVA) (float or array). """
        def __get__(self):
            r = [cgen.GEN_get_Q(self._c_ptr,t) for t in range(self.num_periods)]
            if self.num_periods == 1:
                return AttributeFloat(r[0])
            else:
                return AttributeArray(r,self.set_Q)
        def __set__(self,Q):
            cdef int t
            cdef np.ndarray Qar = np.array(Q).flatten()
            for t in range(np.minimum(Qar.size,self.num_periods)):
                cgen.GEN_set_Q(self._c_ptr,Qar[t],t)

    property Q_max:
        """ Generator reactive power upper limit (p.u. system base MVA) (float). """
        def __get__(self): return cgen.GEN_get_Q_max(self._c_ptr)

    property Q_min:
        """ Generator reactive power lower limit (p.u. system base MVA) (float). """
        def __get__(self): return cgen.GEN_get_Q_min(self._c_ptr)

    property P_cost:
        """ Active power generation cost ($/hr) (float or array). """
        def __get__(self):
            r = [cgen.GEN_get_P_cost(self._c_ptr,t) for t in range(self.num_periods)]
            if self.num_periods == 1:
                return AttributeFloat(r[0])
            else:
                return np.array(r)

    property cost_coeff_Q0:
        """ Coefficient for genertion cost function (constant term, units of $/hr). """
        def __get__(self): return cgen.GEN_get_cost_coeff_Q0(self._c_ptr)
        def __set__(self,c): cgen.GEN_set_cost_coeff_Q0(self._c_ptr,c)

    property cost_coeff_Q1:
        """ Coefficient for genertion cost function (linear term, units of $/(hr p.u.)). """
        def __get__(self): return cgen.GEN_get_cost_coeff_Q1(self._c_ptr)
        def __set__(self,c): cgen.GEN_set_cost_coeff_Q1(self._c_ptr,c)

    property cost_coeff_Q2:
        """ Coefficient for genertion cost function (quadratic term, units of $/(hr p.u.^2)). """
        def __get__(self): return cgen.GEN_get_cost_coeff_Q2(self._c_ptr)
        def __set__(self,c): cgen.GEN_set_cost_coeff_Q2(self._c_ptr,c)

    property sens_P_u_bound:
        """ Objective function sensitivity with respect to active power upper bound (float or array). """
        def __get__(self):
            r = [cgen.GEN_get_sens_P_u_bound(self._c_ptr,t) for t in range(self.num_periods)]
            if self.num_periods == 1:
                return AttributeFloat(r[0])
            else:
                return np.array(r)

    property sens_P_l_bound:
        """ Objective function sensitivity with respect to active power lower bound (float or array). """
        def __get__(self):
            r = [cgen.GEN_get_sens_P_l_bound(self._c_ptr,t) for t in range(self.num_periods)]
            if self.num_periods == 1:
                return AttributeFloat(r[0])
            else:
                return np.array(r)

    property outage:
        """ Flag that indicates whehter generator is on outage. """
        def __get__(self): return cgen.GEN_is_on_outage(self._c_ptr)

cdef new_Generator(cgen.Gen* g):
    if g is not NULL:
        gen = Generator(alloc=False)
        gen._c_ptr = g
        return gen
    else:
        raise GeneratorError('no gen data')

# Shunt
#######

# Infinite
SHUNT_INF_SUSC = cshunt.SHUNT_INF_SUSC

class ShuntError(Exception):
    """
    Shunt error exception.
    """

    def __init__(self,value):
        self.value = value
    def __str__(self):
        return repr(self.value)

cdef class Shunt:
    """
    Shunt class.
    """

    cdef cshunt.Shunt* _c_ptr

    def __init__(self,num_periods=1,alloc=True):
        """
        Shunt class.

        Parameters
        ----------
        alloc : {``True``, ``False``}
        num_periods : int
        """

        pass

    def __cinit__(self,num_periods=1,alloc=True):

        if alloc:
            self._c_ptr = cshunt.SHUNT_new(num_periods)
        else:
            self._c_ptr = NULL

    def _get_c_ptr(self):

        return new_CPtr(self._c_ptr)

    def is_fixed(self):
        """
        Determines whether the shunt device is fixed (as opposed to switched).

        Returns
        -------
        flag : {``True``, ``False``}
        """

        return cshunt.SHUNT_is_fixed(self._c_ptr)

    def is_switched_v(self):
        """
        Determines whether the shunt is switchable and regulates
        bus voltage magnitude.

        Returns
        -------
        flag : {``True``, ``False``}
        """

        return cshunt.SHUNT_is_switched_v(self._c_ptr)

    def has_flags(self,flag_type,q):
        """
        Determines whether the shunt devices has flags associated with
        certain quantities set.

        Parameters
        ----------
        flag_type : string (:ref:`ref_net_flag`)
        q : string or list of strings (:ref:`ref_bus_q`)

        Returns
        -------
        flag : {``True``, ``False``}
        """

        q = q if isinstance(q,list) else [q]

        return cshunt.SHUNT_has_flags(self._c_ptr,
                                      str2flag[flag_type],
                                      reduce(lambda x,y: x|y,[str2q[self.obj_type][qq] for qq in q],0))

    property num_periods:
        """ Number of time periods (int). """
        def __get__(self): return cshunt.SHUNT_get_num_periods(self._c_ptr)

    property obj_type:
        """ Object type (string). """
        def __get__(self): return obj2str[cshunt.SHUNT_get_obj_type(self._c_ptr)]

    property index:
        """ Shunt index (int). """
        def __get__(self): return cshunt.SHUNT_get_index(self._c_ptr)

    property index_b:
        """ Index of shunt susceptance variable (int or array). """
        def __get__(self):
            r = [cshunt.SHUNT_get_index_b(self._c_ptr,t) for t in range(self.num_periods)]
            if self.num_periods == 1:
                return AttributeInt(r[0])
            else:
                return np.array(r)

    property index_y:
        """ Index of shunt susceptance positive deviation variable (int or array). """
        def __get__(self):
            r = [cshunt.SHUNT_get_index_y(self._c_ptr,t) for t in range(self.num_periods)]
            if self.num_periods == 1:
                return AttributeInt(r[0])
            else:
                return np.array(r)

    property index_z:
        """ Index of shunt susceptance negative deviation variable (int or array). """
        def __get__(self):
            r = [cshunt.SHUNT_get_index_z(self._c_ptr,t) for t in range(self.num_periods)]
            if self.num_periods == 1:
                return AttributeInt(r[0])
            else:
                return np.array(r)

    property bus:
        """ :class:`Bus <pfnet.Bus>` to which the shunt devices is connected. """
        def __get__(self): return new_Bus(cshunt.SHUNT_get_bus(self._c_ptr))

    property reg_bus:
        """ :class:`Bus <pfnet.Bus>` whose voltage magnitude is regulated by this shunt device. """
        def __get__(self): return new_Bus(cshunt.SHUNT_get_reg_bus(self._c_ptr))

    property g:
        """ Shunt conductance (p.u.) (float). """
        def __get__(self): return cshunt.SHUNT_get_g(self._c_ptr)

    property b:
        """ Shunt susceptance (p.u.) (float or array). """
        def __get__(self):
            r = [cshunt.SHUNT_get_b(self._c_ptr,t) for t in range(self.num_periods)]
            if self.num_periods == 1:
                return AttributeFloat(r[0])
            else:
                return np.array(r)

    property b_max:
        """ Shunt susceptance upper limit (p.u.) (float). """
        def __get__(self): return cshunt.SHUNT_get_b_max(self._c_ptr)
        def __set__(self,value): cshunt.SHUNT_set_b_max(self._c_ptr,value)

    property b_min:
        """ Shunt susceptance lower limit (p.u.) (float). """
        def __get__(self): return cshunt.SHUNT_get_b_min(self._c_ptr)
        def __set__(self,value): cshunt.SHUNT_set_b_min(self._c_ptr,value)

cdef new_Shunt(cshunt.Shunt* s):
    if s is not NULL:
        shunt = Shunt(alloc=False)
        shunt._c_ptr = s
        return shunt
    else:
        raise ShuntError('no shunt data')

# Load
######

# Infinity
LOAD_INF_P = cload.LOAD_INF_P

class LoadError(Exception):
    """
    Load error exception.
    """

    def __init__(self,value):
        self.value = value
    def __str__(self):
        return repr(self.value)

cdef class Load:
    """
    Load class.
    """

    cdef cload.Load* _c_ptr

    def __init__(self,num_periods=1,alloc=True):
        """
        Load class.

        Parameters
        ----------
        alloc : {``True``, ``False``}
        num_periods : int
        """

        pass

    def __cinit__(self,num_periods=1,alloc=True):

        if alloc:
            self._c_ptr = cload.LOAD_new(num_periods)
        else:
            self._c_ptr = NULL

    def _get_c_ptr(self):

        return new_CPtr(self._c_ptr)

    def is_P_adjustable(self):
        """
        Determines whether the load has adjustable active power.

        Returns
        -------
        flag : {``True``, ``False``}
        """

        return cload.LOAD_is_P_adjustable(self._c_ptr)

    def has_flags(self,flag_type,q):
        """
        Determines whether the load has the flags associated with
        certain quantities set.

        Parameters
        ----------
        flag_type : string (:ref:`ref_net_flag`)
        q : string or list of strings (:ref:`ref_load_q`)

        Returns
        -------
        flag : {``True``, ``False``}
        """

        q = q if isinstance(q,list) else [q]

        return cload.LOAD_has_flags(self._c_ptr,
                                    str2flag[flag_type],
                                    reduce(lambda x,y: x|y,[str2q[self.obj_type][qq] for qq in q],0))

    def set_P(self,P,t=0):
        """"
        Sets active power.

        Parameters
        ----------
        P : float
        t = int
        """

        cload.LOAD_set_P(self._c_ptr,P,t)

    def set_Q(self,Q,t=0):
        """"
        Sets reactive power.

        Parameters
        ----------
        Q : float
        t = int
        """

        cload.LOAD_set_Q(self._c_ptr,Q,t)

    property num_periods:
        """ Number of time periods (int). """
        def __get__(self): return cload.LOAD_get_num_periods(self._c_ptr)

    property obj_type:
        """ Object type (string). """
        def __get__(self): return obj2str[cload.LOAD_get_obj_type(self._c_ptr)]

    property index:
        """ Load index (int). """
        def __get__(self): return cload.LOAD_get_index(self._c_ptr)

    property index_P:
        """ Index of load active power variable (int or array). """
        def __get__(self):
            r = [cload.LOAD_get_index_P(self._c_ptr,t) for t in range(self.num_periods)]
            if self.num_periods == 1:
                return AttributeInt(r[0])
            else:
                return np.array(r)

    property bus:
        """ :class:`Bus <pfnet.Bus>` to which load is connected. """
        def __get__(self): return new_Bus(cload.LOAD_get_bus(self._c_ptr))

    property P:
        """ Load active power (p.u. system base MVA) (float or array). """
        def __get__(self):
            r = [cload.LOAD_get_P(self._c_ptr,t) for t in range(self.num_periods)]
            if self.num_periods == 1:
                return AttributeFloat(r[0])
            else:
                return AttributeArray(r,self.set_P)
        def __set__(self,P):
            cdef int t
            cdef np.ndarray Par = np.array(P).flatten()
            for t in range(np.minimum(Par.size,self.num_periods)):
                cload.LOAD_set_P(self._c_ptr,Par[t],t)

    property P_max:
        """ Load active power upper limit (p.u. system base MVA) (float). """
        def __get__(self): return cload.LOAD_get_P_max(self._c_ptr)
        def __set__(self,P): cload.LOAD_set_P_max(self._c_ptr,P)

    property P_min:
        """ Load active power lower limit (p.u. system base MVA) (float). """
        def __get__(self): return cload.LOAD_get_P_min(self._c_ptr)
        def __set__(self,P): cload.LOAD_set_P_min(self._c_ptr,P)

    property Q:
        """ Load reactive power (p.u. system base MVA) (float or array). """
        def __get__(self):
            r = [cload.LOAD_get_Q(self._c_ptr,t) for t in range(self.num_periods)]
            if self.num_periods == 1:
                return AttributeFloat(r[0])
            else:
                return AttributeArray(r,self.set_Q)
        def __set__(self,Q):
            cdef int t
            cdef np.ndarray Qar = np.array(Q).flatten()
            for t in range(np.minimum(Qar.size,self.num_periods)):
                cload.LOAD_set_Q(self._c_ptr,Qar[t],t)

    property P_util:
        """ Active power load utility ($/hr) (float or array). """
        def __get__(self):
            r = [cload.LOAD_get_P_util(self._c_ptr,t) for t in range(self.num_periods)]
            if self.num_periods == 1:
                return AttributeFloat(r[0])
            else:
                return np.array(r)

    property util_coeff_Q0:
        """ Coefficient for consumption utility function (constant term, units of $/hr). """
        def __get__(self): return cload.LOAD_get_util_coeff_Q0(self._c_ptr)
        def __set__(self,c): cload.LOAD_set_util_coeff_Q0(self._c_ptr,c)

    property util_coeff_Q1:
        """ Coefficient for consumption utility function (linear term, units of $/(hr p.u.)). """
        def __get__(self): return cload.LOAD_get_util_coeff_Q1(self._c_ptr)
        def __set__(self,c): cload.LOAD_set_util_coeff_Q1(self._c_ptr,c)

    property util_coeff_Q2:
        """ Coefficient for consumption utility function (quadratic term, units of $/(hr p.u.^2)). """
        def __get__(self): return cload.LOAD_get_util_coeff_Q2(self._c_ptr)
        def __set__(self,c): cload.LOAD_set_util_coeff_Q2(self._c_ptr,c)

    property sens_P_u_bound:
        """ Objective function sensitivity with respect to active power upper bound (float or array). """
        def __get__(self):
            r = [cload.LOAD_get_sens_P_u_bound(self._c_ptr,t) for t in range(self.num_periods)]
            if self.num_periods == 1:
                return AttributeFloat(r[0])
            else:
                return np.array(r)

    property sens_P_l_bound:
        """ Objective function sensitivity with respect to active power lower bound (float or array). """
        def __get__(self):
            r = [cload.LOAD_get_sens_P_l_bound(self._c_ptr,t) for t in range(self.num_periods)]
            if self.num_periods == 1:
                return AttributeFloat(r[0])
            else:
                return np.array(r)

cdef new_Load(cload.Load* l):
    if l is not NULL:
        load = Load(alloc=False)
        load._c_ptr = l
        return load
    else:
        raise LoadError('no load data')

# Variable Generator
####################

# Infinity
VARGEN_INF_P = cvargen.VARGEN_INF_P
VARGEN_INF_Q = cvargen.VARGEN_INF_Q

class VarGeneratorError(Exception):
    """
    Variable generator error exception.
    """

    def __init__(self,value):
        self.value = value
    def __str__(self):
        return repr(self.value)

cdef class VarGenerator:
    """
    Variable generator class.
    """

    cdef cvargen.Vargen* _c_ptr

    def __init__(self,num_periods=1,alloc=True):
        """
        Variable generator class.

        Parameters
        ----------
        alloc : {``True``, ``False``}
        num_periods : int
        """

        pass

    def __cinit__(self,num_periods=1,alloc=True):

        if alloc:
            self._c_ptr = cvargen.VARGEN_new(num_periods)
        else:
            self._c_ptr = NULL

    def _get_c_ptr(self):

        return new_CPtr(self._c_ptr)

    def has_flags(self,flag_type,q):
        """
        Determines whether the variable generator has the flags associated with
        certain quantities set.

        Parameters
        ----------
        flag_type : string (:ref:`ref_net_flag`)
        q : string or list of strings (:ref:`ref_vargen_q`)

        Returns
        -------
        flag : {``True``, ``False``}
        """

        q = q if isinstance(q,list) else [q]

        return cvargen.VARGEN_has_flags(self._c_ptr,
                                        str2flag[flag_type],
                                        reduce(lambda x,y: x|y,[str2q[self.obj_type][qq] for qq in q],0))

    def set_P(self,P,t=0):
        """"
        Sets active power.

        Parameters
        ----------
        P : float
        t = int
        """

        cvargen.VARGEN_set_P(self._c_ptr,P,t)

    def set_P_std(self,P,t=0):
        """"
        Sets active power standard deviation.

        Parameters
        ----------
        P : float
        t = int
        """

        cvargen.VARGEN_set_P_std(self._c_ptr,P,t)

    def set_Q(self,Q,t=0):
        """"
        Sets reactive power.

        Parameters
        ----------
        Q : float
        t = int
        """

        cvargen.VARGEN_set_Q(self._c_ptr,Q,t)

    property num_periods:
        """ Number of time periods (int). """
        def __get__(self): return cvargen.VARGEN_get_num_periods(self._c_ptr)

    property name:
        """ Variable generator name (string). """
        def __get__(self): return cvargen.VARGEN_get_name(self._c_ptr).decode('UTF-8')
        def __set__(self,name):
            name = name.encode('UTF-8')
            cvargen.VARGEN_set_name(self._c_ptr,name)

    property obj_type:
        """ Object type (string). """
        def __get__(self): return obj2str[cvargen.VARGEN_get_obj_type(self._c_ptr)]

    property index:
        """ Variable generator index (int). """
        def __get__(self): return cvargen.VARGEN_get_index(self._c_ptr)

    property index_P:
        """ Index of variable generator active power variable (int or array). """
        def __get__(self):
            r = [cvargen.VARGEN_get_index_P(self._c_ptr,t) for t in range(self.num_periods)]
            if self.num_periods == 1:
                return AttributeInt(r[0])
            else:
                return np.array(r)

    property index_Q:
        """ Index of variable generator reactive power variable (int or array). """
        def __get__(self):
            r = [cvargen.VARGEN_get_index_Q(self._c_ptr,t) for t in range(self.num_periods)]
            if self.num_periods == 1:
                return AttributeInt(r[0])
            else:
                return np.array(r)

    property bus:
        """ :class:`Bus <pfnet.Bus>` to which variable generator is connected. """
        def __get__(self): return new_Bus(cvargen.VARGEN_get_bus(self._c_ptr))

    property P:
        """ Variable generator active power (p.u. system base MVA) (float or array). """
        def __get__(self):
            r = [cvargen.VARGEN_get_P(self._c_ptr,t) for t in range(self.num_periods)]
            if self.num_periods == 1:
                return AttributeFloat(r[0])
            else:
                return AttributeArray(r,self.set_P)
        def __set__(self,P):
            cdef int t
            cdef np.ndarray Par = np.array(P).flatten()
            for t in range(np.minimum(Par.size,self.num_periods)):
                cvargen.VARGEN_set_P(self._c_ptr,Par[t],t)

    property P_max:
        """ Variable generator active power upper limit (p.u. system base MVA) (float). """
        def __get__(self): return cvargen.VARGEN_get_P_max(self._c_ptr)
        def __set__(self,P): cvargen.VARGEN_set_P_max(self._c_ptr,P)

    property P_min:
        """ Variable generator active power lower limit (p.u. system base MVA) (float). """
        def __get__(self): return cvargen.VARGEN_get_P_min(self._c_ptr)
        def __set__(self,P): cvargen.VARGEN_set_P_min(self._c_ptr,P)

    property P_std:
        """ Variable generator active power standard deviation (p.u. system base MVA) (float or array). """
        def __get__(self):
            r = [cvargen.VARGEN_get_P_std(self._c_ptr,t) for t in range(self.num_periods)]
            if self.num_periods == 1:
                return AttributeFloat(r[0])
            else:
                return AttributeArray(r,self.set_P_std)
        def __set__(self,P):
            cdef int t
            cdef np.ndarray Par = np.array(P).flatten()
            for t in range(np.minimum(Par.size,self.num_periods)):
                cvargen.VARGEN_set_P_std(self._c_ptr,Par[t],t)

    property Q:
        """ Variable generator reactive power (p.u. system base MVA) (float or array). """
        def __get__(self):
            r = [cvargen.VARGEN_get_Q(self._c_ptr,t) for t in range(self.num_periods)]
            if self.num_periods == 1:
                return AttributeFloat(r[0])
            else:
                return AttributeArray(r,self.set_Q)
        def __set__(self,Q):
            cdef int t
            cdef np.ndarray Qar = np.array(Q).flatten()
            for t in range(np.minimum(Qar.size,self.num_periods)):
                cvargen.VARGEN_set_Q(self._c_ptr,Qar[t],t)

    property Q_max:
        """ Variable generator maximum reactive power (p.u. system base MVA) (float). """
        def __get__(self): return cvargen.VARGEN_get_Q_max(self._c_ptr)
        def __set__(self,Q): cvargen.VARGEN_set_Q_max(self._c_ptr,Q)

    property Q_min:
        """ Variable generator minimum reactive power (p.u. system base MVA) (float). """
        def __get__(self): return cvargen.VARGEN_get_Q_min(self._c_ptr)
        def __set__(self,Q): cvargen.VARGEN_set_Q_min(self._c_ptr,Q)

cdef new_VarGenerator(cvargen.Vargen* g):
    if g is not NULL:
        gen = VarGenerator(alloc=False)
        gen._c_ptr = g
        return gen
    else:
        raise VarGeneratorError('no vargen data')

# Battery
#########

# Infinity
BAT_INF_P = cbat.BAT_INF_P
BAT_INF_E = cbat.BAT_INF_E

class BatteryError(Exception):
    """
    Battery error exception.
    """

    def __init__(self,value):
        self.value = value
    def __str__(self):
        return repr(self.value)

cdef class Battery:
    """
    Battery class.
    """

    cdef cbat.Bat* _c_ptr

    def __init__(self,num_periods=1,alloc=True):
        """
        Battery class.

        Parameters
        ----------
        alloc : {``True``, ``False``}
        num_periods : int
        """

        pass

    def __cinit__(self,num_periods=1,alloc=True):

        if alloc:
            self._c_ptr = cbat.BAT_new(num_periods)
        else:
            self._c_ptr = NULL

    def _get_c_ptr(self):

        return new_CPtr(self._c_ptr)

    def has_flags(self,flag_type,q):
        """
        Determines whether the battery has the flags associated with
        certain quantities set.

        Parameters
        ----------
        flag_type : string (:ref:`ref_net_flag`)
        q : string or list of strings (:ref:`ref_bat_q`)

        Returns
        -------
        flag : {``True``, ``False``}
        """

        q = q if isinstance(q,list) else [q]

        return cbat.BAT_has_flags(self._c_ptr,
                                  str2flag[flag_type],
                                  reduce(lambda x,y: x|y,[str2q[self.obj_type][qq] for qq in q],0))

    def set_P(self,P,t=0):
        """
        Sets battery charging power.

        Parameters
        ----------
        P : float
        t : int
        """

        cbat.BAT_set_P(self._c_ptr,P,t)

    def set_E(self,E,t=0):
        """
        Sets battery energy level.

        Parameters
        ----------
        E : float
        t : int
        """

        cbat.BAT_set_E(self._c_ptr,E,t)

    property num_periods:
        """ Number of time periods (int). """
        def __get__(self): return cbat.BAT_get_num_periods(self._c_ptr)

    property obj_type:
        """ Object type (string). """
        def __get__(self): return obj2str[cbat.BAT_get_obj_type(self._c_ptr)]

    property index:
        """ Battery index (int). """
        def __get__(self): return cbat.BAT_get_index(self._c_ptr)

    property index_Pc:
        """ Index of battery charging power variable (int or array). """
        def __get__(self):
            r = [cbat.BAT_get_index_Pc(self._c_ptr,t) for t in range(self.num_periods)]
            if self.num_periods == 1:
                return AttributeInt(r[0])
            else:
                return np.array(r)

    property index_Pd:
        """ Index of battery discharging power variable (int or array). """
        def __get__(self):
            r = [cbat.BAT_get_index_Pd(self._c_ptr,t) for t in range(self.num_periods)]
            if self.num_periods == 1:
                return AttributeInt(r[0])
            else:
                return np.array(r)

    property index_E:
        """ Index of battery energy level variable (int or array). """
        def __get__(self):
            r = [cbat.BAT_get_index_E(self._c_ptr,t) for t in range(self.num_periods)]
            if self.num_periods == 1:
                return AttributeInt(r[0])
            else:
                return np.array(r)

    property bus:
        """ :class:`Bus <pfnet.Bus>` to which battery is connected. """
        def __get__(self): return new_Bus(cbat.BAT_get_bus(self._c_ptr))

    property P:
        """ Battery charging power (p.u. system base MVA) (float or array). """
        def __get__(self):
            r = [cbat.BAT_get_P(self._c_ptr,t) for t in range(self.num_periods)]
            if self.num_periods == 1:
                return AttributeFloat(r[0])
            else:
                return AttributeArray(r,self.set_P)
        def __set__(self,P):
            cdef int t
            cdef np.ndarray Par = np.array(P).flatten()
            for t in range(np.minimum(Par.size,self.num_periods)):
                cbat.BAT_set_P(self._c_ptr,Par[t],t)

    property P_max:
        """ Battery charging power upper limit (p.u. system base MVA) (float). """
        def __get__(self): return cbat.BAT_get_P_max(self._c_ptr)
        def __set__(self,P): cbat.BAT_set_P_max(self._c_ptr,P)

    property P_min:
        """ Battery charging power lower limit (p.u. system base MVA) (float). """
        def __get__(self): return cbat.BAT_get_P_min(self._c_ptr)
        def __set__(self,P): cbat.BAT_set_P_min(self._c_ptr,P)

    property E:
        """ Battery energy level at the beginning of a period (p.u. system base MVA times time unit) (float or array). """
        def __get__(self):
            r = [cbat.BAT_get_E(self._c_ptr,t) for t in range(self.num_periods)]
            if self.num_periods == 1:
                return AttributeFloat(r[0])
            else:
                return AttributeArray(r,self.set_E)
        def __set__(self,E):
            cdef int t
            cdef np.ndarray Ear = np.array(E).flatten()
            for t in range(np.minimum(Ear.size,self.num_periods)):
                cbat.BAT_set_E(self._c_ptr,Ear[t],t)

    property E_init:
        """ Initial battery energy level (p.u. system base MVA times time unit) (float). """
        def __get__(self): return cbat.BAT_get_E_init(self._c_ptr)
        def __set__(self,E): cbat.BAT_set_E_init(self._c_ptr,E)

    property E_final:
        """ Battery energy level at the end of the last period (p.u. system base MVA times time unit) (float). """
        def __get__(self): return cbat.BAT_get_E_final(self._c_ptr)
        def __set__(self,E): cbat.BAT_set_E_final(self._c_ptr,E)

    property E_max:
        """ Battery energy level upper limit (p.u. system base MVA times time unit) (float). """
        def __get__(self): return cbat.BAT_get_E_max(self._c_ptr)
        def __set__(self,E): cbat.BAT_set_E_max(self._c_ptr,E)

    property eta_c:
        """ Battery charging efficiency (unitless) (float). """
        def __get__(self): return cbat.BAT_get_eta_c(self._c_ptr)
        def __set__(self,eta_c): cbat.BAT_set_eta_c(self._c_ptr,eta_c)

    property eta_d:
        """ Battery discharging efficiency (unitless) (float). """
        def __get__(self): return cbat.BAT_get_eta_d(self._c_ptr)
        def __set__(self,eta_d): cbat.BAT_set_eta_d(self._c_ptr,eta_d)

cdef new_Battery(cbat.Bat* b):
    if b is not NULL:
        bat = Battery(alloc=False)
        bat._c_ptr = b
        return bat
    else:
        raise BatteryError('no battery data')

# Network
#########

class NetworkError(Exception):
    """
    Network error exception.
    """

    def __init__(self,value):
        self.value = value
    def __str__(self):
        return repr(self.value)

cdef class Network:
    """
    Network class.
    """

    cdef cnet.Net* _c_net
    cdef bint alloc

    def __init__(self,num_periods=1,alloc=True):
        """
        Network class.

        Parameters
        ----------
        alloc : {``True``, ``False``}
        num_periods : int
        """

        pass

    def __cinit__(self,num_periods=1,alloc=True):

        if alloc:
            self._c_net = cnet.NET_new(num_periods)
        else:
            self._c_net = NULL
        self.alloc = alloc

    def __dealloc__(self):
        """
        Frees network C data structure.
        """

        if self.alloc:
            cnet.NET_del(self._c_net)
            self._c_net = NULL

    def add_vargens(self,buses,penetration,uncertainty,corr_radius,corr_value):
        """
        Adds variable generators to the network.

        Parameters
        ----------

        buses : list of :class:`Buses <pfnet.Bus>`
        penetration : float
                      percentage
        uncertainty : float
                      percentage
        corr_radius : int
                      number of branches
        corr_value : float
                     correlation coefficient
        """

        cdef Bus head = buses[0] if buses else None
        cdef Bus prev = head
        cdef Bus curr
        for b in buses[1:]:
            curr = b
            cbus.BUS_set_next(prev._c_ptr,curr._c_ptr)
            prev = curr
        if prev is not None:
            cbus.BUS_set_next(prev._c_ptr,NULL)

        if head:
            cnet.NET_add_vargens(self._c_net,head._c_ptr,penetration,uncertainty,corr_radius,corr_value)
        else:
            cnet.NET_add_vargens(self._c_net,NULL,penetration,uncertainty,corr_radius,corr_value)
        if cnet.NET_has_error(self._c_net):
            raise NetworkError(cnet.NET_get_error_string(self._c_net))

    def adjust_generators(self):
        """
        Adjusts powers of slack and regulator generators connected to or regulating the
        same bus to correct generator participations without modifying the total power injected.
        """

        cnet.NET_adjust_generators(self._c_net);

    def clear_error(self):
<<<<<<< HEAD
        """
        Clear error flag and message string.
=======
        """ 
        Clears error flag and message string.
>>>>>>> 58a68d91
        """

        cnet.NET_clear_error(self._c_net);

    def clear_flags(self):
        """
        Clears all the flags of all the network components.
        """

        cnet.NET_clear_flags(self._c_net)

    def clear_properties(self):
        """
        Clears all the network properties.
        """

        cnet.NET_clear_properties(self._c_net)

    def clear_sensitivities(self):
        """
        Clears all sensitivity information.
        """

        cnet.NET_clear_sensitivities(self._c_net)

    def create_sorted_bus_list(self,sort_by,t=0):
        """
        Creates list of buses sorted in descending order according to a specific quantity.

        Parameters
        ----------
        sort_by : int (:ref:`ref_bus_sens`, :ref:`ref_bus_mis`).
        t : int

        Returns
        -------
        buses : list of :class:`Buses <pfnet.Bus>`
        """

        buses = []
        cdef cbus.Bus* b = cnet.NET_create_sorted_bus_list(self._c_net,sort_by,t)
        while b is not NULL:
            buses.append(new_Bus(b))
            b = cbus.BUS_get_next(b)
        return buses

    def create_vargen_P_sigma(self,spread,corr):
        """
        Creates covariance matrix (lower triangular part) for
        variable vargen active powers.

        Parameters
        ----------
        spead : int
                Determines correlation neighborhood in terms of number of edges.
        corr : float
               Desired correlation coefficient for neighboring vargens.

        Returns
        -------
        sigma : :class:`coo_matrix <scipy.sparse.coo_matrix>`
        """

        sigma = Matrix(cnet.NET_create_vargen_P_sigma(self._c_net,spread,corr),
                       owndata=True)
        if cnet.NET_has_error(self._c_net):
            raise NetworkError(cnet.NET_get_error_string(self._c_net))
        else:
            return sigma

    def get_bus_by_number(self,number):
        """
        Gets bus with the given number.

        Parameters
        ----------
        number : int

        Returns
        -------
        bus : :class:`Bus <pfnet.Bus>`
        """

        ptr = cnet.NET_bus_hash_number_find(self._c_net,number)
        if ptr is not NULL:
            return new_Bus(ptr)
        else:
            raise NetworkError('bus not found')

    def get_bus_by_name(self,name):
        """
        Gets bus with the given name.

        Parameters
        ----------
        name : string

        Returns
        -------
        bus : :class:`Bus <pfnet.Bus>`
        """

        name = name.encode('UTF-8')
        ptr = cnet.NET_bus_hash_name_find(self._c_net,name)
        if ptr is not NULL:
            return new_Bus(ptr)
        else:
            raise NetworkError('bus not found')

    def get_vargen_by_name(self,name):
        """
        Gets vargen with the given name.

        Parameters
        ----------
        name : string

        Returns
        -------
        vargen : :class:`VarGenerator <pfnet.VarGenerator>`
        """

        name = name.encode('UTF-8')
        ptr = cnet.NET_vargen_hash_name_find(self._c_net,name)
        if ptr is not NULL:
            return new_VarGenerator(ptr)
        else:
            raise NetworkError('vargen not found')

    def get_bus(self,index):
        """
        Gets bus with the given index.

        Parameters
        ----------
        index : int

        Returns
        -------
        bus : :class:`Bus <pfnet.Bus>`
        """

        ptr = cnet.NET_get_bus(self._c_net,index)
        if ptr is not NULL:
            return new_Bus(ptr)
        else:
            raise NetworkError('invalid bus index')

    def get_branch(self,index):
        """
        Gets branch with the given index.

        Parameters
        ----------
        index : int

        Returns
        -------
        branch : :class:`Branch <pfnet.Branch>`
        """

        ptr = cnet.NET_get_branch(self._c_net,index)
        if ptr is not NULL:
            return new_Branch(ptr)
        else:
            raise NetworkError('invalid branch index')

    def get_gen(self,index):
        """
        Gets generator with the given index.

        Parameters
        ----------
        index : int

        Returns
        -------
        gen : :class:`Generator <pfnet.Generator>`
        """

        ptr = cnet.NET_get_gen(self._c_net,index)
        if ptr is not NULL:
            return new_Generator(ptr)
        else:
            raise NetworkError('invalid gen index')

    def get_shunt(self,index):
        """
        Gets shunt with the given index.

        Parameters
        ----------
        index : int

        Returns
        -------
        gen : :class:`Shunt <pfnet.Shunt>`
        """

        ptr = cnet.NET_get_shunt(self._c_net,index)
        if ptr is not NULL:
            return new_Shunt(ptr)
        else:
            raise NetworkError('invalid shunt index')

    def get_load(self,index):
        """
        Gets load with the given index.

        Parameters
        ----------
        index : int

        Returns
        -------
        gen : :class:`Load <pfnet.Load>`
        """

        ptr = cnet.NET_get_load(self._c_net,index)
        if ptr is not NULL:
            return new_Load(ptr)
        else:
            raise NetworkError('invalid load index')

    def get_vargen(self,index):
        """
        Gets variable generator with the given index.

        Parameters
        ----------
        index : int

        Returns
        -------
        vargen : :class:`VarGenerator <pfnet.VarGenerator>`
        """

        ptr = cnet.NET_get_vargen(self._c_net,index)
        if ptr is not NULL:
            return new_VarGenerator(ptr)
        else:
            raise NetworkError('invalid vargen index')

    def get_bat(self,index):
        """
        Gets battery with the given index.

        Parameters
        ----------
        index : int

        Returns
        -------
        bat : :class:`Battery <pfnet.Battery>`
        """

        ptr = cnet.NET_get_bat(self._c_net,index)
        if ptr is not NULL:
            return new_Battery(ptr)
        else:
            raise NetworkError('invalid battery index')

    def get_gen_buses(self):
        """
        Gets list of buses where generators are connected.

        Returns
        -------
        buses : list
        """

        buses = []
        cdef cbus.Bus* b = cnet.NET_get_gen_buses(self._c_net)
        while b is not NULL:
            buses.append(new_Bus(b))
            b = cbus.BUS_get_next(b)
        return buses

    def get_load_buses(self):
        """
        Gets list of buses where loads are connected.

        Returns
        -------
        buses : list
        """

        buses = []
        cdef cbus.Bus* b = cnet.NET_get_load_buses(self._c_net)
        while b is not NULL:
            buses.append(new_Bus(b))
            b = cbus.BUS_get_next(b)
        return buses

    def get_var_values(self,option='current'):
        """
        Gets network variable values.

        Parameters
        ----------
        option : string (See var values)

        Returns
        -------
        values : :class:`ndarray <numpy.ndarray>`
        """
        return Vector(cnet.NET_get_var_values(self._c_net,str2const[option]),owndata=True)

    def get_var_projection(self,obj_type,q,t_start=0,t_end=None):
        """
        Gets projection matrix for specific object variables.

        Parameters
        ----------
        obj_type : string (:ref:`ref_net_obj`)
        q : string or list of strings (:ref:`ref_bus_q`, :ref:`ref_branch_q`, :ref:`ref_gen_q`, :ref:`ref_shunt_q`, :ref:`ref_load_q`, :ref:`ref_vargen_q`, :ref:`ref_bat_q`)
        t_start : int
        t_end : int (inclusive)
        """

        q = q if isinstance(q,list) else [q]

        if t_end is None:
            t_end = self.num_periods-1
        m = Matrix(cnet.NET_get_var_projection(self._c_net,
                                               str2obj[obj_type],
                                               reduce(lambda x,y: x|y,[str2q[obj_type][qq] for qq in q],0),
                                               t_start,
                                               t_end),
                   owndata=True)
        if cnet.NET_has_error(self._c_net):
            raise NetworkError(cnet.NET_get_error_string(self._c_net))
        else:
            return m

    def get_num_buses(self):
        """
        Gets number of buses in the network.

        Returns
        -------
        num : int
        """

        return cnet.NET_get_num_buses(self._c_net)

    def get_num_slack_buses(self):
        """
        Gets number of slack buses in the network.

        Returns
        -------
        num : int
        """

        return cnet.NET_get_num_slack_buses(self._c_net)

    def get_num_buses_reg_by_gen(self):
        """
        Gets number of buses whose voltage magnitudes are regulated by generators.

        Returns
        -------
        num : int
        """

        return cnet.NET_get_num_buses_reg_by_gen(self._c_net)

    def get_num_buses_reg_by_tran(self,only=False):
        """
        Gets number of buses whose voltage magnitudes are regulated by tap-changing transformers.

        Returns
        -------
        num : int
        """

        if not only:
            return cnet.NET_get_num_buses_reg_by_tran(self._c_net)
        else:
            return cnet.NET_get_num_buses_reg_by_tran_only(self._c_net)

    def get_num_buses_reg_by_shunt(self,only=False):
        """
        Gets number of buses whose voltage magnitudes are regulated by switched shunt devices.

        Returns
        -------
        num : int
        """

        if not only:
            return cnet.NET_get_num_buses_reg_by_shunt(self._c_net)
        else:
            return cnet.NET_get_num_buses_reg_by_shunt_only(self._c_net)

    def get_num_branches(self):
        """
        Gets number of branches in the network.

        Returns
        -------
        num : int
        """

        return cnet.NET_get_num_branches(self._c_net)

    def get_num_branches_not_on_outage(self):
        """
        Gets number of branches in the network that are not on outage.

        Returns
        -------
        num : int
        """

        return cnet.NET_get_num_branches_not_on_outage(self._c_net)

    def get_num_fixed_trans(self):
        """
        Gets number of fixed transformers in the network.

        Returns
        -------
        num : int
        """

        return cnet.NET_get_num_fixed_trans(self._c_net)

    def get_num_lines(self):
        """
        Gets number of transmission lines in the network.

        Returns
        -------
        num : int
        """

        return cnet.NET_get_num_lines(self._c_net)

    def get_num_phase_shifters(self):
        """
        Gets number of phase-shifting transformers in the network.

        Returns
        -------
        num : int
        """

        return cnet.NET_get_num_phase_shifters(self._c_net)

    def get_num_tap_changers(self):
        """
        Gets number of tap-changing transformers in the network.

        Returns
        -------
        num : int
        """

        return cnet.NET_get_num_tap_changers(self._c_net)

    def get_num_tap_changers_v(self):
        """
        Gets number of tap-changing transformers in the network that regulate voltage magnitudes.

        Returns
        -------
        num : int
        """

        return cnet.NET_get_num_tap_changers_v(self._c_net)

    def get_num_tap_changers_Q(self):
        """
        Gets number of tap-changing transformers in the network that regulate reactive flows.

        Returns
        -------
        num : int
        """

        return cnet.NET_get_num_tap_changers_Q(self._c_net)

    def get_num_generators(self):
        """
        Gets number of generators in the network.

        Returns
        -------
        num : int
        """

        return cnet.NET_get_num_gens(self._c_net)

    def get_num_gens(self):
        """ Same as :attr:`get_num_generators <pfnet.Network.get_num_generators>`. """
        return self.get_num_generators()

    def get_num_gens_not_on_outage(self):
        """
        Gets number of generators in the network that are not on outage.

        Returns
        -------
        num : int
        """

        return cnet.NET_get_num_gens_not_on_outage(self._c_net)

    def get_num_reg_gens(self):
        """
        Gets number generators in the network that provide voltage regulation.

        Returns
        -------
        num : int
        """

        return cnet.NET_get_num_reg_gens(self._c_net)

    def get_num_slack_gens(self):
        """
        Gets number of slack generators in the network.

        Returns
        -------
        num : int
        """

        return cnet.NET_get_num_slack_gens(self._c_net)

    def get_num_P_adjust_gens(self):
        """
        Gets number of generators in the network that have adjustable active powers.

        Returns
        -------
        num : int
        """

        return cnet.NET_get_num_P_adjust_gens(self._c_net)

    def get_num_loads(self):
        """
        Gets number of loads in the network.

        Returns
        -------
        num : int
        """

        return cnet.NET_get_num_loads(self._c_net)

    def get_num_P_adjust_loads(self):
        """
        Gets number of loads in the network that have adjustable active powers.

        Returns
        -------
        num : int
        """

        return cnet.NET_get_num_P_adjust_loads(self._c_net)

    def get_num_shunts(self):
        """
        Gets number of shunts in the network.

        Returns
        -------
        num : int
        """

        return cnet.NET_get_num_shunts(self._c_net)

    def get_num_fixed_shunts(self):
        """
        Gets number of fixed shunts in the network.

        Returns
        -------
        num : int
        """

        return cnet.NET_get_num_fixed_shunts(self._c_net)

    def get_num_switched_shunts(self):
        """
        Gets number of switched shunts in the network.

        Returns
        -------
        num : int
        """

        return cnet.NET_get_num_switched_shunts(self._c_net)

    def get_num_var_generators(self):
        """
        Gets number of variable generators in the network.

        Returns
        -------
        num : int
        """

        return cnet.NET_get_num_vargens(self._c_net)

    def get_num_var_gens(self):
        """ Same as :attr:`get_num_var_generators <pfnet.Network.get_num_var_generators>`. """
        return self.get_num_var_generators()

    def get_num_batteries(self):
        """
        Gets number of batteries in the network.

        Returns
        -------
        num : int
        """

        return cnet.NET_get_num_bats(self._c_net)

    def get_num_bats(self):
        """ Same as :attr:`get_num_batteries <pfnet.Network.get_num_batteries>`. """
        return self.get_num_bats()

    def get_properties(self):
        """
        Gets network properties.

        Returns
        -------
        properties : dict
        """

        return {'bus_v_max': self.bus_v_max,
                'bus_v_min': self.bus_v_min,
                'bus_v_vio': self.bus_v_vio,
                'bus_P_mis': self.bus_P_mis,
                'bus_Q_mis': self.bus_Q_mis,
                'gen_P_cost': self.gen_P_cost,
                'gen_v_dev': self.gen_v_dev,
                'gen_Q_vio': self.gen_Q_vio,
                'gen_P_vio': self.gen_P_vio,
                'tran_v_vio': self.tran_v_vio,
                'tran_r_vio': self.tran_r_vio,
                'tran_p_vio': self.tran_p_vio,
                'shunt_v_vio': self.shunt_v_vio,
                'shunt_b_vio': self.shunt_b_vio,
                'load_P_util': self.load_P_util,
                'load_P_vio': self.load_P_vio,
                'num_actions': self.num_actions}

    def has_error(self):
        """
        Indicates whether the network has the error flag set due to an
        invalid operation.

        Returns
        -------
        flag : {``True``, ``False``}
        """

        return cnet.NET_has_error(self._c_net)

    def load(self,filename,output_level=0):
        """
        Loads a network data contained in a specific file.

        Parameters
        ----------
        filename : string
        output_level : int
        """

        filename = filename.encode('UTF-8')
        cnet.NET_load(self._c_net,filename,output_level)
        if cnet.NET_has_error(self._c_net):
            raise NetworkError(cnet.NET_get_error_string(self._c_net))

    def set_flags(self,obj_type,flags,props,q):
        """
        Sets flags of network components with specific properties.

        Parameters
        ----------
        obj_type : string (:ref:`ref_net_obj`)
        flags : string or list of strings (:ref:`ref_net_flag`)
        props : string or list of strings (:ref:`ref_bus_prop`, :ref:`ref_branch_prop`, :ref:`ref_gen_prop`, :ref:`ref_shunt_prop`, :ref:`ref_load_prop`, :ref:`ref_vargen_prop`, :ref:`ref_bat_prop`)
        q : string or list of strings (:ref:`ref_bus_q`, :ref:`ref_branch_q`, :ref:`ref_gen_q`, :ref:`ref_shunt_q`, :ref:`ref_load_q`, :ref:`ref_vargen_q`, :ref:`ref_bat_q`)
        """

        flags = flags if isinstance(flags,list) else [flags]
        props = props if isinstance(props,list) else [props]
        q = q if isinstance(q,list) else [q]
        cnet.NET_set_flags(self._c_net,
                           str2obj[obj_type],
                           reduce(lambda x,y: x|y,[str2flag[f] for f in flags],0),
                           reduce(lambda x,y: x|y,[str2prop[obj_type][pp] for pp in props],0),
                           reduce(lambda x,y: x|y,[str2q[obj_type][qq] for qq in q],0))
        if cnet.NET_has_error(self._c_net):
            raise NetworkError(cnet.NET_get_error_string(self._c_net))

    def set_flags_of_component(self,obj,flags,q):
        """
        Sets flags of network components with specific properties.

        Parameters
        ----------
        obj : :class:`Bus <pfnet.Bus>`, :class:`Branch <pfnet.Branch>`, :class:`Generator <pfnet.Generator>`, :class:`Load <pfnet.Load>`, :class:`Shunt <pfnet.Shunt>`, :class:`VarGenerator <pfnet.VarGenerator>`, :class:`Battery <pfnet.Battery>`
        flags : string or list of strings (:ref:`ref_net_flag`)
        q : string or list of strings (:ref:`ref_bus_q`, :ref:`ref_branch_q`, :ref:`ref_gen_q`, :ref:`ref_shunt_q`, :ref:`ref_load_q`, :ref:`ref_vargen_q`, :ref:`ref_bat_q`)
        """

        cdef CPtr ptr = obj._get_c_ptr()
        flags = flags if isinstance(flags,list) else [flags]
        q = q if isinstance(q,list) else [q]
        cnet.NET_set_flags_of_component(self._c_net,
                                        ptr._c_ptr,
                                        str2obj[obj.obj_type],
                                        reduce(lambda x,y: x|y,[str2flag[f] for f in flags],0),
                                        reduce(lambda x,y: x|y,[str2q[obj.obj_type][qq] for qq in q],0))
        if cnet.NET_has_error(self._c_net):
            raise NetworkError(cnet.NET_get_error_string(self._c_net))

    def set_var_values(self,values):
        """
        Sets network variable values.

        Parameters
        ----------
        values : :class:`ndarray <numpy.ndarray>`
        """

        cdef np.ndarray[double,mode='c'] x = values
        cdef cvec.Vec* v = cvec.VEC_new_from_array(&(x[0]),len(x)) if values.size else NULL
        cnet.NET_set_var_values(self._c_net,v)

    def show_components(self):
        """
        Shows information about the number of network components of each type.
        """

        print(cnet.NET_get_show_components_str(self._c_net).decode('UTF-8'))

    def show_properties(self,t=0):
        """
        Shows information about the state of the network component quantities.

        Parameters
        ----------
        t : int (time period)
        """

        print(cnet.NET_get_show_properties_str(self._c_net,t).decode('UTF-8'))

    def show_buses(self,number,sort_by,t=0):
        """
        Shows information about the most relevant network buses sorted by a specific quantity.

        Parameters
        ----------
        number : int
        sort_by : int (:ref:`ref_bus_sens`, :ref:`ref_bus_mis`)
        t : int (time period)
        """

        cnet.NET_show_buses(self._c_net,number,sort_by,t)

    def update_properties(self,values=None):
        """
        Re-computes the network properties using the given values
        of the network variables. If no values are given, then the
        current values of the network variables are used.

        Parameters
        ----------
        values : :class:`ndarray <numpy.ndarray>`
        """

        cdef np.ndarray[double,mode='c'] x = values
        cdef cvec.Vec* v = cvec.VEC_new_from_array(&(x[0]),len(x)) if (values is not None and values.size) else NULL
        cnet.NET_update_properties(self._c_net,v)

    def update_set_points(self):
        """
        Updates voltage magnitude set points of gen-regulated buses
        to be equal to the bus voltage magnitudes.
        """

        cnet.NET_update_set_points(self._c_net)

    property num_periods:
        """ Number of time periods (int). """
        def __get__(self): return cnet.NET_get_num_periods(self._c_net)

    property base_power:
        """ System base power (MVA) (float). """
        def __get__(self): return cnet.NET_get_base_power(self._c_net)

    property buses:
        """ List of network :class:`buses <pfnet.Bus>` (list). """
        def __get__(self):
            return [self.get_bus(i) for i in range(self.num_buses)]

    property branches:
        """ List of network :class:`branches <pfnet.Branch>` (list). """
        def __get__(self):
            return [self.get_branch(i) for i in range(self.num_branches)]

    property generators:
        """ List of network :class:`generators <pfnet.Generator>` (list). """
        def __get__(self):
            return [self.get_gen(i) for i in range(self.num_generators)]

    property gens:
        """ Same as :attr:`generators <pfnet.Network.generators>` """
        def __get__(self): return self.generators

    property shunts:
        """ List of network :class:`shunts <pfnet.Shunt>` (list). """
        def __get__(self):
            return [self.get_shunt(i) for i in range(self.num_shunts)]

    property loads:
        """ List of network :class:`loads <pfnet.Load>` (list). """
        def __get__(self):
            return [self.get_load(i) for i in range(self.num_loads)]

    property var_generators:
        """ List of network :class:`variable generators <pfnet.VarGenerator>` (list). """
        def __get__(self):
            return [self.get_vargen(i) for i in range(self.num_var_generators)]

    property var_gens:
        """ Same as :attr:`var_generators <pfnet.Network.var_generators>`. """
        def __get__(self): return self.var_generators

    property batteries:
        """ List of network :class:`batteries <pfnet.Battery>` (list). """
        def __get__(self):
            return [self.get_bat(i) for i in range(self.num_batteries)]

    property bats:
        """ Same as :attr:`batteries <pfnet.Network.batteries>`. """
        def __get__(self): return self.batteries

    property num_buses:
        """ Number of buses in the network (int). """
        def __get__(self): return cnet.NET_get_num_buses(self._c_net)

    property num_branches:
        """ Number of branches in the network (int). """
        def __get__(self): return cnet.NET_get_num_branches(self._c_net)

    property num_generators:
        """ Number of generators in the network (int). """
        def __get__(self): return cnet.NET_get_num_gens(self._c_net)

    property num_gens:
        """ Same as :attr:`num_generators <pfnet.Network.num_generators>`. """
        def __get__(self): return self.num_generators

    property num_loads:
        """ Number of loads in the network (int). """
        def __get__(self): return cnet.NET_get_num_loads(self._c_net)

    property num_shunts:
        """ Number of shunt devices in the network (int). """
        def __get__(self): return cnet.NET_get_num_shunts(self._c_net)

    property num_var_generators:
        """ Number of variable generators in the network (int). """
        def __get__(self): return cnet.NET_get_num_vargens(self._c_net)

    property num_vargens:
        """ Same as :attr:`num_var_generators <pfnet.Network.num_var_generators>`. """
        def __get__(self): return self.num_var_generators

    property num_batteries:
        """ Number of batteries in the network (int). """
        def __get__(self): return cnet.NET_get_num_bats(self._c_net)

    property num_bats:
        """ Same as :attr:`num_batteries <pfnet.Network.num_batteries>`. """
        def __get__(self): return self.num_batteries

    property num_vars:
        """ Number of network quantities that have been set to variable (int). """
        def __get__(self): return cnet.NET_get_num_vars(self._c_net)

    property num_fixed:
        """ Number of network quantities that have been set to fixed (int). """
        def __get__(self): return cnet.NET_get_num_fixed(self._c_net)

    property num_bounded:
        """ Number of network quantities that have been set to bounded (int). """
        def __get__(self): return cnet.NET_get_num_bounded(self._c_net)

    property num_sparse:
        """ Number of network control quantities that have been set to sparse (int). """
        def __get__(self): return cnet.NET_get_num_sparse(self._c_net)

    property bus_v_max:
        """ Maximum bus voltage magnitude (p.u.) (float or array). """
        def __get__(self):
            r = [cnet.NET_get_bus_v_max(self._c_net,t) for t in range(self.num_periods)]
            if self.num_periods == 1:
                return AttributeFloat(r[0])
            else:
                return np.array(r)

    property bus_v_min:
        """ Minimum bus voltage magnitude (p.u.) (float or array). """
        def __get__(self):
            r = [cnet.NET_get_bus_v_min(self._c_net,t) for t in range(self.num_periods)]
            if self.num_periods == 1:
                return AttributeFloat(r[0])
            else:
                return np.array(r)

    property bus_v_vio:
        """ Maximum bus voltage magnitude limit violation (p.u.) (float or array). """
        def __get__(self):
            r = [cnet.NET_get_bus_v_vio(self._c_net,t) for t in range(self.num_periods)]
            if self.num_periods == 1:
                return AttributeFloat(r[0])
            else:
                return np.array(r)

    property bus_P_mis:
        """ Largest bus active power mismatch in the network (MW) (float or array). """
        def __get__(self):
            r = [cnet.NET_get_bus_P_mis(self._c_net,t) for t in range(self.num_periods)]
            if self.num_periods == 1:
                return AttributeFloat(r[0])
            else:
                return np.array(r)

    property bus_Q_mis:
        """ Largest bus reactive power mismatch in the network (MVAr) (float or array). """
        def __get__(self):
            r = [cnet.NET_get_bus_Q_mis(self._c_net,t) for t in range(self.num_periods)]
            if self.num_periods == 1:
                return AttributeFloat(r[0])
            else:
                return np.array(r)

    property gen_P_cost:
        """ Total active power generation cost ($/hr) (float or array). """
        def __get__(self):
            r = [cnet.NET_get_gen_P_cost(self._c_net,t) for t in range(self.num_periods)]
            if self.num_periods == 1:
                return AttributeFloat(r[0])
            else:
                return np.array(r)

    property gen_v_dev:
        """ Largest voltage magnitude deviation from set point of bus regulated by generator (p.u.) (float or array). """
        def __get__(self):
            r = [cnet.NET_get_gen_v_dev(self._c_net,t) for t in range(self.num_periods)]
            if self.num_periods == 1:
                return AttributeFloat(r[0])
            else:
                return np.array(r)

    property gen_Q_vio:
        """ Largest generator reactive power limit violation (MVAr) (float or array). """
        def __get__(self):
            r = [cnet.NET_get_gen_Q_vio(self._c_net,t) for t in range(self.num_periods)]
            if self.num_periods == 1:
                return AttributeFloat(r[0])
            else:
                return np.array(r)

    property gen_P_vio:
        """ Largest generator active power limit violation (MW) (float or array). """
        def __get__(self):
            r = [cnet.NET_get_gen_P_vio(self._c_net,t) for t in range(self.num_periods)]
            if self.num_periods == 1:
                return AttributeFloat(r[0])
            else:
                return np.array(r)

    property tran_v_vio:
        """ Largest voltage magnitude band violation of voltage regulated by transformer (p.u.) (float or array). """
        def __get__(self):
            r = [cnet.NET_get_tran_v_vio(self._c_net,t) for t in range(self.num_periods)]
            if self.num_periods == 1:
                return AttributeFloat(r[0])
            else:
                return np.array(r)

    property tran_r_vio:
        """ Largest transformer tap ratio limit violation (float or array). """
        def __get__(self):
            r = [cnet.NET_get_tran_r_vio(self._c_net,t) for t in range(self.num_periods)]
            if self.num_periods == 1:
                return AttributeFloat(r[0])
            else:
                return np.array(r)

    property tran_p_vio:
        """ Largest transformer phase shift limit violation (float or array). """
        def __get__(self):
            r = [cnet.NET_get_tran_p_vio(self._c_net,t) for t in range(self.num_periods)]
            if self.num_periods == 1:
                return AttributeFloat(r[0])
            else:
                return np.array(r)

    property shunt_v_vio:
        """ Largest voltage magnitude band violation of voltage regulated by switched shunt device (p.u.) (float or array). """
        def __get__(self):
            r = [cnet.NET_get_shunt_v_vio(self._c_net,t) for t in range(self.num_periods)]
            if self.num_periods == 1:
                return AttributeFloat(r[0])
            else:
                return np.array(r)

    property shunt_b_vio:
        """ Largest switched shunt susceptance limit violation (p.u.) (float or array). """
        def __get__(self):
            r = [cnet.NET_get_shunt_b_vio(self._c_net,t) for t in range(self.num_periods)]
            if self.num_periods == 1:
                return AttributeFloat(r[0])
            else:
                return np.array(r)

    property load_P_util:
        """ Total active power consumption utility ($/hr) (float or array). """
        def __get__(self):
            r = [cnet.NET_get_load_P_util(self._c_net,t) for t in range(self.num_periods)]
            if self.num_periods == 1:
                return AttributeFloat(r[0])
            else:
                return np.array(r)

    property load_P_vio:
        """ Largest load active power limit violation (MW) (float or array). """
        def __get__(self):
            r = [cnet.NET_get_load_P_vio(self._c_net,t) for t in range(self.num_periods)]
            if self.num_periods == 1:
                return AttributeFloat(r[0])
            else:
                return np.array(r)

    property num_actions:
        """ Number of control adjustments (int or array). """
        def __get__(self):
            r = [cnet.NET_get_num_actions(self._c_net,t) for t in range(self.num_periods)]
            if self.num_periods == 1:
                return AttributeInt(r[0])
            else:
                return np.array(r)

    property vargen_corr_radius:
        """ Correlation radius of variable generators (number of edges). """
        def __get__(self): return cnet.NET_get_vargen_corr_radius(self._c_net)

    property vargen_corr_value:
        """ Correlation value (coefficient) of variable generators. """
        def __get__(self): return cnet.NET_get_vargen_corr_value(self._c_net)

cdef new_Network(cnet.Net* n):
    if n is not NULL:
        net = Network(alloc=False)
        net._c_net = n
        return net
    else:
        raise NetworkError('no network data')

# Contingency
#############

class ContingencyError(Exception):
    """
    Contingency error exception.
    """

    def __init__(self,value):
        self.value = value
    def __str__(self):
        return repr(self.value)

cdef class Contingency:
    """
    Contingency class.
    """

    cdef ccont.Cont* _c_cont
    cdef bint alloc

    def __init__(self,gens=None,branches=None,alloc=True):
        """
        Contingency class.

        Parameters
        ----------
        gens : list or :class:`Generators <pfnet.Generator>`
        branches : list :class:`Branchs <pfnet.Branch>`
        alloc : {``True``, ``False``}
        """

        pass

    def __cinit__(self,gens=None,branches=None,alloc=True):

        cdef Generator g
        cdef Branch br

        if alloc:
            self._c_cont = ccont.CONT_new()
        else:
            self._c_cont = NULL
        self.alloc = alloc

        if gens:
            for gen in gens:
                g = gen
                ccont.CONT_add_gen_outage(self._c_cont,g._c_ptr)
        if branches:
            for branch in branches:
                br = branch
                ccont.CONT_add_branch_outage(self._c_cont,br._c_ptr)

    def __dealloc__(self):
        """
        Frees contingency C data structure.
        """

        if self.alloc:
            ccont.CONT_del(self._c_cont)
            self._c_cont = NULL

    def apply(self):
        """
        Applies outages that characterize contingency.
        """

        ccont.CONT_apply(self._c_cont)

    def clear(self):
        """
        Clears outages that characterize contingency.
        """

        ccont.CONT_clear(self._c_cont)

    def show(self):
        """
        Shows contingency information.
        """

        print(ccont.CONT_get_show_str(self._c_cont).decode('UTF-8'))

    def add_gen_outage(self,gen):
        """
        Adds generator outage to contingency.

        Parameters
        ----------
        gen : :class:`Generator <pfnet.Generator>`
        """

        cdef Generator g = gen
        ccont.CONT_add_gen_outage(self._c_cont,g._c_ptr)

    def add_branch_outage(self,br):
        """
        Adds branch outage to contingency.

        Parameters
        ----------
        br : :class:`Branch <pfnet.Branch>`
        """

        cdef Branch b = br
        ccont.CONT_add_branch_outage(self._c_cont,b._c_ptr)

    def has_gen_outage(self,gen):
        """
        Determines whether contingency specifies the given generator as being on outage.

        Parameters
        ----------
        gen : :class:`Generator <pfnet.Generator>`

        Returns
        -------
        result : {``True``, ``False``}
        """

        cdef Generator g = gen
        return ccont.CONT_has_gen_outage(self._c_cont,g._c_ptr)

    def has_branch_outage(self,br):
        """
        Determines whether contingency specifies the given branch as being on outage.

        Parameters
        ----------
        branch : :class:`Branch <pfnet.Branch>`

        Returns
        -------
        result : {``True``, ``False``}
        """

        cdef Branch b = br
        return ccont.CONT_has_branch_outage(self._c_cont,b._c_ptr)

    property num_gen_outages:
        """ Number of generator outages. """
        def __get__(self): return ccont.CONT_get_num_gen_outages(self._c_cont)

    property num_branch_outages:
        """ Number of branch outages. """
        def __get__(self): return ccont.CONT_get_num_branch_outages(self._c_cont)

# Graph
#######

class GraphError(Exception):
    """
    Graph error exception.
    """

    def __init__(self,value):
        self.value = value
    def __str__(self):
        return repr(self.value)

cdef class Graph:
    """
    Graph class.
    """

    cdef cgraph.Graph* _c_graph
    cdef cnet.Net* _c_net
    cdef bint alloc

    def __init__(self,net,alloc=True):
        """
        Graph class.

        Parameters
        ----------
        net : :class:`Network <pfnet.Network>`
        alloc : {``True``, ``False``}
        """

        pass

    def __cinit__(self,Network net,alloc=True):

        self._c_net = net._c_net
        if alloc:
            self._c_graph = cgraph.GRAPH_new(net._c_net)
        else:
            self._c_graph = NULL
        self.alloc = alloc

    def __dealloc__(self):
        """
        Frees graph C data structure.
        """

        if self.alloc:
            cgraph.GRAPH_del(self._c_graph)
            self._c_graph = NULL

    def has_viz(self):
        """
        Determines whether graph has visualization
        capabilities.

        Returns
        -------
        flag : {``True``, ``False``}
        """

        return cgraph.GRAPH_can_viz(self._c_graph)

    def has_error(self):
        """
        Indicates whether the graph has the error flag set due to an
        invalid operation.
        """

        return cgraph.GRAPH_has_error(self._c_graph)

    def clear_error(self):
<<<<<<< HEAD
        """
        Clear error flag and message string.
=======
        """ 
        Clears error flag and message string.
>>>>>>> 58a68d91
        """

        cgraph.GRAPH_clear_error(self._c_graph);

    def set_layout(self):
        """
        Determines and saves a layout for the graph nodes.
        """

        cgraph.GRAPH_set_layout(self._c_graph)

    def set_node_property(self,bus,prop,value):
        """
        Sets property of node. See `Graphviz documentation <http://www.graphviz.org/Documentation.php>`_.

        Parameters
        ----------
        bus : :class:`Bus <pfnet.Bus>`
        prop : string
        value : string
        """

        cdef Bus b = bus
        cgraph.GRAPH_set_node_property(self._c_graph,b._c_ptr,prop,value)
        if cgraph.GRAPH_has_error(self._c_graph):
            raise GraphError(cgraph.GRAPH_get_error_string(self._c_graph))

    def set_nodes_property(self,prop,value):
        """
        Sets property of nodes. See `Graphviz documentation <http://www.graphviz.org/Documentation.php>`_.

        Parameters
        ----------
        prop : string
        value : string
        """

        cgraph.GRAPH_set_nodes_property(self._c_graph,prop,value)
        if cgraph.GRAPH_has_error(self._c_graph):
            raise GraphError(cgraph.GRAPH_get_error_string(self._c_graph))

    def set_edges_property(self,prop,value):
        """
        Sets property of edges. See `Graphviz documentation <http://www.graphviz.org/Documentation.php>`_.

        Parameters
        ----------
        prop : string
        value : string
        """

        cgraph.GRAPH_set_edges_property(self._c_graph,prop,value)
        if cgraph.GRAPH_has_error(self._c_graph):
            raise GraphError(cgraph.GRAPH_get_error_string(self._c_graph))

    def color_nodes_by_mismatch(self,mis_type,t=0):
        """
        Colors the graphs nodes according to their power mismatch.

        Parameters
        ----------
        mis_type : int (:ref:`ref_bus_mis`)
        t : int
        """

        cgraph.GRAPH_color_nodes_by_mismatch(self._c_graph,mis_type,t)
        if cgraph.GRAPH_has_error(self._c_graph):
            raise GraphError(cgraph.GRAPH_get_error_string(self._c_graph))

    def color_nodes_by_sensitivity(self,sens_type,t=0):
        """
        Colors the graphs nodes according to their sensitivity.

        Parameters
        ----------
        sens_type : int (:ref:`ref_bus_sens`)
        t : int
        """

        cgraph.GRAPH_color_nodes_by_sensitivity(self._c_graph,sens_type,t)
        if cgraph.GRAPH_has_error(self._c_graph):
            raise GraphError(cgraph.GRAPH_get_error_string(self._c_graph))

    def view(self, inline=False):
        """
        Displays the graph.
        """

        temp = tempfile.NamedTemporaryFile(delete=True, suffix='.png')
        try:
            self.write("png",temp.name)

            if inline is True:
                from IPython.display import Image

                self.write("png",temp.name)
                return Image(filename=temp.name)
            else:
                im = misc.imread(temp.name.encode('UTF-8'))
                misc.imshow(im)
        finally:
            temp.close()

    def write(self,format,filename):
        """
        Writes the graph to a file.

        Parameters
        ----------
        format : string (`Graphviz output formats <http://www.graphviz.org/content/output-formats>`_)
        filename : string
        """

        format = format.encode('UTF-8')
        filename = filename.encode('UTF-8')
        cgraph.GRAPH_write(self._c_graph,format,filename)
        if cgraph.GRAPH_has_error(self._c_graph):
            raise GraphError(cgraph.GRAPH_get_error_string(self._c_graph))

# Function
##########

class FunctionError(Exception):
    """
    Function error exception.
    """

    def __init__(self,value):
        self.value = value
    def __str__(self):
        return repr(self.value)

cdef class Function:
    """
    Function class.
    """

    cdef cfunc.Func* _c_func
    cdef bint alloc

    def __init__(self,ftype,weight,Network net,alloc=True):
        """
        Function class.

        Parameters
        ----------
        ftype : string (:ref:`ref_func_type`)
        weight : float
        net : :class:`Network <pfnet.Network>`
        alloc : {``True``, ``False``}
        """

        pass

    def __cinit__(self,ftype,weight,Network net,alloc=True):

        if alloc:
            self._c_func = cfunc.FUNC_new(str2func[ftype],weight,net._c_net)
        else:
            self._c_func = NULL
        self.alloc = alloc

    def __dealloc__(self):
        """
        Frees function C data structure.
        """

        if self.alloc:
            cfunc.FUNC_del(self._c_func)
            self._c_func = NULL

    def del_matvec(self):
        """
        Deletes matrices and vectors associated with
        this function.
        """

        cfunc.FUNC_del_matvec(self._c_func)

    def update_network(self):
        """
        Updates internal arrays to be compatible
        with any network changes.
        """

        cfunc.FUNC_update_network(self._c_func)

    def clear_error(self):
        """
        Clears error flag and string.
        """

        cfunc.FUNC_clear_error(self._c_func)

    def analyze(self):
        """
        Analyzes function and allocates required vectors and matrices.
        """

        cfunc.FUNC_del_matvec(self._c_func)
        cfunc.FUNC_count(self._c_func)
        cfunc.FUNC_allocate(self._c_func)
        cfunc.FUNC_analyze(self._c_func)
        if cfunc.FUNC_has_error(self._c_func):
            raise FunctionError(cfunc.FUNC_get_error_string(self._c_func))

    def eval(self,var_values):
        """
        Evaluates function value, gradient, and Hessian using
        the given variable values.

        Parameters
        ----------
        var_values : :class:`ndarray <numpy.ndarray>`
        """

        cdef np.ndarray[double,mode='c'] x = var_values
        cdef cvec.Vec* v = cvec.VEC_new_from_array(&(x[0]),len(x)) if var_values.size else NULL
        cfunc.FUNC_eval(self._c_func,v)
        if cfunc.FUNC_has_error(self._c_func):
            raise FunctionError(cfunc.FUNC_get_error_string(self._c_func))

    property type:
        """ Function type (string) (:ref:`ref_func_type`). """
        def __get__(self): return func2str[cfunc.FUNC_get_type(self._c_func)]

    property Hcounter:
        """ Number of nonzero entries in Hessian matrix (int). """
        def __get__(self): return cfunc.FUNC_get_Hcounter(self._c_func)

    property phi:
        """ Function value (float). """
        def __get__(self): return cfunc.FUNC_get_phi(self._c_func)

    property gphi:
        """ Function gradient vector (:class:`ndarray <numpy.ndarray>`). """
        def __get__(self): return Vector(cfunc.FUNC_get_gphi(self._c_func))

    property Hphi:
        """ Function Hessian matrix (only the lower triangular part) (:class:`coo_matrix <scipy.sparse.coo_matrix>`). """
        def __get__(self): return Matrix(cfunc.FUNC_get_Hphi(self._c_func))

    property weight:
        """ Function weight (float). """
        def __get__(self): return cfunc.FUNC_get_weight(self._c_func)

cdef new_Function(cfunc.Func* f, cnet.Net* n):
    if f is not NULL and n is not NULL:
        func = Function(0,0,new_Network(n),alloc=False)
        func._c_func = f
        return func
    else:
        raise FunctionError('invalid function data')

# Constraint
############

class ConstraintError(Exception):
    """
    Constraint error exception.
    """

    def __init__(self,value):
        self.value = value
    def __str__(self):
        return repr(self.value)

cdef class Constraint:
    """
    Constraint class.
    """

    cdef cconstr.Constr* _c_constr
    cdef cnet.Net* _c_net
    cdef bint alloc

    def __init__(self,ctype,Network net,alloc=True):
        """
        Contraint class.

        Parameters
        ----------
        ctype : string (:ref:`ref_constr_type`)
        net : :class:`Network <pfnet.Network>`
        alloc : {``True``, ``False``}
        """

        pass

    def __cinit__(self,ctype,Network net,alloc=True):

        self._c_net = net._c_net
        if alloc:
            self._c_constr = cconstr.CONSTR_new(str2constr[ctype],net._c_net)
        else:
            self._c_constr = NULL
        self.alloc = alloc

    def __dealloc__(self):
        """
        Frees constraint C data structure.
        """

        if self.alloc:
            cconstr.CONSTR_del(self._c_constr)
            self._c_constr = NULL

    def del_matvec(self):
        """
        Deletes matrices and vectors associated with
        this constraint.
        """

        cconstr.CONSTR_del_matvec(self._c_constr)

    def update_network(self):
        """
        Updates internal arrays to be compatible
        with any network changes.
        """

        cconstr.CONSTR_update_network(self._c_constr)

    def clear_error(self):
        """
        Clears error flag and string.
        """

        cconstr.CONSTR_clear_error(self._c_constr)

    def analyze(self):
        """
        Analyzes constraint and allocates required vectors and matrices.
        """

        cconstr.CONSTR_del_matvec(self._c_constr)
        cconstr.CONSTR_count(self._c_constr)
        cconstr.CONSTR_allocate(self._c_constr)
        cconstr.CONSTR_analyze(self._c_constr)
        if cconstr.CONSTR_has_error(self._c_constr):
            raise ConstraintError(cconstr.CONSTR_get_error_string(self._c_constr))

    def combine_H(self,coeff,ensure_psd=False):
        """
        Forms and saves a linear combination of the individual constraint Hessians.

        Parameters
        ----------
        coeff : :class:`ndarray <numpy.ndarray>`
        ensure_psd : {``True``, ``False``}
        """

        cdef np.ndarray[double,mode='c'] x = coeff
        cdef cvec.Vec* v = cvec.VEC_new_from_array(&(x[0]),len(x)) if coeff.size else NULL
        cconstr.CONSTR_combine_H(self._c_constr,v,ensure_psd)
        if cconstr.CONSTR_has_error(self._c_constr):
            raise ConstraintError(cconstr.CONSTR_get_error_string(self._c_constr))

    def eval(self,var_values):
        """
        Evaluates constraint violations, Jacobian, and individual Hessian matrices.

        Parameters
        ----------
        var_values : :class:`ndarray <numpy.ndarray>`
        """

        cdef np.ndarray[double,mode='c'] x = var_values
        cdef cvec.Vec* v = cvec.VEC_new_from_array(&(x[0]),len(x)) if var_values.size else NULL
        cconstr.CONSTR_eval(self._c_constr,v)
        if cconstr.CONSTR_has_error(self._c_constr):
            raise ConstraintError(cconstr.CONSTR_get_error_string(self._c_constr))

    def store_sensitivities(self,sA,sf,sGu,sGl):
        """
        Stores Lagrange multiplier estimates of the constraints in
        the power network components.

        Parameters
        ----------
        sA : :class:`ndarray <numpy.ndarray>`
             sensitivities for linear equality constraints (:math:`Ax = b`)
        sf : :class:`ndarray <numpy.ndarray>`
             sensitivities for nonlinear equality constraints (:math:`f(x) = 0`)
        sGu : :class:`ndarray <numpy.ndarray>`
             sensitivities for linear inequality constraints (:math:`Gx \le u`)
        sGl : :class:`ndarray <numpy.ndarray>`
             sensitivities for linear inequality constraints (:math:`l \le Gx`)
        """

        cdef np.ndarray[double,mode='c'] xA = sA
        cdef np.ndarray[double,mode='c'] xf = sf
        cdef np.ndarray[double,mode='c'] xGu = sGu
        cdef np.ndarray[double,mode='c'] xGl = sGl
        cdef cvec.Vec* vA = cvec.VEC_new_from_array(&(xA[0]),len(xA)) if (sA is not None and sA.size) else NULL
        cdef cvec.Vec* vf = cvec.VEC_new_from_array(&(xf[0]),len(xf)) if (sf is not None and sf.size) else NULL
        cdef cvec.Vec* vGu = cvec.VEC_new_from_array(&(xGu[0]),len(xGu)) if (sGu is not None and sGu.size) else NULL
        cdef cvec.Vec* vGl = cvec.VEC_new_from_array(&(xGl[0]),len(xGl)) if (sGl is not None and sGl.size) else NULL
        cconstr.CONSTR_store_sens(self._c_constr,vA,vf,vGu,vGl)
        if cconstr.CONSTR_has_error(self._c_constr):
            raise ConstraintError(cconstr.CONSTR_get_error_string(self._c_constr))

    def get_H_single(self,i):
        """
        Gets the Hessian matrix (only lower triangular part) of an individual constraint.

        Parameters
        ----------
        i : int

        Returns
        -------
        H : :class:`coo_matrix <scipy.sparse.coo_matrix>`
        """
        return Matrix(cconstr.CONSTR_get_H_single(self._c_constr,i))

    property type:
        """ Constraint type (string) (:ref:`ref_constr_type`). """
        def __get__(self): return constr2str[cconstr.CONSTR_get_type(self._c_constr)]

    property Acounter:
        """ Number of nonzero entries in the matrix of linear equality constraints (int). """
        def __get__(self): return cconstr.CONSTR_get_Acounter(self._c_constr)

    property Gcounter:
        """ Number of nonzero entries in the matrix of linear inequality constraints (int). """
        def __get__(self): return cconstr.CONSTR_get_Gcounter(self._c_constr)

    property Jcounter:
        """ Number of nonzero entries in the Jacobian matrix of the nonlinear equality constraints (int). """
        def __get__(self): return cconstr.CONSTR_get_Jcounter(self._c_constr)

    property Aconstr_index:
        """ Index of linear equality constraint (int). """
        def __get__(self): return cconstr.CONSTR_get_Aconstr_index(self._c_constr)

    property Gconstr_index:
        """ Index of linear ineqquality constraint (int). """
        def __get__(self): return cconstr.CONSTR_get_Gconstr_index(self._c_constr)

    property Jconstr_index:
        """ Index of nonlinear equality constraint (int). """
        def __get__(self): return cconstr.CONSTR_get_Jconstr_index(self._c_constr)

    property f:
        """ Vector of nonlinear equality constraint violations (:class:`ndarray <numpy.ndarray>`). """
        def __get__(self): return Vector(cconstr.CONSTR_get_f(self._c_constr))

    property J:
        """ Jacobian matrix of nonlinear equality constraints (:class:`coo_matrix <scipy.sparse.coo_matrix>`). """
        def __get__(self): return Matrix(cconstr.CONSTR_get_J(self._c_constr))

    property b:
        """ Right-hand side vector of linear equality constraints (:class:`ndarray <numpy.ndarray>`). """
        def __get__(self): return Vector(cconstr.CONSTR_get_b(self._c_constr))

    property A:
        """ Matrix for linear equality constraints (:class:`coo_matrix <scipy.sparse.coo_matrix>`). """
        def __get__(self): return Matrix(cconstr.CONSTR_get_A(self._c_constr))

    property l:
        """ Lower bound vector of linear inequality constraints (:class:`ndarray <numpy.ndarray>`). """
        def __get__(self): return Vector(cconstr.CONSTR_get_l(self._c_constr))

    property u:
        """ Upper bound vector of linear inequality constraints (:class:`ndarray <numpy.ndarray>`). """
        def __get__(self): return Vector(cconstr.CONSTR_get_u(self._c_constr))

    property G:
        """ Matrix for linear inequality constraints (:class:`coo_matrix <scipy.sparse.coo_matrix>`). """
        def __get__(self): return Matrix(cconstr.CONSTR_get_G(self._c_constr))

    property H_combined:
        """ Linear combination of Hessian matrices of individual nonlinear equality constraints (only the lower triangular part) (:class:`coo_matrix <scipy.sparse.coo_matrix>`). """
        def __get__(self): return Matrix(cconstr.CONSTR_get_H_combined(self._c_constr))

cdef new_Constraint(cconstr.Constr* c, cnet.Net* n):
    if c is not NULL and n is not NULL:
        constr = Constraint(0,new_Network(n),alloc=False)
        constr._c_constr = c
        return constr
    else:
        raise ConstraintError('invalid constraint data')

# Heuristic
###########

# Types
HEUR_TYPE_PVPQ = cheur.HEUR_TYPE_PVPQ

class HeuristicError(Exception):
    """
    Heuristic error exception.
    """

    def __init__(self,value):
        self.value = value
    def __str__(self):
        return repr(self.value)

cdef class Heuristic:
    """
    Heuristic class.
    """

    pass

# Problem
#########

class ProblemError(Exception):
    """
    Problem error exception.
    """

    def __init__(self,value):
        self.value = value
    def __str__(self):
        return repr(self.value)

cdef class Problem:
    """
    Optimization problem class.
    """

    cdef cprob.Prob* _c_prob
    cdef bint alloc

    def __init__(self):
        """
        Optimization problem class.
        """

        pass

    def __cinit__(self):

        self._c_prob = cprob.PROB_new()
        self.alloc = True

    def __dealloc__(self):
        """
        Frees problem C data structure.
        """

        if self.alloc:
            cprob.PROB_del(self._c_prob)
            self._c_prob = NULL

    def add_constraint(self,ctype):
        """
        Adds constraint to optimization problem.

        Parameters
        ----------
        ctype : string (:ref:`ref_constr_type`)
        """

        cprob.PROB_add_constr(self._c_prob,str2constr[ctype])

    def add_function(self,ftype,weight):
        """
        Adds function to optimization problem objective.

        Parameters
        ----------
        ftype : string (:ref:`ref_func_type`)
        weight : float
        """

        cprob.PROB_add_func(self._c_prob,str2func[ftype],weight)

    def add_heuristic(self,htype):

        cprob.PROB_add_heur(self._c_prob,htype)

    def analyze(self):
        """
        Analyzes function and constraint structures and allocates
        required vectors and matrices.
        """

        cprob.PROB_analyze(self._c_prob)

    def apply_heuristics(self,var_values):
        cdef np.ndarray[double,mode='c'] x = var_values
        cdef cvec.Vec* v = cvec.VEC_new_from_array(&(x[0]),len(x)) if var_values.size else NULL
        cprob.PROB_apply_heuristics(self._c_prob,v)

    def clear(self):
        """
        Resets optimization problem data.
        """

        cprob.PROB_clear(self._c_prob)

    def clear_error(self):
        """
        Clears error flag and string.
        """

        cprob.PROB_clear_error(self._c_prob)

    def combine_H(self,coeff,ensure_psd=False):
        """
        Forms and saves a linear combination of the individual constraint Hessians.

        Parameters
        ----------
        coeff : :class:`ndarray <numpy.ndarray>`
        ensure_psd : {``True``, ``False``}
        """

        cdef np.ndarray[double,mode='c'] x = coeff
        cdef cvec.Vec* v = cvec.VEC_new_from_array(&(x[0]),len(x)) if coeff.size else NULL
        cprob.PROB_combine_H(self._c_prob,v,ensure_psd)
        if cprob.PROB_has_error(self._c_prob):
            raise ProblemError(cprob.PROB_get_error_string(self._c_prob))

    def has_error(self):
        """
        Indicates whether the problem has the error flag set due to an
        invalid operation.

        Returns
        -------
        flag : {``True``, ``False``}
        """

        return cprob.PROB_has_error(self._c_prob)

    def eval(self,var_values):
        """
        Evaluates objective function and constraints as well as their first and
        second derivatives using the given variable values.

        Parameters
        ----------
        var_values : :class:`ndarray <numpy.ndarray>`
        """

        cdef np.ndarray[double,mode='c'] x = var_values
        cdef cvec.Vec* v = cvec.VEC_new_from_array(&(x[0]),len(x)) if var_values.size else NULL
        cprob.PROB_eval(self._c_prob,v)

    def store_sensitivities(self,sA,sf,sGu,sGl):
        """
        Stores Lagrange multiplier estimates of the constraints in
        the power network components.

        Parameters
        ----------
        sA : :class:`ndarray <numpy.ndarray>`
             sensitivities for linear equality constraints (:math:`Ax = b`)
        sf : :class:`ndarray <numpy.ndarray>`
             sensitivities for nonlinear equality constraints (:math:`f(x) = 0`)
        sGu : :class:`ndarray <numpy.ndarray>`
             sensitivities for linear inequality constraints (:math:`Gx \le u`)
        sGl : :class:`ndarray <numpy.ndarray>`
             sensitivities for linear inequality constraints (:math:`l \le Gx`)
        """

        cdef np.ndarray[double,mode='c'] xA = sA
        cdef np.ndarray[double,mode='c'] xf = sf
        cdef np.ndarray[double,mode='c'] xGu = sGu
        cdef np.ndarray[double,mode='c'] xGl = sGl
        cdef cvec.Vec* vA = cvec.VEC_new_from_array(&(xA[0]),len(xA)) if (sA is not None and sA.size) else NULL
        cdef cvec.Vec* vf = cvec.VEC_new_from_array(&(xf[0]),len(xf)) if (sf is not None and sf.size) else NULL
        cdef cvec.Vec* vGu = cvec.VEC_new_from_array(&(xGu[0]),len(xGu)) if (sGu is not None and sGu.size) else NULL
        cdef cvec.Vec* vGl = cvec.VEC_new_from_array(&(xGl[0]),len(xGl)) if (sGl is not None and sGl.size) else NULL
        cprob.PROB_store_sens(self._c_prob,vA,vf,vGu,vGl)
        if cprob.PROB_has_error(self._c_prob):
            raise ProblemError(cprob.PROB_get_error_string(self._c_prob))

    def find_constraint(self,ctype):
        """
        Finds constraint of give type among the constraints of this optimization problem.

        Parameters
        ----------
        type : string (:ref:`ref_constr_type`)
        """

        cdef cnet.Net* n = cprob.PROB_get_network(self._c_prob)
        c = cprob.PROB_find_constr(self._c_prob,str2constr[ctype])
        if c is not NULL:
            return new_Constraint(c,n)
        else:
            raise ProblemError('constraint not found')

    def get_init_point(self):
        """
        Gets initial solution estimate from the current value of the network variables.

        Returns
        -------
        point : :class:`ndarray <numpy.ndarray>`
        """

        return Vector(cprob.PROB_get_init_point(self._c_prob),owndata=True)

    def get_upper_limits(self):
        """
        Gets vector of upper limits for the network variables.

        Returns
        -------
        limits : :class:`ndarray <numpy.ndarray>`
        """

        return Vector(cprob.PROB_get_upper_limits(self._c_prob),owndata=True)

    def get_lower_limits(self):
        """
        Gets vector of lower limits for the network variables.

        Returns
        -------
        limits : :class:`ndarray <numpy.ndarray>`
        """

        return Vector(cprob.PROB_get_lower_limits(self._c_prob),owndata=True)

    def get_network(self):
        """
        Gets the power network associated with this optimization problem.
        """

        return new_Network(cprob.PROB_get_network(self._c_prob))

    def set_network(self,net):
        """
        Sets the power network associated with this optimization problem.
        """

        cdef Network n = net
        cprob.PROB_set_network(self._c_prob,n._c_net)

    def show(self):
        """
        Shows information about this optimization problem.
        """

        print(cprob.PROB_get_show_str(self._c_prob).decode('UTF-8'))

    def update_lin(self):
        """
        Updates linear equality constraints.
        """

        cprob.PROB_update_lin(self._c_prob)

    def get_num_primal_variables(self):
        """ 
        Gets number of primal variables. 

        Returns
        -------
        num : int
        """
        
        return self.num_primal_variables

    def get_num_linear_equality_constraints(self):    
        """ 
        Gets number of linear equality constraints.

        Returns
        -------
        num : int
        """
        
        return self.num_linear_equality_constraints

    def get_num_nonlinear_equality_constraints(self):
        """ 
        Number of nonlinear equality constraints.

        Returns
        -------
        num : int
        """
        
        return self.num_nonlinear_equality_constraints

    property network:
        """ Power network associated with this optimization problem (:class:`Network <pfnet.Network>`). """
        def __get__(self): return new_Network(cprob.PROB_get_network(self._c_prob))
        def __set__(self,net):
            cdef Network n = net
            cprob.PROB_set_network(self._c_prob,n._c_net)

    property constraints:
        """ List of :class:`constraints <pfnet.Constraint>` of this optimization problem (list). """
        def __get__(self):
            clist = []
            cdef cconstr.Constr* c = cprob.PROB_get_constr(self._c_prob)
            cdef cnet.Net* n = cprob.PROB_get_network(self._c_prob)
            while c is not NULL:
                clist.append(new_Constraint(c,n))
                c = cconstr.CONSTR_get_next(c)
            return clist

    property functions:
        """ List of :class:`functions <pfnet.Function>` that form the objective function of this optimization problem (list). """
        def __get__(self):
            flist = []
            cdef cfunc.Func* f = cprob.PROB_get_func(self._c_prob)
            cdef cnet.Net* n = cprob.PROB_get_network(self._c_prob)
            while f is not NULL:
                flist.append(new_Function(f,n))
                f = cfunc.FUNC_get_next(f)
            return flist

    property A:
        """ Constraint matrix of linear equality constraints (:class:`coo_matrix <scipy.sparse.coo_matrix>`). """
        def __get__(self): return Matrix(cprob.PROB_get_A(self._c_prob))

    property b:
        """ Right hand side vectors of the linear equality constraints (:class:`ndarray <numpy.ndarray>`). """
        def __get__(self): return Vector(cprob.PROB_get_b(self._c_prob))

    property G:
        """ Constraint matrix of linear inequality constraints (:class:`coo_matrix <scipy.sparse.coo_matrix>`). """
        def __get__(self): return Matrix(cprob.PROB_get_G(self._c_prob))

    property l:
        """ Lower bound for linear inequality constraints (:class:`ndarray <numpy.ndarray>`). """
        def __get__(self): return Vector(cprob.PROB_get_l(self._c_prob))

    property u:
        """ Upper bound for linear inequality constraints (:class:`ndarray <numpy.ndarray>`). """
        def __get__(self): return Vector(cprob.PROB_get_u(self._c_prob))

    property J:
        """ Jacobian matrix of the nonlinear equality constraints (:class:`coo_matrix <scipy.sparse.coo_matrix>`). """
        def __get__(self): return Matrix(cprob.PROB_get_J(self._c_prob))

    property f:
        """ Vector of nonlinear equality constraints violations (:class:`ndarray <numpy.ndarray>`). """
        def __get__(self): return Vector(cprob.PROB_get_f(self._c_prob))

    property phi:
        """ Objective function value (float). """
        def __get__(self): return cprob.PROB_get_phi(self._c_prob)

    property gphi:
        """ Objective function gradient vector (:class:`ndarray <numpy.ndarray>`). """
        def __get__(self): return Vector(cprob.PROB_get_gphi(self._c_prob))

    property Hphi:
        """ Objective function Hessian matrix (only the lower triangular part) (:class:`coo_matrix <scipy.sparse.coo_matrix>`). """
        def __get__(self): return Matrix(cprob.PROB_get_Hphi(self._c_prob))

    property H_combined:
        """ Linear combination of Hessian matrices of individual nonlinear equality constraints (only the lower triangular part) (:class:`coo_matrix <scipy.sparse.coo_matrix>`). """
        def __get__(self): return Matrix(cprob.PROB_get_H_combined(self._c_prob))

    property x:
        """ Initial primal point (:class:`ndarray <numpy.ndarray>`). """
        def __get__(self): return self.get_init_point()

    property lam:
        """ Initial dual point (:class:`ndarray <numpy.ndarray>`). """
        def __get__(self): return None

    property nu:
        """ Initial dual point (:class:`ndarray <numpy.ndarray>`). """
        def __get__(self): return None

    property num_primal_variables:
        """ Number of primal variables (int). """
        def __get__(self): return cprob.PROB_get_num_primal_variables(self._c_prob)

    property num_linear_equality_constraints:    
        """ Number of linear equality constraints (int). """
        def __get__(self): return cprob.PROB_get_num_linear_equality_constraints(self._c_prob)

    property num_nonlinear_equality_constraints:
        """ Number of nonlinear equality constraints (int). """
        def __get__(self): return cprob.PROB_get_num_nonlinear_equality_constraints(self._c_prob)<|MERGE_RESOLUTION|>--- conflicted
+++ resolved
@@ -2917,13 +2917,8 @@
         cnet.NET_adjust_generators(self._c_net);
 
     def clear_error(self):
-<<<<<<< HEAD
         """
         Clear error flag and message string.
-=======
-        """ 
-        Clears error flag and message string.
->>>>>>> 58a68d91
         """
 
         cnet.NET_clear_error(self._c_net);
@@ -4219,13 +4214,8 @@
         return cgraph.GRAPH_has_error(self._c_graph)
 
     def clear_error(self):
-<<<<<<< HEAD
         """
         Clear error flag and message string.
-=======
-        """ 
-        Clears error flag and message string.
->>>>>>> 58a68d91
         """
 
         cgraph.GRAPH_clear_error(self._c_graph);

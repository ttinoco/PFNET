--- conflicted
+++ resolved
@@ -8,48 +8,7 @@
 
 import numpy as np
 from Cython.Build import cythonize
-<<<<<<< HEAD
-#from distutils.core import setup, Extension
 from setuptools import setup, Extension
-
-parser = argparse.ArgumentParser()
-parser.add_argument('--libdirs', dest='libdirs', action='store',nargs='*',default=[])
-parser.add_argument('--incdirs', dest='incdirs', action='store',nargs='*',default=[])
-parser.add_argument('--libpfnet', dest='libpfnet', action='store',nargs='*',default=[])
-args,unknown = parser.parse_known_args()
-sys.argv = [sys.argv[0]] + unknown
-
-extra_link_args = []
-libraries = []
-package_data = []
-
-if args.libdirs:
-    library_dirs=args.libdirs
-    if sys.platform != 'win32':
-        # need to change if using msvc
-        extra_link_args=["-Wl,-rpath,%s" %s for s in args.libdirs]
-else:
-    library_dirs=[]
-    if sys.platform != 'win32':
-        # need to change if using msvc
-        extra_link_args=["-Wl,-rpath,/usr/local/lib"]
-
-if args.incdirs:
-    include_dirs=[np.get_include()]+args.incdirs
-else:
-    include_dirs=[np.get_include(),"../include"]
-=======
-from distutils.core import setup, Extension
->>>>>>> fe17eb7c
-
-if args.libpfnet:
-    extra_objects=args.libpfnet
-else:
-    extra_objects=[]
-    libraries.append("pfnet")
-    if sys.platform != 'win32':
-        extra_link_args=["-Wl,-rpath,%s" %s for s in args.libpfnet] # not sure if this works
-    #package_data.append("")
 
 setup(name='PFNET',
       version='1.2.9',
@@ -62,18 +21,6 @@
                 'pfnet.parsers',
                 'pfnet.functions',
                 'pfnet.constraints'],
-<<<<<<< HEAD
-#      install_requires=['numpy', 'scipy'],
-      ext_modules=cythonize([Extension("pfnet.cpfnet",
-                                       [os.path.join("pfnet","cpfnet.pyx")],
-                                       include_dirs=include_dirs,
-                                       library_dirs=library_dirs,
-                                       libraries=libraries,
-                                       extra_compile_args=[],
-                                       extra_objects=extra_objects,
-                                       extra_link_args=extra_link_args)]))
-=======
       ext_modules=cythonize([Extension(name="pfnet.cpfnet", 
                                        sources=["./pfnet/cpfnet.pyx"],
-                                       include_dirs=[np.get_include()])]))
->>>>>>> fe17eb7c
+                                       include_dirs=[np.get_include()])]))
--- conflicted
+++ resolved
@@ -1,18 +1,11 @@
-1#***************************************************#
+#***************************************************#
 # This file is part of PFNET.                       #
 #                                                   #
-# Copyright (c) 2015-2016, Tomas Tinoco De Rubira.  #
+# Copyright (c) 2015-2017, Tomas Tinoco De Rubira.  #
 #                                                   #
 # PFNET is released under the BSD 2-clause license. #
 #***************************************************#
 
-<<<<<<< HEAD
-import numpy
-import os
-import sys
-import argparse
-=======
->>>>>>> 24ad3d3b
 import numpy as np
 from Cython.Build import cythonize
 from distutils.core import setup, Extension
@@ -28,16 +21,6 @@
                 'pfnet.parsers',
                 'pfnet.functions',
                 'pfnet.constraints'],
-<<<<<<< HEAD
-      ext_modules=cythonize([Extension("pfnet.cpfnet",
-                                       [os.path.join("pfnet","cpfnet.pyx")],
-                                       include_dirs=include_dirs,
-                                       library_dirs=library_dirs,
-                                       libraries=["pfnet"],
-                                       extra_compile_args=[],
-                                       extra_link_args=extra_link_args)]))
-=======
       ext_modules=cythonize([Extension(name="pfnet.cpfnet", 
                                        sources=["./pfnet/cpfnet.pyx"],
-                                       include_dirs=[np.get_include()])]))
->>>>>>> 24ad3d3b
+                                       include_dirs=[np.get_include()])]))
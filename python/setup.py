--- conflicted
+++ resolved
@@ -11,28 +11,7 @@
 import numpy as np
 from Cython.Build import cythonize
 from distutils.core import setup, Extension
-<<<<<<< HEAD
-    
-=======
 
-libraries = ['pfnet']
-extra_compile_args = []
-
-# raw parser
-if '--no_raw_parser' in sys.argv:
-    sys.argv.remove('--no_raw_parser')
-    extra_compile_args.append('-DNO_RAW_PARSER')
-else:
-    libraries.append('raw_parser')
-
-# graphviz
-if '--no_graphviz' in sys.argv:
-    sys.argv.remove('--no_graphviz')
-    extra_compile_args.append('-DNO_GRAPHVIZ')
-else:
-    libraries.append('gvc')
-
->>>>>>> 7fad5094
 setup(name='PFNET',
       version='1.2.7',
       license='BSD 2-clause license',

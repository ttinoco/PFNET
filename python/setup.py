#***************************************************#
# This file is part of PFNET.                       #
#                                                   #
# Copyright (c) 2015-2017, Tomas Tinoco De Rubira.  #
#                                                   #
# PFNET is released under the BSD 2-clause license. #
#***************************************************#

import os
import sys
import numpy as np
from Cython.Build import cythonize
from distutils.core import setup, Extension
    
setup(name='PFNET',
      version='1.2.5',
      license='BSD 2-clause license',
      description='Power Flow Network Library',
      author='Tomas Tinoco De Rubira',
      author_email='ttinoco5687@gmail.com',
      url='https://github.com/ttinoco/PFNET/python',
<<<<<<< HEAD
      packages=['pfnet',
                'pfnet.parser'],
      ext_modules=cythonize([Extension("pfnet.cpfnet", 
=======
      packages=['pfnet'],
      ext_modules=cythonize([Extension("pfnet.cpfnet",
>>>>>>> 505040cc
                                       [os.path.join("pfnet",'cpfnet.pyx')],
                                       library_dirs=[],
                                       libraries=['pfnet'],
                                       extra_compile_args=[],
                                       include_dirs=["../include",np.get_include()])]))<|MERGE_RESOLUTION|>--- conflicted
+++ resolved
@@ -19,14 +19,9 @@
       author='Tomas Tinoco De Rubira',
       author_email='ttinoco5687@gmail.com',
       url='https://github.com/ttinoco/PFNET/python',
-<<<<<<< HEAD
       packages=['pfnet',
                 'pfnet.parser'],
       ext_modules=cythonize([Extension("pfnet.cpfnet", 
-=======
-      packages=['pfnet'],
-      ext_modules=cythonize([Extension("pfnet.cpfnet",
->>>>>>> 505040cc
                                        [os.path.join("pfnet",'cpfnet.pyx')],
                                        library_dirs=[],
                                        libraries=['pfnet'],
